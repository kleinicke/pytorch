"""
Python implementation of ``__torch_function__``

While most of the torch API and handling for ``__torch_function__`` happens
at the C++ level, some of the torch API is written in Python so we need
python-level handling for ``__torch_function__`` overrides as well. The main
developer-facing functionality in this file are handle_torch_function and
has_torch_function. See torch/functional.py and test/test_overrides.py
for usage examples.

Note
----
heavily inspired by NumPy's ``__array_function__`` (see:
https://github.com/pytorch/pytorch/issues/24015 and
https://www.numpy.org/neps/nep-0018-array-function-protocol.html
)

If changing this file in a way that can affect ``__torch_function__`` overhead,
please report the benchmarks in ``benchmarks/overrides_benchmark``. See the
instructions in the ``README.md`` in that directory.
"""

import __future__

import collections
import functools
import types
import warnings
from typing import Dict, Set, List, Any, Callable, Iterable, Type, Iterator, Tuple
import contextlib

import torch
from torch._C import (
    _has_torch_function, _has_torch_function_unary,
    _has_torch_function_variadic, _add_docstr, _set_torch_function_mode, _get_torch_function_mode)

<<<<<<< HEAD
from torch.utils._mode_utils import _enable_mode, _push_mode, _ModeInfo, _wrap_init
=======
from torch.utils._mode_utils import _enable_mode, _push_mode, _ModeInfo, _wrap_init, _restore_mode
>>>>>>> 799bc645

__all__ = [
    "get_ignored_functions",
    "get_overridable_functions",
    "get_testing_overrides",
    "handle_torch_function",
    "has_torch_function",
    "resolve_name",
    "is_tensor_like",
    "is_tensor_method_or_property",
    "wrap_torch_function",
    "enable_reentrant_dispatch",
    "get_buffer",
]

@functools.lru_cache(None)
def get_ignored_functions() -> Set[Callable]:
    """
    Return public functions that cannot be overridden by ``__torch_function__``.

    Returns
    -------
    Set[Callable]
        A tuple of functions that are publicly available in the torch API but cannot
        be overridden with ``__torch_function__``. Mostly this is because none of the
        arguments of these functions are tensors or tensor-likes.

    Examples
    --------
    >>> torch.Tensor.as_subclass in torch.overrides.get_ignored_functions()
    True
    >>> torch.add in torch.overrides.get_ignored_functions()
    False
    """
    Tensor = torch.Tensor
    return {
        torch.typename,
        torch.is_tensor,
        torch.is_storage,
        torch.set_default_tensor_type,
        torch.set_rng_state,
        torch.get_rng_state,
        torch.manual_seed,
        torch.initial_seed,
        torch.seed,
        torch.save,
        torch.load,
        torch.set_printoptions,
        torch.fork,
        torch.get_default_dtype,
        torch.get_num_interop_threads,
        torch.get_num_threads,
        torch.init_num_threads,
        torch.import_ir_module,
        torch.import_ir_module_from_buffer,
        torch.is_anomaly_enabled,
        torch.is_grad_enabled,
        torch.merge_type_from_type_comment,
        torch.parse_ir,
        torch.parse_schema,
        torch.parse_type_comment,
        torch.set_anomaly_enabled,
        torch.set_flush_denormal,
        torch.set_num_interop_threads,
        torch.set_num_threads,
        torch.wait,
        torch.as_tensor,
        torch.from_numpy,
        torch.get_device,
        torch.tensor,
        torch.default_generator,
        torch.has_cuda,
        torch.has_cudnn,
        torch.has_lapack,
        torch.device,
        torch.dtype,
        torch.finfo,
        torch.has_mkl,
        torch.has_mps,
        torch.has_mkldnn,
        torch.has_openmp,
        torch.iinfo,
        torch.memory_format,
        torch.qscheme,
        torch.set_grad_enabled,
        torch.no_grad,
        torch.enable_grad,
        torch.inference_mode,
        torch.is_inference_mode_enabled,
        torch.layout,
        torch.align_tensors,
        torch.arange,
        torch.as_strided,
        torch.bartlett_window,
        torch.blackman_window,
        torch.broadcast_shapes,
        torch.can_cast,
        torch.cudnn_affine_grid_generator,
        torch.cudnn_batch_norm,
        torch.cudnn_convolution,
        torch.cudnn_convolution_transpose,
        torch.cudnn_convolution_relu,
        torch.cudnn_convolution_add_relu,
        torch.cudnn_grid_sampler,
        torch.cudnn_is_acceptable,
        torch.empty,
        torch.empty_strided,
        torch.empty_quantized,
        torch.eye,
        torch.fft.fftfreq,
        torch.fft.rfftfreq,
        torch.from_file,
        torch.full,
        torch.fill,
        torch.hamming_window,
        torch.hann_window,
        torch.kaiser_window,
        torch.linspace,
        torch.logspace,
        torch.mkldnn_adaptive_avg_pool2d,
        torch.mkldnn_convolution,
        torch.mkldnn_max_pool2d,
        torch.mkldnn_max_pool3d,
        torch.mkldnn_linear_backward_weights,
        torch.nested_tensor,
        torch.normal,
        torch.ones,
        torch.promote_types,
        torch.rand,
        torch.randn,
        torch.randint,
        torch.randperm,
        torch.range,
        torch.result_type,
        torch.scalar_tensor,
        torch.sparse_coo_tensor,
        torch.sparse_compressed_tensor,
        torch.sparse_csr_tensor,
        torch.sparse_csc_tensor,
        torch.sparse_bsr_tensor,
        torch.sparse_bsc_tensor,
        torch.tril_indices,
        torch.triu_indices,
        torch.vander,
        torch.zeros,
        torch._jit_internal.boolean_dispatch,
        torch.nn.functional.assert_int_or_pair,
        torch.nn.functional.upsample,
        torch.nn.functional.upsample_bilinear,
        torch.nn.functional.upsample_nearest,
        torch.nn.functional.has_torch_function,
        torch.nn.functional.has_torch_function_unary,
        torch.nn.functional.has_torch_function_variadic,
        torch.nn.functional.handle_torch_function,
        torch.nn.functional.sigmoid,
        torch.nn.functional.hardsigmoid,
        torch.nn.functional.tanh,
        # Doesn't actually take or return tensor arguments
        torch.nn.init.calculate_gain,
        # These are deprecated; don't test them
        torch.nn.init.uniform,
        torch.nn.init.normal,
        torch.nn.init.constant,
        torch.nn.init.eye,
        torch.nn.init.dirac,
        torch.nn.init.xavier_uniform,
        torch.nn.init.xavier_normal,
        torch.nn.init.kaiming_uniform,
        torch.nn.init.kaiming_normal,
        torch.nn.init.orthogonal,
        torch.nn.init.sparse,
        has_torch_function,
        handle_torch_function,
        torch.set_autocast_enabled,
        torch.is_autocast_enabled,
        torch.clear_autocast_cache,
        torch.set_autocast_cpu_enabled,
        torch.is_autocast_cpu_enabled,
        torch.set_autocast_cpu_dtype,
        torch.get_autocast_cpu_dtype,
        torch.get_autocast_gpu_dtype,
        torch.set_autocast_gpu_dtype,
        torch.autocast_increment_nesting,
        torch.autocast_decrement_nesting,
        torch.is_autocast_cache_enabled,
        torch.set_autocast_cache_enabled,
        torch.nn.functional.hardswish,
        torch.is_vulkan_available,
        torch.are_deterministic_algorithms_enabled,
        torch.use_deterministic_algorithms,
        torch.is_deterministic_algorithms_warn_only_enabled,
        torch.set_deterministic_debug_mode,
        torch.get_deterministic_debug_mode,
        torch.set_float32_matmul_precision,
        torch.get_float32_matmul_precision,
        torch.unify_type_list,
        torch.is_warn_always_enabled,
        torch.set_warn_always,
        torch.vitals_enabled,
        torch.set_vital,
        torch.read_vitals,
        torch.frombuffer,
        torch.asarray,
        Tensor.__delitem__,
        Tensor.__dir__,
        Tensor.__getattribute__,
        Tensor.__init__,
        Tensor.__iter__,
        Tensor.__init_subclass__,
        Tensor.__delattr__,
        Tensor.__setattr__,
        Tensor.__torch_function__,
        Tensor.__torch_dispatch__,
        Tensor.__new__,
        Tensor.__class__,
        Tensor.__subclasshook__,
        Tensor.as_subclass,
        Tensor.reinforce,
        Tensor.new,
        Tensor.new_tensor,
        Tensor.new_empty,
        Tensor.new_empty_strided,
        Tensor.new_zeros,
        Tensor.new_ones,
        Tensor.new_full,
        Tensor._make_subclass,
        Tensor.solve,
        Tensor.stride,
        Tensor.unflatten,
        Tensor.to_sparse_coo,
        Tensor.to_sparse_csr,
        Tensor.to_sparse_csc,
        Tensor.to_sparse_bsr,
        Tensor.to_sparse_bsc,
        Tensor._reduce_ex_internal,
        Tensor._fix_weakref,
        Tensor._make_wrapper_subclass,
        Tensor._python_dispatch.__get__,
        Tensor._conj,
        Tensor._conj_physical,
        Tensor._neg_view,
        Tensor._is_zerotensor,
        Tensor._addmm_activation,
        Tensor._nested_tensor_layer_norm,
        Tensor.to_padded_tensor
    }


@functools.lru_cache(None)
def get_default_nowrap_functions() -> Set[Callable]:
    """
    Return public functions that do not wrap in a subclass when invoked by
    the default ``Tensor.__torch_function__`` that preserves subclasses.  Typically,
    these functions represent field accesses (i.e., retrieving a Tensor that
    is stored somewhere on the Tensor) as opposed to computation.  Users of
    these functions expect object identity to be preserved over multiple accesses
    (e.g., ``a.grad is a.grad``) which cannot be upheld if we're wrapping on
    the fly every time (furthermore, the tensor stored here might already be
    the subclass, in which case wrapping really ought not to happen).

    Not ALL property accessors have this property; for example ``Tensor.T`` actually
    just creates a new transposed tensor on the fly, and so we SHOULD interpose on
    these calls (you need to check the implementation of the function to see if
    this is the case or not).  Additionally, if a property accessor doesn't return a Tensor,
    it doesn't have to be on this list (though it is harmless if it is).
    """
    Tensor = torch.Tensor
    return {
        Tensor._base.__get__,
        Tensor.grad.__get__,
        Tensor._grad.__get__,
    }


@functools.lru_cache(None)
def get_testing_overrides() -> Dict[Callable, Callable]:
    """Return a dict containing dummy overrides for all overridable functions

    Returns
    -------
    Dict[Callable, Callable]
        A dictionary that maps overridable functions in the PyTorch API to
        lambda functions that have the same signature as the real function
        and unconditionally return -1. These lambda functions are useful
        for testing API coverage for a type that defines ``__torch_function__``.

    Examples
    --------
    >>> import inspect
    >>> my_add = torch.overrides.get_testing_overrides()[torch.add]
    >>> inspect.signature(my_add)
    <Signature (input, other, out=None)>
    """
    # Every function in the PyTorchAPI that can be overriden needs an entry
    # in this dict.
    #
    # Optimally we would use inspect to get the function signature and define
    # the lambda function procedurally but that is blocked by generating
    # function signatures for native kernels that can be consumed by inspect.
    # See Issue #28233.
    Tensor = torch.Tensor
    ret: Dict[Callable, Callable] = {
        torch.abs: lambda input, out=None: -1,
        torch.absolute: lambda input, out=None: -1,
        torch.adaptive_avg_pool1d: lambda input, output_size: -1,
        torch.adaptive_max_pool1d: lambda inputs, output_size: -1,
        torch.acos: lambda input, out=None: -1,
        torch.adjoint: lambda input: -1,
        torch.arccos: lambda input, out=None: -1,
        torch.acosh: lambda input, out=None: -1,
        torch.arccosh: lambda input, out=None: -1,
        torch.add: lambda input, other, out=None: -1,
        torch.addbmm: lambda input, batch1, batch2, alpha=1, beta=1, out=None: -1,
        torch.addcdiv: lambda input, tensor1, tensor2, value=1, out=None: -1,
        torch.addcmul: lambda input, tensor1, tensor2, value=1, out=None: -1,
        torch.addmm: lambda input, mat1, mat2, beta=1, alpha=1, out=None: -1,
        torch.addmv: lambda input, mat, vec, beta=1, alpha=1, out=None: -1,
        torch.addr: lambda input, vec1, vec2, beta=1, alpha=1, out=None: -1,
        torch.affine_grid_generator: lambda theta, size, align_corners: -1,
        torch.all: lambda input, dim=None: -1,
        torch.allclose: lambda input, other, trol=1e-05, atol=1e-08, equal_nan=False: -1,
        torch.alpha_dropout: lambda input, p, train, inplace=False: -1,
        torch.amax: lambda input, dim=None: -1,
        torch.amin: lambda input, dim=None: -1,
        torch.aminmax: lambda input, dim=None, keepdim=False, out=None: -1,
        torch.angle: lambda input, out=None: -1,
        torch.any: lambda input, dim=None, keepdim=False, out=None: -1,
        torch.argmax: lambda input: -1,
        torch.argmin: lambda input: -1,
        torch.argsort: lambda input, dim=None: -1,
        torch.asin: lambda input, out=None: -1,
        torch._assert_async: lambda input: -1,
        torch.arcsin: lambda input, out=None: -1,
        torch.asinh: lambda input, out=None: -1,
        torch.arcsinh: lambda input, out=None: -1,
        torch.atan: lambda input, out=None: -1,
        torch.arctan: lambda input, out=None: -1,
        torch.atan2: lambda input, other, out=None: -1,
        torch.arctan2: lambda input, other, out=None: -1,
        torch.atanh: lambda input, out=None: -1,
        torch.arctanh: lambda input, out=None: -1,
        torch.atleast_1d: lambda *tensors: -1,
        torch.atleast_2d: lambda *tensors: -1,
        torch.atleast_3d: lambda *tensors: -1,
        torch.avg_pool1d: lambda input, kernel_size, stride=None, padding=0, ceil_mode=False, count_include_pad=True: -1,
        torch.baddbmm: lambda input, batch1, batch2, alpha=1, beta=1, out=None: -1,
        torch.batch_norm: lambda input, weight, bias, running_mean, running_var, training, momentum, eps, cudnn_enabled: -1,
        torch.batch_norm_backward_elemt: lambda grad_out, input, mean, invstd, weight, sum_dy, sum_dy_xmu, count_tensor: -1,
        torch.batch_norm_backward_reduce: lambda grad_out, input, mean, invstd, weight, input_g, weight_g, bias_g: -1,
        torch.batch_norm_elemt: lambda input, weight, bias, mean, invstd, eps: -1,
        torch.batch_norm_gather_stats: lambda input, mean, invstd, running_mean, running_var, momentum, eps, count: -1,
        torch.batch_norm_gather_stats_with_counts: lambda input, mean, invstd, running_mean, running_var, momentum, eps, count: -1,
        torch.batch_norm_stats: lambda input, eps: -1,
        torch.batch_norm_update_stats: lambda input, running_mean, running_var, momentum: -1,
        torch.bernoulli: lambda input, generator=None, out=None: -1,
        torch.bilinear: lambda input1, input2, weight, bias: -1,
        torch.binary_cross_entropy_with_logits: (lambda input, target, weight=None, size_average=None, reduce=None,
                                                 reduction='mean', pos_weight=None: -1),
        torch.bincount: lambda input, weights=None, minlength=0: -1,
        torch.binomial: lambda count, prob, generator=None: -1,
        torch.bitwise_and: lambda input, other, out=None: -1,
        torch.bitwise_not: lambda input, out=None: -1,
        torch.bitwise_or: lambda input, other, out=None: -1,
        torch.bitwise_xor: lambda input, other, out=None: -1,
        torch.bitwise_left_shift: lambda input, other, out=None: -1,
        torch.bitwise_right_shift: lambda input, other, out=None: -1,
        torch.block_diag: lambda *tensors: -1,
        torch.bmm: lambda input, mat2, out=None: -1,
        torch.broadcast_tensors: lambda *tensors: -1,
        torch.broadcast_to: lambda self, size: -1,
        torch.bucketize: lambda input, boundaries, out_int32=False, right=False, out=None: -1,
        torch.cartesian_prod: lambda *tensors: -1,
        torch.cat: lambda tensors, dim=0, out=None: -1,
        torch.concat: lambda tensors, dim=0, out=None: -1,  # alias for torch.cat
        torch.cdist: lambda x1, x2, p=2.0, compute_mode='use_mm_for_euclid_dist_if_necessary': -1,
        torch.ceil: lambda input, out=None: -1,
        torch.celu: lambda input, alhpa=1., inplace=False: -1,
        torch.chain_matmul: lambda *matrices, out=None: -1,
        torch.channel_shuffle: lambda input, groups : -1,
        torch.cholesky: lambda input, upper=False, out=None: -1,
        torch.linalg.cholesky: lambda input, out=None: -1,
        torch.linalg.cholesky_ex: lambda input, check_errors=False, out=None: -1,
        torch.cholesky_inverse: lambda input, upper=False, out=None: -1,
        torch.cholesky_solve: lambda input1, input2, upper=False, out=None: -1,
        torch.choose_qparams_optimized: lambda input, numel, n_bins, ratio, bit_width: -1,
        torch.chunk: lambda input, chunks, dim=0: -1,
        torch.clamp: lambda input, min=None, max=None, out=None: -1,
        torch.clip: lambda input, min=None, max=None, out=None: -1,
        torch.clamp_min: lambda input, min, out=None: -1,
        torch.clamp_max: lambda input, max, out=None: -1,
        torch.column_stack: lambda tensors, out=None: -1,
        torch.cov: lambda input, correction=1, fweights=None, aweights=None: -1,
        torch.clone: lambda input: -1,
        torch.combinations: lambda input, r=2, with_replacement=False: -1,
        torch.complex: lambda real, imag: -1,
        torch.copysign: lambda input, other, out=None: -1,
        torch.polar: lambda abs, ang: -1,
        torch.linalg.cond: lambda input, ord=None: -1,
        torch.conj: lambda input, out=None: -1,
        torch.conj_physical: lambda input, out=None: -1,
        torch.resolve_conj: lambda input, out=None: -1,
        torch.resolve_neg: lambda input, out=None: -1,
        torch.constant_pad_nd: lambda input, pad, value=0: -1,
        torch.conv1d: lambda input, weight, bias=None, stride=1, padding=0, dilation=1, groups=1: -1,
        torch.conv2d: lambda input, weight, bias=None, stride=1, padding=0, dilation=1, groups=1: -1,
        torch.conv3d: lambda input, weight, bias=None, stride=1, padding=0, dilation=1, groups=1: -1,
        torch.convolution: lambda input, weight, bias, stride, padding, dilation, transposed, output_adding, groups: -1,
        torch.conv_tbc: lambda input, weight, bias, pad=0: -1,
        torch.conv_transpose1d: lambda input, weight, bias=None, stride=1, padding=0, output_padding=0, groups=1, dilation=1: -1,
        torch.conv_transpose2d: lambda input, weight, bias=None, stride=1, padding=0, output_padding=0, groups=1, dilation=1: -1,
        torch.conv_transpose3d: lambda input, weight, bias=None, stride=1, padding=0, output_padding=0, groups=1, dilation=1: -1,
        torch.corrcoef: lambda input: -1,
        torch.cos: lambda input, out=None: -1,
        torch.cosine_embedding_loss: lambda input1, input2, target, margin=0, size_average=None, reduce=None, reduction='mean': -1,
        torch.cosh: lambda input, out=None: -1,
        torch.cosine_similarity: lambda x1, x2, dim=1, eps=1e-8: -1,
        torch.count_nonzero: lambda input: -1,
        torch.cross: lambda input, other, dim=None, out=None: -1,
        torch.linalg.cross: lambda input, other, dim=-1, out=None: -1,
        torch.ctc_loss: (lambda log_probs, targets, input_lengths, target_lengths, blank=0, reduction='mean',
                         zero_infinity=False: -1),
        torch.cummax: lambda input, dim, out=None: -1,
        torch.cummin: lambda input, dim, out=None: -1,
        torch.cumprod: lambda input, dim, out=None, dtype=None: -1,
        torch.cumsum: lambda input, dim, out=None, dtype=None: -1,
        torch.cumulative_trapezoid: lambda y, x=None, dim=-1: -1,
        torch.logcumsumexp: lambda input, dim, out=None: -1,
        torch.deg2rad: lambda input, out=None: -1,
        torch.dequantize: lambda input: -1,
        torch.det: lambda input: -1,
        torch.linalg.det: lambda input: -1,  # alias for torch.det  # type: ignore[attr-defined]
        torch.detach: lambda input: -1,
        torch.diag: lambda input, diagonal=0, out=None: -1,
        torch.diag_embed: lambda input, diagonal=0, out=None: -1,
        torch.diagflat: lambda input, offset=0: -1,
        torch.diff: lambda input, n=1, dim=-1, prepend=None, append=None, out=None: -1,
        torch.diagonal: lambda input, offset=0, dim1=0, dim2=1: -1,
        torch.linalg.diagonal: lambda input, offset=0, dim1=-2, dim2=-1: -1,
        torch.diagonal_scatter: lambda input, src, offset=0, dim1=0, dim2=1: -1,
        torch.as_strided_scatter: lambda self, src, size, stride, storage_offset=None: -1,
        torch.digamma: lambda input, out=None: -1,
        torch.dist: lambda input, other, p=2: -1,
        torch.div: lambda input, other, rounding_mode=None, out=None: -1,
        torch.divide: lambda input, other, rounding_mode=None, out=None: -1,
        torch.dot: lambda input, other, out=None: -1,
        torch.dropout: lambda input, p, train, inplace=False: -1,
        torch.dsmm: lambda input, mat2: -1,
        torch.hsmm: lambda mat1, mat2: -1,
        torch.dsplit: lambda input, indices_or_sections: -1,
        torch.dstack: lambda tensors, out=None: -1,
        torch.eig: lambda input, eigenvectors=False, out=None: -1,
        torch.linalg.eig: lambda input, out=None: -1,
        torch.linalg.eigvals: lambda input, out=None: -1,
        torch.linalg.eigh: lambda input, UPLO="L", out=None: -1,
        torch.linalg.eigvalsh: lambda input, UPLO="L", out=None: -1,
        torch.einsum: lambda equation, *operands: -1,
        torch.embedding: (lambda input, weight, padding_idx=None, max_norm=None, norm_type=2.0, scale_grad_by_freq=False,
                          sparse=False: -1),
        torch.embedding_bag: (lambda input, weight, offsets, max_norm=None, norm_type=2, scale_grad_by_freq=False,
                              mode='mean', sparse=False, per_sample_weights=None, padding_idx=None: -1),
        torch.empty_like: lambda input, dtype=None, layout=None, device=None, requires_grad=False: -1,
        torch.eq: lambda input, other, out=None: -1,
        torch.equal: lambda input, other: -1,
        torch.erf: lambda input, out=None: -1,
        torch.erfc: lambda input, out=None: -1,
        torch.erfinv: lambda input, out=None: -1,
        torch.exp: lambda input, out=None: -1,
        torch.exp2: lambda input, out=None: -1,
        torch.expm1: lambda input, out=None: -1,
        torch.fake_quantize_per_channel_affine: lambda input, scale, zero_point, axis, quant_min, quant_max: -1,
        torch.fake_quantize_per_tensor_affine: lambda input, scale, zero_point, quant_min, quant_max: -1,
        torch.fused_moving_avg_obs_fake_quant: (lambda x, observer_on, fake_quant_on, averaging_const, running_min,
                                                running_max, scale, zero_point, quant_min, quant_max, ch_axis,
                                                per_row_fake_quant=False, symmetric_quant=False: -1),
        torch.fbgemm_linear_fp16_weight: lambda input, packed_weight, bias: -1,
        torch.fbgemm_linear_fp16_weight_fp32_activation: lambda input, packed_weight, bias: -1,
        torch.fbgemm_linear_int8_weight: lambda input, weight, packed, col_offsets, weight_scale, weight_zero_point, bias: -1,
        torch.fbgemm_linear_int8_weight_fp32_activation: (lambda input, weight, packed, col_offsets, weight_scale,
                                                          weight_zero_point, bias: -1),
        torch.fbgemm_linear_quantize_weight: lambda input: -1,
        torch.fbgemm_pack_gemm_matrix_fp16: lambda input: -1,
        torch.fbgemm_pack_quantized_matrix: lambda input, a, b: -1,
        torch.feature_alpha_dropout: lambda input, p, train: -1,
        torch.feature_dropout: lambda input, p, train: -1,
        torch.fft.fft: lambda input, n=None, dim=-1, norm=None: -1,
        torch.fft.ifft: lambda input, n=None, dim=-1, norm=None: -1,
        torch.fft.rfft: lambda input, n=None, dim=-1, norm=None: -1,
        torch.fft.irfft: lambda input, n=None, dim=-1, norm=None: -1,
        torch.fft.hfft: lambda input, n=None, dim=-1, norm=None: -1,
        torch.fft.ihfft: lambda input, n=None, dim=-1, norm=None: -1,
        torch.fft.hfft2: lambda input, s=None, dim=(-2, -1), norm=None: -1,
        torch.fft.ihfft2: lambda input, s=None, dim=(-2, -1), norm=None: -1,
        torch.fft.hfftn: lambda input, s=None, dim=-1, norm=None: -1,
        torch.fft.ihfftn: lambda input, s=None, dim=-1, norm=None: -1,
        torch.fft.fftn: lambda input, s=None, dim=None, norm=None: -1,
        torch.fft.ifftn: lambda input, s=None, dim=None, norm=None: -1,
        torch.fft.rfftn: lambda input, s=None, dim=None, norm=None: -1,
        torch.fft.irfftn: lambda input, s=None, dim=None, norm=None: -1,
        torch.fft.fft2: lambda input, s=None, dim=(-2, -1), norm=None: -1,
        torch.fft.ifft2: lambda input, s=None, dim=(-2, -1), norm=None: -1,
        torch.fft.rfft2: lambda input, s=None, dim=(-2, -1), norm=None: -1,
        torch.fft.irfft2: lambda input, s=None, dim=(-2, -1), norm=None: -1,
        torch.fft.fftshift: lambda input, dim=None: -1,
        torch.fft.ifftshift: lambda input, dim=None: -1,
        torch.fft.fft: lambda input, n=None, dim=-1, norm=None: -1,
        torch.fix: lambda input, out=None: -1,
        torch.flatten: lambda input, start_dim=0, end_dim=-1: -1,
        torch.flip: lambda input, dims: -1,
        torch.fliplr: lambda input: -1,
        torch.flipud: lambda input: -1,
        torch.frobenius_norm: lambda input, dim=None, keepdim=False, out=None: -1,
        torch.floor: lambda input, out=None: -1,
        torch.floor_divide: lambda input, other: -1,
        torch.float_power: lambda input, exponent, out=None: -1,
        torch.fmod: lambda input, other, out=None: -1,
        torch.frac: lambda input, out=None: -1,
        torch.frexp: lambda input, out=None: -1,
        torch.full_like: lambda input, fill_value, out=None, dtype=None, layout=torch.strided, device=None, requires_grad=False: -1,
        torch.lu_unpack: lambda LU_data, LU_pivots, unpack_data=True, unpack_pivots=True: -1,
        torch.gather: lambda input, dim, index, out=None, sparse_grad=False: -1,
        torch.gcd: lambda input, other, out=None: -1,
        torch.ge: lambda input, other, out=None: -1,
        torch.greater_equal: lambda input, other, out=None: -1,
        torch.geqrf: lambda input, out=None: -1,
        torch.i0: lambda input, out=None: -1,
        torch.inner: lambda input, other, out=None: -1,
        torch.outer: lambda input, vec2, out=None: -1,
        torch.ger: lambda input, vec2, out=None: -1,  # alias for torch.outer
        torch.gradient: lambda input, spacing=None, dim=None, edge_order=1: -1,
        torch.grid_sampler: lambda input, grid, interpolation_mode, padding_mode, align_corners: -1,
        torch.grid_sampler_2d: lambda input, grid, interpolation_mode, padding_mode, align_corners: -1,
        torch.grid_sampler_3d: lambda input, grid, interpolation_mode, padding_mode, align_corners: -1,
        torch.group_norm: lambda input, num_groups, weight=None, bias=None, eps=1e-05, cudnn_enabled=True: -1,
        torch.gru: lambda input, hx, params, has_biases, num_layers, gropout, train, bidirectional, batch_first: -1,
        torch.gru_cell: lambda input, hx, w_ih, w_hh, b_ih=None, b_hh=None: -1,
        torch.gt: lambda input, other, out=None: -1,
        torch.greater: lambda input, other, out=None: -1,
        torch.hardshrink: lambda input, lambd=0.5: -1,
        torch.heaviside: lambda input, values, out=None: -1,
        torch.hinge_embedding_loss: lambda input, target, margin=1.0, size_average=None, reduce=None, reduction='mean': -1,
        torch.histc: lambda input, bins=100, min=0, max=0, out=None: -1,
        torch.histogram: lambda input, bins=100, min=None, max=None, weight=None, density=False, out=None: -1,
        torch.histogramdd: lambda input, bins, range=None, weight=None, density=False: -1,
        torch.linalg.householder_product: lambda input, tau: -1,
        torch.hspmm: lambda mat1, mat2, out=None: -1,
        torch.hsplit: lambda input, indices_or_sections: -1,
        torch.hstack: lambda tensors, out=None: -1,
        torch.hypot: lambda input, other, out=None: -1,
        torch.igamma: lambda input, other, out=None: -1,
        torch.igammac: lambda input, other, out=None: -1,
        torch.imag: lambda input, out=None: -1,
        torch.index_add: lambda input, dim, index, source: -1,
        torch.index_copy: lambda input, dim, index, source: -1,
        torch.index_put: lambda input, indices, values, accumulate=False: -1,
        torch.index_select: lambda input, dim, index, out=None: -1,
        torch.index_fill: lambda input, dim, index, value: -1,
        torch.index_reduce: lambda input, dim, index, source, reduce, include_input=True: -1,
        torch.isfinite: lambda tensor: -1,
        torch.isin: lambda e, te, assume_unique=False, invert=False: -1,
        torch.isinf: lambda tensor: -1,
        torch.isreal: lambda tensor: -1,
        torch.isposinf: lambda input, out=None: -1,
        torch.isneginf: lambda input, out=None: -1,
        torch.instance_norm: (lambda input, running_mean, running_var, weight, bias, use_input_stats, momentum, eps,
                              cudnn_enabled: -1),
        torch.int_repr: lambda input: -1,
        torch.inverse: lambda input, out=None: -1,
        torch.linalg.inv: lambda input, out=None: -1,
        torch.linalg.inv_ex: lambda input, check_errors=False, out=None: -1,
        torch.is_complex: lambda input: -1,
        torch.is_conj: lambda input: -1,
        torch.is_neg: lambda input: -1,
        torch.is_distributed: lambda input: -1,
        torch.is_inference: lambda input: -1,
        torch.is_floating_point: lambda input: -1,
        torch.is_nonzero: lambda input: -1,
        torch.is_same_size: lambda input, other: -1,
        torch.is_signed: lambda input: -1,
        torch.isclose: lambda input, other, rtol=1e-05, atol=1e-08, equal_nan=False: -1,
        torch.isnan: lambda input: -1,
        torch.istft: (lambda input, n_fft, hop_length=None, win_length=None, window=None, center=True,
                      normalized=False, onesided=None, length=None, return_complex=False: -1),
        torch.kl_div: lambda input, target, size_average=None, reduce=None, reduction='mean', log_target=False: -1,
        torch.kron: lambda input, other: -1,
        torch.kthvalue: lambda input, k, dim=None, keepdim=False, out=None: -1,
        torch.linalg.ldl_factor_ex: lambda input, hermitian=False, check_errors=False, out=None: -1,
        torch.linalg.ldl_factor: lambda input, hermitian=False, out=None: -1,
        torch.linalg.ldl_solve: lambda LD, pivots, B, hermitian=False, out=None: -1,
        torch.layer_norm: lambda input, normalized_shape, weight=None, bias=None, esp=1e-05, cudnn_enabled=True: -1,
        torch.lcm: lambda input, other, out=None: -1,
        torch.ldexp: lambda input, other, out=None: -1,
        torch.le: lambda input, other, out=None: -1,
        torch.less_equal: lambda input, other, out=None: -1,
        torch.lerp: lambda input, end, weight, out=None: -1,
        torch.lgamma: lambda input, out=None: -1,
        torch.lobpcg: lambda input, k=None, B=None, X=None, n=None, iK=None, niter=None, tol=None, largest=None, method=None,
        tracker=None, ortho_iparams=None, ortho_fparams=None, ortho_bparams=None: -1,
        torch.log: lambda input, out=None: -1,
        torch.log_softmax: lambda input, dim, dtype=None: -1,
        torch.log10: lambda input, out=None: -1,
        torch.log1p: lambda input, out=None: -1,
        torch.log2: lambda input, out=None: -1,
        torch.logaddexp: lambda input, other, out=None: -1,
        torch.logaddexp2: lambda input, other, out=None: -1,
        torch.logdet: lambda input: -1,
        torch.xlogy: lambda x, y, out=None: -1,
        torch.logical_and: lambda input, other, out=None: -1,
        torch.logical_not: lambda input, out=None: -1,
        torch.logical_or: lambda input, other, out=None: -1,
        torch.logical_xor: lambda input, other, out=None: -1,
        torch.logsumexp: lambda input, names, keepdim=False, out=None: -1,
        torch.logit: lambda input, eps=None: -1,
        torch.logsumexp: lambda input, names, keepdim=False, out=None: -1,
        torch.lstm: lambda data, batch_sizes, hx, params, has_biases, num_layers, dropout, train, bidirectional: -1,
        torch.lstm_cell: lambda input, hx, w_ih, w_hh, b_ih=None, b_hh=None: -1,
        torch.lstsq: lambda input, A, out=None: -1,
        torch.lt: lambda input, other, out=None: -1,
        torch.less: lambda input, other, out=None: -1,
        torch.lu: lambda A, pivot=True, get_infos=False, out=None: -1,
        torch.lu_solve: lambda b, LU_data, LU_pivots, out=None: -1,
        torch.margin_ranking_loss: lambda input1, input2, target, margin=0, size_average=None, reduce=None, reduction='mean': -1,  # type: ignore[attr-defined]  # noqa: B950
        torch.masked_fill: lambda input, mask, value: -1,
        torch.masked_scatter: lambda input, mask, source: -1,
        torch.masked_select: lambda input, mask, out=None: -1,
        torch.matmul: lambda input, other, out=None: -1,
        torch.linalg.lu: lambda input, pivot=True, out=None: -1,
        torch.linalg.lu_factor: lambda input, pivot=True, out=None: -1,
        torch.linalg.lu_factor_ex: lambda input, pivot=True, check_errors=False, out=None: -1,
        torch.linalg.lu_solve: lambda LU, pivots, B, left=True, adjoint=False, out=None: -1,
        torch.linalg.matmul: lambda input, other, out=None: -1,  # alias for torch.matmul
        torch.matrix_power: lambda input, n: -1,
        torch.linalg.matrix_power: lambda input, n, out=None: -1,
        torch.matrix_rank: lambda input, tol=None, symmetric=False: -1,
        torch.linalg.matrix_rank: lambda input, tol=None, hermitian=False: -1,
        torch.linalg.multi_dot: lambda tensors, out=None: -1,
        torch.matrix_exp: lambda input: -1,
        torch.linalg.matrix_exp: lambda input: -1,
        torch.max: lambda input, out=None: -1,
        torch.maximum: lambda input, other, out=None: -1,
        torch.fmax: lambda input, other, out=None: -1,
        torch.max_pool1d: lambda input, kernel_size, stride=None, padding=0, dilation=1, ceil_mode=False: -1,
        torch.max_pool2d: lambda input, kernel_size, stride=None, padding=0, dilation=1, ceil_mode=False: -1,
        torch.max_pool3d: lambda input, kernel_size, stride=None, padding=0, dilation=1, ceil_mode=False: -1,
        torch.max_pool1d_with_indices: (lambda input, kernel_size, stride=None, padding=0, dilation=1,
                                        return_indices=False, ceil_mode=False: -1),
        torch.mean: lambda input, dim=None: -1,
        torch.nanmean: lambda input, dim=None, keepdim=False, dtype=None, out=None: -1,
        torch.median: lambda input, dim=None: -1,
        torch.nanmedian: lambda input, dim=None: -1,
        torch.meshgrid: lambda *tensors, **kwargs: -1,
        torch.min: lambda input, out=None: -1,
        torch.minimum: lambda input, other, out=None: -1,
        torch.fmin: lambda input, other, out=None: -1,
        torch.miopen_batch_norm: (lambda input, weight, bias, running_mean, running_var, training,
                                  exponential_average_factor, epsilon: -1),
        torch.miopen_convolution: lambda input, weight, bias, padding, stride, dilation, groups, benchmark, deterministic: -1,
        torch.miopen_convolution_transpose: (lambda input, weight, bias, padding, output_padding, stride, dilation,
                                             groups, benchmark, deterministic: -1),
        torch.miopen_depthwise_convolution: (lambda input, weight, bias, padding, stride, dilation, groups, benchmark,
                                             deterministic: -1),
        torch.miopen_rnn: (lambda input, weight, weight_stride0, hx, cx, mode, hidden_size, num_layers, batch_first,
                           dropout, train, bidirectional, batch_sizes, dropout_state: -1),
        torch.mm: lambda input, mat2, out=None: -1,
        torch.mode: lambda input, dim=-1, keepdim=False, out=None: -1,
        torch.movedim: lambda input, source, destination: -1,
        torch.moveaxis: lambda input, source, destination: -1,
        torch.msort: lambda input, descending=False, out=None: -1,
        torch.mul: lambda input, other, out=None: -1,
        torch.multiply: lambda input, other, out=None: -1,
        torch.multinomial: lambda input, num_samples, replacement=False, out=None: -1,
        torch.mv: lambda input, vec, out=None: -1,
        torch.mvlgamma: lambda input, p: -1,
        torch.narrow: lambda input, dim, start, length: -1,
        torch.narrow_copy: lambda input, dim, start, length: -1,
        torch.nan_to_num: lambda input, nan=0.0, posinf=None, neginf=None, out=None: -1,
        torch.native_batch_norm: lambda input, weight, bias, running_mean, running_var, training, momentum, eps: -1,
        torch.native_dropout: lambda input, p, train: -1,
        torch.native_layer_norm: lambda input, normalized_shape, weight=None, bias=None, eps=1e-05: -1,
        torch.native_group_norm: lambda input, weight, bias, N, C, HxW, group, eps: -1,
        torch.native_norm: lambda input, p=2: -1,
        torch.native_norm: lambda input, p=2: -1,
        torch.native_norm: lambda input, p=2, dim=None, keepdim=False, dtype=None: -1,
        torch.native_channel_shuffle: lambda input, groups : -1,
        torch.ne: lambda input, other, out=None: -1,
        torch.not_equal: lambda input, other, out=None: -1,
        torch.neg: lambda input, out=None: -1,
        torch.negative: lambda input, out=None: -1,
        torch.nextafter: lambda input, other, out=None: -1,
        torch.nn.functional.adaptive_avg_pool2d: lambda input, output_size: -1,
        torch.nn.functional.adaptive_avg_pool3d: lambda input, output_size: -1,
        torch.nn.functional.adaptive_max_pool1d: lambda input, output_size, return_indices=False: -1,
        torch.nn.functional.adaptive_max_pool1d_with_indices: lambda input, output_size, return_indices=False: -1,
        torch.nn.functional.adaptive_max_pool2d: lambda input, output_size, return_indices=False: -1,
        torch.nn.functional.adaptive_max_pool2d_with_indices: lambda input, output_size, return_indices=False: -1,
        torch.nn.functional.adaptive_max_pool3d: lambda input, output_size, return_indices=False: -1,
        torch.nn.functional.adaptive_max_pool3d_with_indices: lambda input, output_size, return_indices=False: -1,
        torch.nn.functional.affine_grid: lambda theta, size, align_corners=None: -1,
        torch.nn.functional.alpha_dropout: lambda input, p=0.5, training=False, inplace=False: -1,
        torch.nn.functional.avg_pool2d: (lambda input, kernel_size, stride=None, padding=0, ceil_mode=False,
                                         count_include_pad=True, divisor_override=None: -1),
        torch.nn.functional.avg_pool3d: (lambda input, kernel_size, stride=None, padding=0, ceil_mode=False,
                                         count_include_pad=True, divisor_override=None: -1),
        torch.nn.functional.batch_norm: (lambda input, running_mean, running_var, weight=None, bias=None, training=False,
                                         momentum=0.1, eps=1e-05: -1),
        torch.nn.functional.bilinear: lambda input1, input2, weight, bias=None: -1,
        torch.nn.functional.binary_cross_entropy: (lambda input, target, weight=None, size_average=None, reduce=None,
                                                   reduction="mean": -1),
        torch.nn.functional.binary_cross_entropy_with_logits: (lambda input, target, weight=None, size_average=None,
                                                               reduce=None, reduction="mean", pos_weight=None: -1),
        torch.nn.functional.celu: lambda input, alpha=1.0, inplace=False: -1,
        torch.nn.functional.cosine_embedding_loss: (lambda input1, input2, target, margin=0, size_average=None,
                                                    reduce=None, reduction='mean': -1),
        torch.nn.functional.cross_entropy: (lambda input, target, weight=None, size_average=None, ignore_index=-100,
                                            reduce=None, reduction="mean", label_smoothing=0.0: -1),
        torch.nn.functional.ctc_loss: (lambda log_probs, targets, input_lengths, target_lengths, blank=0,
                                       reduction='mean', zero_infinity=False: -1),
        torch.nn.functional.dropout: lambda input, p=0.5, training=True, inplace=False: -1,
        torch.nn.functional.dropout1d: lambda input, p=0.5, training=True, inplace=False: -1,
        torch.nn.functional.dropout2d: lambda input, p=0.5, training=True, inplace=False: -1,
        torch.nn.functional.dropout3d: lambda input, p=0.5, training=True, inplace=False: -1,
        torch.nn.functional.elu: lambda input, alpha=1.0, inplace=False: -1,
        torch.nn.functional.embedding: (lambda input, weight, padding_idx=None, max_norm=None, norm_type=2.0,
                                        scale_grad_by_freq=False, sparse=False: -1),
        torch.nn.functional.embedding_bag: (lambda input, weight, offsets=None, max_norm=None, norm_type=2,
                                            scale_grad_by_freq=False, mode='mean', sparse=False, per_sample_weights=None,
                                            include_last_offset=False, padding_idx=None: -1),
        torch.nn.functional.feature_alpha_dropout: lambda input, p=0.5, training=False, inplace=False: -1,
        torch.nn.functional.fold: lambda input, output_size, kernel_size, dilation=1, padding=0, stride=1: -1,
        torch.nn.functional.fractional_max_pool2d: (lambda input, kernel_size, output_size=None, output_ratio=None,
                                                    return_indices=False, _random_samples=None: -1),
        torch.nn.functional.fractional_max_pool2d_with_indices: (
            lambda input, kernel_size, output_size=None, output_ratio=None, return_indices=False,
            _random_samples=None: -1),
        torch.nn.functional.fractional_max_pool3d: (lambda input, kernel_size, output_size=None, output_ratio=None,
                                                    return_indices=False, _random_samples=None: -1),
        torch.nn.functional.fractional_max_pool3d_with_indices: (
            lambda input, kernel_size, output_size=None, output_ratio=None, return_indices=False,
            _random_samples=None: -1),
        torch.nn.functional.gaussian_nll_loss: lambda input, target, var, full=False, eps=1e-06, reduction='mean': -1,
        torch.nn.functional.gelu: lambda input, approximate='none': -1,
        torch.nn.functional.glu: lambda input, dim=-1: -1,
        torch.nn.functional.grid_sample: lambda input, grid, mode='bilinear', padding_mode='zeros', align_corners=None: -1,
        torch.nn.functional.group_norm: lambda input, num_groups, weight=None, bias=None, eps=1e-05: -1,
        torch.nn.functional.gumbel_softmax: lambda logits, tau=1, hard=False, eps=1e-10, dim=-1: -1,
        torch.nn.functional.hardshrink: lambda input, lambd=0.5: -1,
        torch.nn.functional.hardtanh: lambda input, min_val=-1., max_val=1., inplace=False: -1,
        torch.nn.functional.hinge_embedding_loss: (lambda input, target, margin=1.0, size_average=None, reduce=None,
                                                   reduction='mean': -1),
        torch.nn.functional.instance_norm: (lambda input, running_mean=None, running_var=None, weight=None, bias=None,
                                            use_input_stats=True, momentum=0.1, eps=1e-05: -1),
        torch.nn.functional.interpolate: (lambda input, size=None, scale_factor=None, mode='nearest', align_corners=None,
                                          recompute_scale_factor=None, antialias=False: -1),
        torch.nn.functional.kl_div: lambda input, target, size_average=None, reduce=None, reduction='mean', log_target=False: -1,
        torch.nn.functional.l1_loss: lambda input, target, size_average=None, reduce=None, reduction='mean': -1,
        torch.nn.functional.layer_norm: lambda input, normalized_shape, weight=None, bias=None, eps=1e-05: -1,
        torch.nn.functional.leaky_relu: lambda input, negative_slope=0.01, inplace=False: -1,
        torch.nn.functional.linear: lambda input, weight, bias=None: -1,
        torch.nn.functional.local_response_norm: lambda input, size, alpha=0.0001, beta=0.75, k=1.0: -1,
        torch.nn.functional.log_softmax: lambda input, dim=None, _stacklevel=3, dtype=None: -1,
        torch.nn.functional.logsigmoid: lambda input: -1,
        torch.nn.functional.lp_pool1d: lambda input, norm_type, kernel_size, stride=None, ceil_mode=False: -1,
        torch.nn.functional.lp_pool2d: lambda input, norm_type, kernel_size, stride=None, ceil_mode=False: -1,
        torch.nn.functional.margin_ranking_loss: (lambda input1, input2, target, margin=0, size_average=None,
                                                  reduce=None, reduction='mean': -1),
        torch.nn.functional.max_pool1d: (lambda input, kernel_size, stride=None, padding=0, dilation=1,
                                         ceil_mode=False, return_indices=False: -1),
        torch.nn.functional.max_pool1d_with_indices: (lambda input, kernel_size, stride=None, padding=0, dilation=1,
                                                      return_indices=False, ceil_mode=False: -1),
        torch.nn.functional.max_pool2d: (lambda input, kernel_size, stride=None, padding=0, dilation=1,
                                         ceil_mode=False, return_indices=False: -1),
        torch.nn.functional.max_pool2d_with_indices: (lambda input, kernel_size, stride=None, padding=0, dilation=1,
                                                      return_indices=False, ceil_mode=False: -1),
        torch.nn.functional.max_pool3d: (lambda input, kernel_size, stride=None, padding=0, dilation=1,
                                         return_indices=False, ceil_mode=False: -1),
        torch.nn.functional.max_pool3d_with_indices: (lambda input, kernel_size, stride=None, padding=0, dilation=1,
                                                      return_indices=False, ceil_mode=False: -1),
        torch.nn.functional.max_unpool1d: lambda input, indices, kernel_size, stride=None, padding=0, output_size=None: -1,
        torch.nn.functional.max_unpool2d: lambda input, indices, kernel_size, stride=None, padding=0, output_size=None: -1,
        torch.nn.functional.max_unpool3d: lambda input, indices, kernel_size, stride=None, padding=0, output_size=None: -1,
        torch.nn.functional.mse_loss: lambda input, target, size_average=None, reduce=None, reduction='mean': -1,
        torch.nn.functional.multi_head_attention_forward: (
            lambda query, key, value, embed_dim_to_check, num_heads, in_proj_weight, in_proj_bias, bias_k, bias_v,
            add_zero_attn, dropout_p, out_proj_weight, out_proj_bias, training=True, key_padding_mask=None,
            need_weights=True, attn_mask=None, use_separate_proj_weight=False, q_proj_weight=None, k_proj_weight=None,
            v_proj_weight=None, static_k=None, static_v=None, average_attn_weights=None: -1),
        torch.nn.functional.multi_margin_loss: (lambda input, target, p=1, margin=1.0, weight=None, size_average=None,
                                                reduce=None, reduction='mean': -1),
        torch.nn.functional.multilabel_margin_loss: (lambda input, target, size_average=None, reduce=None,
                                                     reduction='mean': -1),
        torch.nn.functional.multilabel_soft_margin_loss: (lambda input, target, weight=None, size_average=None,
                                                          reduce=None, reduction='mean': -1),
        torch.nn.functional.nll_loss: (lambda input, target, weight=None, size_average=None, ignore_index=-100,
                                       reduce=None, reduction='mean': -1),
        torch.nn.functional.normalize: lambda input, p=2, dim=1, eps=1e-12, out=None: -1,
        torch.nn.functional.one_hot: lambda tensor, num_classes=-1: -1,
        torch.nn.functional.pad: lambda input, pad, mode='constant', value=0: -1,
        torch.nn.functional.pairwise_distance: lambda x1, x2, p=2.0, eps=1e-06, keepdim=False: -1,
        torch.nn.functional.poisson_nll_loss: (lambda input, target, log_input=True, full=False, size_average=None,
                                               eps=1e-08, reduce=None, reduction='mean': -1),
        torch.nn.functional.prelu: lambda input, weight: -1,
        torch.nn.functional.relu: lambda input, inplace=False: -1,
        torch.nn.functional.relu6: lambda input, inplace=False: -1,
        torch.nn.functional.rrelu: lambda input, lower=0.125, upper=0.3333333333333333, training=False, inplace=False: -1,
        torch.nn.functional.selu: lambda input, inplace=False: -1,
        torch.nn.functional.silu: lambda input, inplace=False: -1,
        torch.nn.functional.mish: lambda input, inplace=False: -1,
        torch.nn.functional.smooth_l1_loss: lambda input, target, size_average=None, reduce=None, reduction='mean', beta=1.: -1,
        torch.nn.functional.huber_loss: lambda input, target, reduction='mean', delta=1.: -1,
        torch.nn.functional.soft_margin_loss: lambda input, target, size_average=None, reduce=None, reduction='mean': -1,
        torch.nn.functional.softmax: lambda input, dim=None, _stacklevel=3, dtype=None: -1,
        torch.nn.functional.softmin: lambda input, dim=None, _stacklevel=3, dtype=None: -1,
        torch.nn.functional.softplus: lambda input, beta=1, threshold=20: -1,
        torch.nn.functional.softshrink: lambda input, lambd=0.5: -1,
        torch.nn.functional.softsign: lambda input: -1,
        torch.nn.functional.tanhshrink: lambda input: -1,
        torch.nn.functional.threshold: lambda input, threshold, value, inplace=False: -1,
        torch.nn.functional.triplet_margin_loss: (lambda anchor, positive, negative, margin=1.0, p=2, eps=1e-06,
                                                  swap=False, size_average=None, reduce=None, reduction='mean': -1),
        torch.nn.functional.triplet_margin_with_distance_loss: (lambda anchor, positive, negative, *,
                                                                distance_function=None, margin=1.0,
                                                                swap=False, reduction='mean': -1),
        torch.nn.functional.unfold: lambda input, kernel_size, dilation=1, padding=0, stride=1: -1,
        torch.nn.init.uniform_: lambda tensor, a=0., b=1.: -1,
        torch.nn.init.constant_: lambda tensor, val: -1,
        torch.nn.init.normal_: lambda tensor, mean=0., std=1.: -1,
        torch.nn.init.constant_: lambda tensor, val: -1,
        torch.nn.init.kaiming_uniform_: lambda tensor, a=0, mode='fan_in', nonlinearity='leaky_relu': -1,
        torch.nonzero: lambda input, as_tuple=False: -1,
        torch.argwhere: lambda input: -1,
        torch.norm: lambda input, p='fro', dim=None, keepdim=False, out=None, dtype=None: -1,
        torch.linalg.norm: lambda input, ord=None, dim=None, keepdim=False, out=None, dtype=None: -1,
        torch.linalg.vector_norm: lambda input, ord=2, dim=None, keepdim=False, out=None, dtype=None: -1,
        torch.linalg.matrix_norm: lambda input, ord='fro', dim=(-2, -1), keepdim=False, out=None, dtype=None: -1,
        torch.norm_except_dim: lambda v, pow=2, dim=0: -1,
        torch.nuclear_norm: lambda input, p='fro', dim=None, keepdim=False, out=None, dtype=None: -1,
        torch.numel: lambda input: -1,
        torch.orgqr: lambda input, tau: -1,
        torch.ormqr: lambda input, input2, input3, left=True, transpose=False: -1,
        torch.pairwise_distance: lambda x1, x2, p=2.0, eps=1e-06, keepdim=False: -1,
        torch.permute: lambda self, dim: -1,
        torch.pca_lowrank: lambda input, q=None, center=True, niter=2: -1,
        torch.pdist: lambda input, p=2: -1,
        torch.pinverse: lambda input, rcond=1e-15: -1,
        torch.linalg.pinv: lambda input, rcond=1e-15, hermitian=False: -1,
        torch.pixel_shuffle: lambda input, upscale_factor: -1,
        torch.pixel_unshuffle: lambda input, downscale_factor: -1,
        torch.poisson: lambda input, generator=None: -1,
        torch.poisson_nll_loss: lambda input, target, log_input, full, eps, reduction: -1,
        torch.polygamma: lambda input, n, out=None: -1,
        torch.positive: lambda input, out=None: -1,
        torch.prelu: lambda input, weight: -1,
        torch.ones_like: lambda input, dtype=None, layout=None, device=None, requires_grad=False: -1,
        torch.pow: lambda input, exponent, out=None: -1,
        torch.prod: lambda input, dtype=None: -1,
        torch.put: lambda input, index, source, accumulate=False: -1,
        torch.q_per_channel_axis: lambda input: -1,
        torch.q_per_channel_scales: lambda input: -1,
        torch.q_per_channel_zero_points: lambda input: -1,
        torch.q_scale: lambda input: -1,
        torch.q_zero_point: lambda input: -1,
        torch.qr: lambda input, some=True, out=None: -1,
        torch.linalg.qr: lambda input, mode='reduced', out=None: -1,
        torch.quantile: lambda input, q, dim=None, keepdim=False, interpolation='linear', out=None: -1,
        torch.nanquantile: lambda input, q, dim=None, keepdim=False, interpolation='linear', out=None: -1,
        torch.quantize_per_channel: lambda input, scales, zero_points, axis, dtype: -1,
        torch.quantize_per_tensor: lambda input, scale, zero_point, dtype: -1,
        torch.quantize_per_tensor_dynamic: lambda input, dtype, reduce_range: -1,
        torch.quantized_batch_norm: lambda input, weight, bias, mean, var, eps, output_scale, output_zero_point: -1,
        torch.quantized_gru_cell: (lambda input, hx, w_ih, w_hh, b_ih, b_hh, packed_ih, packed_hh, col_offsets_ih,
                                   col_offsets_hh, scale_ih, scale_hh, zero_point_ih, zero_point_hh: -1),

        torch.quantized_lstm_cell: (lambda input, hx, w_ih, w_hh, b_ih, b_hh, packed_ih, packed_hh, col_offsets_ih,
                                    col_offsets_hh, scale_ih, scale_hh, zero_point_ih, zero_point_hh: -1),
        torch.quantized_max_pool1d: (lambda input, kernel_size, stride=tuple(), padding=(0,),
                                     dilation=(1,), ceil_mode=False: -1),
        torch.quantized_max_pool2d: (lambda input, kernel_size, stride=tuple(), padding=(0, 0),
                                     dilation=(1, 1), ceil_mode=False: -1),
        torch.quantized_rnn_relu_cell: (lambda input, hx, w_ih, w_hh, b_ih, b_hh, packed_ih, packed_hh, col_offsets_ih,
                                        col_offsets_hh, scale_ih, scale_hh, zero_point_ih, zero_point_hh: -1),
        torch.quantized_rnn_tanh_cell: (lambda input, hx, w_ih, w_hh, b_ih, b_hh, packed_ih, packed_hh, col_offsets_ih,
                                        col_offsets_hh, scale_ih, scale_hh, zero_point_ih, zero_point_hh: -1),
        torch.rad2deg: lambda input, out=None: -1,
        torch.rand_like: lambda input, dtype=None, layout=None, device=None, requires_grad=False: -1,
        torch.randint_like: lambda input, high, dtype=None, layout=torch.strided, device=None, requires_grad=False: -1,
        torch.randn_like: lambda input, dtype=None, layout=None, device=None, requires_grad=False: -1,
        torch.ravel: lambda input: -1,
        torch.real: lambda input, out=None: -1,
        torch.vdot: lambda input, other, out=None: -1,
        torch.linalg.vecdot: lambda input, other, dim=-1, out=None: -1,
        torch.view_as_real: lambda input: -1,
        torch.view_as_complex: lambda input: -1,
        torch.reciprocal: lambda input, out=None: -1,
        torch.relu: lambda input, inplace=False: -1,
        torch.remainder: lambda input, other, out=None: -1,
        torch.renorm: lambda input, p, dim, maxnorm, out=None: -1,
        torch.repeat_interleave: lambda input, dim=None: -1,
        torch.reshape: lambda input, shape: -1,
        torch.rnn_relu: lambda input, hx, params, has_biases, num_layers, dropout, train, bidirectional, batch_first: -1,
        torch.rnn_relu_cell: lambda input, hx, w_ih, w_hh, b_ih=None, b_hh=None: -1,
        torch.rnn_tanh: lambda input, hx, params, has_biases, num_layers, dropout, train, bidirectional, batch_first: -1,
        torch.rnn_tanh_cell: lambda input, hx, w_ih, w_hh, b_ih=None, b_hh=None: -1,
        torch.roll: lambda input, shifts, dims=None: -1,
        torch.rot90: lambda input, k=1, dims=(0, 1): -1,
        torch.round: lambda input, out=None: -1,
        torch.row_stack: lambda tensors, out=None: -1,  # alias for torch.vstack
        torch._rowwise_prune: (lambda weight, mask, compressed_indices_dtype: -1),
        torch.rrelu: lambda input, lower=1. / 8, upper=1. / 3, training=False, inplace=False: -1,
        torch.rsqrt: lambda input, out=None: -1,
        torch.rsub: lambda input, other, alpha=1: -1,
        torch.saddmm: lambda input, mat1, mat2, beta=1, alpha=1, out=None: -1,
        torch.scatter: lambda input, dim, index, src: -1,
        torch.scatter_add: lambda input, dim, index, src: -1,
        torch.scatter_reduce: lambda input, dim, index, src, reduce, include_self=True: -1,
        torch.searchsorted: lambda sorted_sequence, input, out_int32=False, right=False, out=None: -1,
        torch.segment_reduce: lambda data, reduce="max", lengths=None, indices=None, offsets=None, axis=0, unsafe=False: -1,
        torch.select: lambda input, dim, index: -1,
        torch.select_scatter: lambda input, src, dim, index: -1,
        torch.slice_scatter: lambda input, src, dim=0, start=None, end=None, step=1: -1,
        torch.selu: lambda input, inplace=False: -1,
        torch.sigmoid: lambda input, out=None: -1,
        torch.sign: lambda input, out=None: -1,
        torch.signbit: lambda input, out=None: -1,
        torch.sgn: lambda input, out=None: -1,
        torch.sin: lambda input, out=None: -1,
        torch.sinc: lambda input, out=None: -1,
        torch.sinh: lambda input, out=None: -1,
        torch.slogdet: lambda input: -1,
        torch.linalg.slogdet: lambda input: -1,
        torch.smm: lambda input, mat2: -1,
        torch.spmm: lambda input, mat2: -1,
        torch.softmax: lambda input, dim, dtype=None: -1,
        torch.linalg.solve: lambda A, B, left=True, out=None: -1,
        torch.linalg.solve_ex: lambda A, B, left=True, check_errors=False, out=None: -1,
        torch.sort: lambda input, dim=-1, descending=False, *, stable=False, out=None: -1,
        torch.split: lambda tensor, split_size_or_sections, dim=0: -1,
        torch.split_with_sizes: lambda tensor, split_size_or_sections, dim=0: -1,
        torch.sqrt: lambda input, out=None: -1,
        torch.square: lambda input, out=None: -1,
        torch.squeeze: lambda input, dim=None, out=None: -1,
        torch.sspaddmm: lambda input, mat1, mat2, beta=1, alpha=1, out=None: -1,
        torch.stack: lambda tensors, dim=0, out=None: -1,
        torch.std: lambda input, dim=None: -1,
        torch.std_mean: lambda input, dim=None: -1,
        torch.stft: (lambda input, n_fft, hop_length=None, win_length=None, window=None, center=True,
                     pad_mode='reflect', normalized=False, onesided=True, return_complex=None: -1),
        torch.sub: lambda input, other, out=None: -1,
        torch.subtract: lambda input, other, out=None: -1,
        torch.sum: lambda input, dim=None: -1,
        torch.nansum: lambda input, dim=None: -1,
        torch.svd: lambda input, some=True, compute_uv=True, out=None: -1,
        torch.svd_lowrank: lambda input, q=6, niter=2, M=None: -1,
        torch.linalg.svd: lambda input, full_matrices=True, out=None: -1,
        torch.linalg.svdvals: lambda input, out=None: -1,
        torch.symeig: lambda input, eigenvectors=False, upper=True, out=None: -1,
        torch.swapaxes: lambda input, dim0, dim1: -1,
        torch.swapdims: lambda input, axis0, axis1: -1,
        torch.special.airy_ai: lambda input: -1,
        torch.special.bessel_j0: lambda input: -1,
        torch.special.bessel_j1: lambda input: -1,
        torch.special.bessel_y0: lambda input: -1,
        torch.special.bessel_y1: lambda input: -1,
        torch.special.chebyshev_polynomial_t: lambda input, n, out=None: -1,
        torch.special.chebyshev_polynomial_u: lambda input, n, out=None: -1,
        torch.special.chebyshev_polynomial_v: lambda input, n, out=None: -1,
        torch.special.chebyshev_polynomial_w: lambda input, n, out=None: -1,
        torch.special.digamma: lambda input: -1,
        torch.special.entr: lambda input: -1,
        torch.special.erf: lambda input: -1,
        torch.special.erfc: lambda input: -1,
        torch.special.erfcx: lambda input: -1,
        torch.special.erfinv: lambda input: -1,
        torch.special.exp2: lambda input: -1,
        torch.special.expit: lambda input: -1,
        torch.special.expm1: lambda input: -1,
        torch.special.gammainc: lambda input, other, out=None: -1,
        torch.special.gammaincc: lambda input, other, out=None: -1,
        torch.special.gammaln: lambda input: -1,
        torch.special.hermite_polynomial_h: lambda input, n, out=None: -1,
        torch.special.hermite_polynomial_he: lambda input, n, out=None: -1,
        torch.special.i0: lambda input: -1,
        torch.special.i0e: lambda input: -1,
        torch.special.i1: lambda input: -1,
        torch.special.i1e: lambda input: -1,
        torch.special.laguerre_polynomial_l: lambda input, n, out=None: -1,
        torch.special.legendre_polynomial_p: lambda input, n, out=None: -1,
        torch.special.log1p: lambda input: -1,
        torch.special.log_ndtr: lambda input: -1,
        torch.special.log_softmax: lambda input, dim, dtype=None: -1,
        torch.special.logit: lambda input: -1,
        torch.special.logsumexp: lambda input, dim, keepdim=False, out=None: -1,
        torch.special.modified_bessel_i0: lambda input: -1,
        torch.special.modified_bessel_i1: lambda input: -1,
        torch.special.modified_bessel_k0: lambda input: -1,
        torch.special.modified_bessel_k1: lambda input: -1,
        torch.special.multigammaln: lambda input, p: -1,
        torch.special.ndtr: lambda input: -1,
        torch.special.ndtri: lambda input: -1,
        torch.special.polygamma: lambda input, n, out=None: -1,
        torch.special.psi: lambda input: -1,
        torch.special.round: lambda input: -1,
        torch.special.scaled_modified_bessel_k0: lambda input: -1,
        torch.special.scaled_modified_bessel_k1: lambda input: -1,
        torch.special.shifted_chebyshev_polynomial_t: lambda input, n, out=None: -1,
        torch.special.shifted_chebyshev_polynomial_u: lambda input, n, out=None: -1,
        torch.special.shifted_chebyshev_polynomial_v: lambda input, n, out=None: -1,
        torch.special.shifted_chebyshev_polynomial_w: lambda input, n, out=None: -1,
        torch.special.sinc: lambda input: -1,
        torch.special.softmax: lambda input, dim, dtype=None: -1,
        torch.special.spherical_bessel_j0: lambda input: -1,
        torch.special.xlog1py: lambda input, other, out=None: -1,
        torch.special.xlogy: lambda input, other, out=None: -1,
        torch.special.zeta: lambda self, other, out=None: -1,
        torch.t: lambda input: -1,
        torch.take: lambda input, index: -1,
        torch.take_along_dim: lambda input, indices, dim=None, out=None: -1,
        torch.tan: lambda input, out=None: -1,
        torch.tanh: lambda input, out=None: -1,
        torch.linalg.tensorinv: lambda a, ind=2: -1,
        torch.linalg.tensorsolve: lambda a, b, dims=None: -1,
        torch.tensordot: lambda a, b, dims=2, out=None: -1,
        torch.tensor_split: lambda input, indices_or_sections, dim=0: -1,
        torch.threshold: lambda input, threshold, value, inplace=False: -1,
        torch.tile: lambda input, dims: -1,
        torch.topk: lambda input, k, dim=-1, descending=False, out=None: -1,
        torch.trace: lambda input: -1,
        torch.transpose: lambda input, dim0, dim1: -1,
        torch.trapz: lambda y, x=None, dim=-1: -1,
        torch.trapezoid: lambda y, x=None, dim=-1: -1,
        torch.triangular_solve: lambda input, A, upper=True, transpose=False, unitriangular=False: -1,
        torch.linalg.solve_triangular: lambda input, B, upper, left=True, unitriangular=False: -1,
        torch.tril: lambda input, diagonal=0, out=None: -1,
        torch.triplet_margin_loss: (lambda anchor, positive, negative, margin=1.0, p=2, eps=1e-06, swap=False,

                                    size_average=None, reduce=None, reduction='mean': -1),
        torch.triu: lambda input, diagonal=0, out=None: -1,
        torch.true_divide: lambda input, other: -1,
        torch.trunc: lambda input, out=None: -1,
        torch.unbind: lambda input, dim=0: -1,
        torch.unique: lambda input, sorted=True, return_inverse=False, return_counts=False, dim=None: -1,
        torch.unique_consecutive: lambda input, return_inverse=False, return_counts=False, dim=None: -1,
        torch.unsafe_chunk: lambda input, chunks, dim=0: -1,
        torch.unsafe_split: lambda tensor, split_size_or_sections, dim=0: -1,
        torch.unsafe_split_with_sizes: lambda tensor, split_size_or_sections, dim=0: -1,
        torch.unsqueeze: lambda input, dim, out=None: -1,
        torch.linalg.vander: lambda x, N=None: -1,
        torch.var: lambda input, dim=None: -1,
        torch.var_mean: lambda input, dim=None: -1,
        torch.vsplit: lambda input, indices_or_sections: -1,
        torch.vstack: lambda tensors, out=None: -1,
        torch.where: lambda condition, x=None, y=None: -1,
        torch.zeros_like: lambda input, dtype=None, layout=None, device=None, requires_grad=False: -1,
        torch._fw_primal_copy: lambda self, level: -1,
        torch._make_dual_copy: lambda primal, tangent, level: -1,
        torch.view_as_real_copy: lambda self: -1,
        torch.view_as_complex_copy: lambda self: -1,
        torch._conj_copy: lambda self: -1,
        torch._neg_view_copy: lambda self: -1,
        torch.as_strided_copy: lambda self, size, stride, storage_offset=None: -1,
        torch._sparse_broadcast_to_copy: lambda self, size: -1,
        torch.diagonal_copy: lambda self, offset=0, dim1=0, dim2=1: -1,
        torch.expand_copy: lambda self, size, *, implicit=False: -1,
        torch.narrow_copy: lambda self, dim, start, length: -1,
        torch.permute_copy: lambda self, dims: -1,
        torch._reshape_alias_copy: lambda self, size, stride: -1,
        torch.select_copy: lambda self, dim, index: -1,
        torch.detach_copy: lambda self: -1,
        torch.slice_copy: lambda self, dim=0, start=None, end=None, step=1: -1,
        torch.split_copy: lambda self, split_size, dim=0: -1,
        torch.split_with_sizes_copy: lambda self, split_sizes, dim=0: -1,
        torch.squeeze_copy: lambda self: -1,
        torch.squeeze_copy: lambda self, dim: -1,
        torch.t_copy: lambda self: -1,
        torch.transpose_copy: lambda self, dim0, dim1: -1,
        torch.unsqueeze_copy: lambda self, dim: -1,
        torch._indices_copy: lambda self: -1,
        torch._values_copy: lambda self: -1,
        torch.indices_copy: lambda self: -1,
        torch.values_copy: lambda self: -1,
        torch.crow_indices_copy: lambda self: -1,
        torch.col_indices_copy: lambda self: -1,
        torch.ccol_indices_copy: lambda self: -1,
        torch.row_indices_copy: lambda self: -1,
        torch.unbind_copy: lambda self, dim=0: -1,
        torch.view_copy: lambda self, size: -1,
        torch.view_copy: lambda self, dtype: -1,
        torch.unfold_copy: lambda self, dimension, size, step: -1,
        torch.alias_copy: lambda self: -1,
        Tensor.__floordiv__: lambda self, other: -1,
        Tensor.__rfloordiv__: lambda self, other: -1,
        Tensor.__ifloordiv__: lambda self, other: -1,
        Tensor.__truediv__: lambda self, other: -1,
        Tensor.__rtruediv__: lambda self, other: -1,
        Tensor.__itruediv__: lambda self, other: -1,
        Tensor.__lshift__: lambda self, other: -1,
        Tensor.__rlshift__: lambda self, other: -1,
        Tensor.__ilshift__: lambda self, other: -1,
        Tensor.__rshift__: lambda self, other: -1,
        Tensor.__rrshift__: lambda self, other: -1,
        Tensor.__irshift__: lambda self, other: -1,
        Tensor.__and__: lambda self, other: -1,
        Tensor.__or__: lambda self, other: -1,
        Tensor.__xor__: lambda self, other: -1,
        Tensor.__float__: lambda self: -1,
        Tensor.__complex__: lambda self: -1,
        Tensor.__array__: lambda self, dtype: -1,
        Tensor.__bool__: lambda self: -1,
        Tensor.__contains__: lambda self, other: -1,
        Tensor.__neg__: lambda self: -1,
        Tensor.__invert__: lambda self: -1,
        Tensor.__mod__: lambda self, other: -1,
        Tensor.__rmod__: lambda self, other: -1,
        Tensor.__imod__: lambda self, other: -1,
        Tensor.__array_wrap__: lambda self, array: -1,
        Tensor.__getitem__: lambda self, idx: -1,
        Tensor.__deepcopy__: lambda self, memo: -1,
        Tensor.__int__: lambda self: -1,
        Tensor.__long__: lambda self: -1,
        Tensor.__hash__: lambda self: -1,
        Tensor.__index__: lambda self: -1,
        Tensor.__len__: lambda self: -1,
        Tensor.__format__: lambda self, format_spec: -1,
        Tensor.__reduce_ex__: lambda self, proto: -1,
        Tensor.__reversed__: lambda self: -1,
        Tensor.__repr__: lambda self, *, tensor_contents=None: -1,
        Tensor.__setitem__: lambda self, k, v: -1,
        Tensor.__setstate__: lambda self, d: -1,
        Tensor.T.__get__: lambda self: -1,
        Tensor.H.__get__: lambda self: -1,
        Tensor.mT.__get__: lambda self: -1,
        Tensor.mH.__get__: lambda self: -1,
        Tensor._backward_hooks.__get__: lambda self: -1,
        Tensor._base.__get__: lambda self: -1,
        Tensor._cdata.__get__: lambda self: -1,
        Tensor.grad.__get__: lambda self: -1,
        Tensor._grad.__get__: lambda self: -1,
        Tensor._grad_fn.__get__: lambda self: -1,
        Tensor.grad_fn.__get__: lambda self: -1,
        Tensor._version.__get__: lambda self: -1,
        Tensor._autocast_to_reduced_precision: lambda self, cuda_enabled, cpu_enabled, cuda_dtype, cpu_dtype: -1,
        Tensor._autocast_to_full_precision: lambda self, cuda_enabled, cpu_enabled: -1,
        Tensor.data.__get__: lambda self: -1,
        Tensor.device.__get__: lambda self: -1,
        Tensor.dtype.__get__: lambda self: -1,
        Tensor.is_cuda.__get__: lambda self: -1,
        Tensor.is_cpu.__get__: lambda self: -1,
        Tensor.is_xpu.__get__: lambda self: -1,
        Tensor.is_ipu.__get__: lambda self: -1,
        Tensor.is_leaf.__get__: lambda self: -1,
        Tensor.retains_grad.__get__: lambda self: -1,
        Tensor.is_meta.__get__: lambda self: -1,
        Tensor.is_mps.__get__: lambda self: -1,
        Tensor.is_nested.__get__: lambda self: -1,
        Tensor.is_ort.__get__: lambda self: -1,
        Tensor.is_mkldnn.__get__: lambda self: -1,
        Tensor.is_quantized.__get__: lambda self: -1,
        Tensor.is_sparse.__get__: lambda self: -1,
        Tensor.is_sparse_csr.__get__: lambda self: -1,
        Tensor.is_vulkan.__get__: lambda self: -1,
        Tensor.layout.__get__: lambda self: -1,
        Tensor.name.__get__: lambda self: -1,
        Tensor.names.__get__: lambda self: -1,
        Tensor.ndim.__get__: lambda self: -1,
        Tensor.output_nr.__get__: lambda self: -1,
        Tensor.requires_grad.__get__: lambda self: -1,
        Tensor.shape.__get__: lambda self: -1,
        Tensor.volatile.__get__: lambda self: -1,
        Tensor.real.__get__: lambda self: -1,
        Tensor.imag.__get__: lambda self: -1,
        Tensor.__cuda_array_interface__.__get__: lambda self: -1,
        Tensor.type: lambda self, dtype=None, non_blocking=False, **kwargs: -1,
        Tensor._coalesced_: lambda self: -1,
        Tensor._dimI: lambda self: -1,
        Tensor._dimV: lambda self: -1,
        Tensor._indices: lambda self: -1,
        Tensor._is_view: lambda self: -1,
        Tensor._nnz: lambda self: -1,
        Tensor.crow_indices: lambda self: -1,
        Tensor.col_indices: lambda self: -1,
        Tensor.ccol_indices: lambda self: -1,
        Tensor.row_indices: lambda self: -1,
        Tensor._update_names: lambda self, names, inplace: -1,
        Tensor._values: lambda self: -1,
        Tensor.adjoint: lambda self: -1,
        Tensor.align_as: lambda self, other: -1,
        Tensor.align_to: lambda self, order, ellipsis_idx: -1,
        Tensor.apply_: lambda self, callable: -1,
        Tensor.as_strided: lambda self, size, stride: -1,
        Tensor.as_strided_: lambda self, size, stride: -1,
        Tensor.backward: lambda self, gradient=None, retain_graph=None, create_graph=False, inputs=None: -1,
        Tensor.bfloat16: lambda self, memory_format=torch.preserve_format: -1,
        Tensor.bool: lambda self, memory_format=torch.preserve_format: -1,
        Tensor.byte: lambda self, memory_format=torch.preserve_format: -1,
        Tensor.char: lambda self, memory_format=torch.preserve_format: -1,
        Tensor.cauchy_: lambda self, median=0, sigma=1, *, generator=None: -1,
        Tensor.coalesce: lambda self: -1,
        Tensor._coalesced_: lambda self, coalesced: -1,
        Tensor.contiguous: lambda self, memory_format=torch.contiguous_format: -1,
        Tensor.copy_: lambda self, src, non_blocking=False: -1,
        Tensor.cpu: lambda self, memory_format=torch.preserve_format: -1,
        Tensor.cuda: lambda self, memory_format=torch.preserve_format: -1,
        Tensor.xpu: lambda self, memory_format=torch.preserve_format: -1,
        Tensor.ipu: lambda self, memory_format=torch.preserve_format: -1,
        Tensor.data_ptr: lambda self: -1,
        Tensor.dense_dim: lambda self: -1,
        Tensor.diagonal_scatter: lambda self, src, offset=0, dim1=0, dim2=1: -1,
        Tensor.dim: lambda self: -1,
        Tensor.double: lambda self, memory_format=torch.preserve_format: -1,
        Tensor.cdouble: lambda self, memory_format=torch.preserve_format: -1,
        Tensor.element_size: lambda self: -1,
        Tensor.expand: lambda self, size: -1,
        Tensor.expand_as: lambda self, other: -1,
        Tensor.exponential_: lambda self, lambd=1, *, generator=None: -1,
        Tensor.fill_: lambda self, value: -1,
        Tensor.fill_diagonal_: lambda self, value: -1,
        Tensor.float: lambda self, memory_format=torch.preserve_format: -1,
        Tensor.cfloat: lambda self, memory_format=torch.preserve_format: -1,
        Tensor.geometric_: lambda self, p, *, generator=None: -1,
        Tensor.get_device: lambda self: -1,
        Tensor.half: lambda self, memory_format=torch.preserve_format: -1,
        Tensor.chalf: lambda self, memory_format=torch.preserve_format: -1,
        Tensor.has_names: lambda self: -1,
        Tensor.indices: lambda self: -1,
        Tensor.int: lambda self, memory_format=torch.preserve_format: -1,
        Tensor.is_coalesced: lambda self: -1,
        Tensor.is_contiguous: lambda self: -1,
        Tensor.is_inference: lambda self: -1,
        Tensor.is_pinned: lambda self: -1,
        Tensor.is_set_to: lambda self, tensor: -1,
        Tensor.is_shared: lambda self: -1,
        Tensor.item: lambda self: -1,
        Tensor.log_normal_: lambda self, mean=1, std=2, *, generator=None: -1,
        Tensor.log_softmax: lambda self, dim: -1,
        Tensor.long: lambda self, memory_format=torch.preserve_format: -1,
        Tensor.map_: lambda self, tensor, callable: -1,
        Tensor.map2_: lambda self, x, y, callable: -1,
        Tensor.mm: lambda self, mat2: -1,
        Tensor.narrow_copy: lambda self, dimension, start, length: -1,
        Tensor.ndimension: lambda self: -1,
        Tensor.nelement: lambda self: -1,
        Tensor._nested_tensor_size: lambda self: -1,
        Tensor.normal_: lambda self: -1,
        Tensor.numpy: lambda self: -1,
        Tensor.permute: lambda self, dim: -1,
        Tensor.pin_memory: lambda self: -1,
        Tensor.put_: lambda self, indices, tensor, accumulate=False: -1,
        Tensor.qscheme: lambda self: -1,
        Tensor.random_: lambda self, from_=0, to=None, *, generator=None: -1,
        Tensor.record_stream: lambda self, stream: -1,
        Tensor.refine_names: lambda self, names: -1,
        Tensor.register_hook: lambda self, hook: -1,
        Tensor.rename: lambda self, name: -1,
        Tensor.repeat: lambda self, *size: -1,
        Tensor.requires_grad_: lambda self, requires_grad=True: -1,
        Tensor.reshape_as: lambda self, other: -1,
        Tensor.resize: lambda self, *size: -1,
        Tensor.resize_: lambda self, size: -1,
        Tensor.resize_as: lambda self, other: -1,
        Tensor.resize_as_sparse_: lambda self, other: -1,
        Tensor.retain_grad: lambda self: -1,
        Tensor.set_: lambda self, source=None, storage_offset=0, size=None, stride=None: -1,
        Tensor.select_scatter: lambda self, src, dim, index: -1,
        Tensor.share_memory_: lambda self: -1,
        Tensor.short: lambda self, memory_format=torch.preserve_format: -1,
        Tensor.size: lambda self: -1,
        Tensor.slice_scatter: lambda self, src, dim=0, start=None, end=None, step=1: -1,
        Tensor.sparse_dim: lambda self: -1,
        Tensor.sparse_mask: lambda self, mask: -1,
        Tensor.sparse_resize_: lambda self, size1, size2, dense_dim: -1,
        Tensor.sparse_resize_and_clear_: lambda self, size1, size2, dense_dim: -1,
        Tensor.sspaddmm: lambda self, mat1, mat2, beta=1, alpha=1, out=None: -1,
        Tensor.storage: lambda self: -1,
        Tensor._storage: lambda self: -1,
        Tensor.storage_offset: lambda self: -1,
        Tensor.storage_type: lambda self: -1,
        Tensor.sum_to_size: lambda self, size: -1,
        Tensor.tile: lambda self, *reps: -1,
        Tensor.to: lambda self, dtype, non_blocking=False, copy=False, memory_format=torch.preserve_format: -1,
        Tensor.to_dense: lambda self, dtype=None: -1,
        Tensor._to_dense: lambda self, dtype=None: -1,
        Tensor.to_sparse: lambda self: -1,
        Tensor.tolist: lambda self: -1,
        Tensor.to_mkldnn: lambda self: -1,
        Tensor.type_as: lambda self, other: -1,
        Tensor.unfold: lambda self, dimension, size, step: -1,
        Tensor.uniform_: lambda self, from_=0, to=1: -1,
        Tensor.values: lambda self: -1,
        Tensor.view: lambda self, shape: -1,
        Tensor.view_as: lambda self, other: -1,
        Tensor.zero_: lambda self: -1,
        Tensor.__dlpack__: lambda self, stream=None: -1,
        Tensor.__dlpack_device__: lambda self: -1,
        torch.linalg.lstsq: lambda self, b, cond=None, driver=None: -1,
    }

    ret2 = {}
    ignored = get_ignored_functions()

    for k, v in ret.items():
        # Generate methods like __add__ and add_ by default from add
        names = [
            k.__name__,  # Default method
            k.__name__ + "_",  # Inplace variant
            "__" + k.__name__ + "__",  # Dunder method
            "__i" + k.__name__ + "__",  # Inplace dunder method
            "__r" + k.__name__ + "__",  # Reverse dunder method
        ]

        if k.__name__.startswith("bitwise_"):
            # bitwise_<op> have dunder methods of the form __<op>__
            # And so on.
            subname = k.__name__[len("bitwise_"):]
            names.extend([
                "__" + subname + "__",
                "__i" + subname + "__",
                "__r" + subname + "__"
            ])

        for name in names:
            func = getattr(Tensor, name, None)
            if callable(func) and func not in ret and func not in ignored:
                ret2[func] = v

    ret.update(ret2)
    return ret

def wrap_torch_function(dispatcher: Callable):
    """Wraps a given function with ``__torch_function__`` -related functionality.

    Parameters
    ----------
    dispatcher: Callable
        A callable that returns an iterable of Tensor-likes passed into the function.

    Note
    ----
    This decorator may reduce the performance of your code. Generally, it's enough to express
    your code as a series of functions that, themselves, support __torch_function__. If you
    find yourself in the rare situation where this is not the case, e.g. if you're wrapping a
    low-level library and you also need it to work for Tensor-likes, then this function is available.

    Examples
    --------
    >>> def dispatcher(a): # Must have the same signature as func
    ...     return (a,)
    >>> @torch.overrides.wrap_torch_function(dispatcher)
    >>> def func(a): # This will make func dispatchable by __torch_function__
    ...     return a + 0
    """
    def inner(func):
        @functools.wraps(func)
        def wrapped(*args, **kwargs):
            relevant_args = dispatcher(*args, **kwargs)
            if has_torch_function(relevant_args):
                return handle_torch_function(wrapped, relevant_args, *args, **kwargs)

            return func(*args, **kwargs)

        return wrapped

    return inner

def _get_overloaded_args(relevant_args: Iterable[Any]) -> List[Any]:
    """Returns a list of arguments on which to call __torch_function__.

    Checks arguments in relevant_args for __torch_function__ implementations,
    storing references to the arguments and their types in overloaded_args and
    overloaded_types in order of calling precedence. Only distinct types are
    considered. If a type is a subclass of another type it will have higher
    precedence, otherwise the precedence order is the same as the order of
    arguments in relevant_args, that is, from left-to-right in the argument list.

    The precedence-determining algorithm implemented in this function is
    described in `NEP-0018`_.

    See torch::append_overloaded_arg for the equivalent function in the C++
    implementation.

    Parameters
    ----------
    relevant_args : iterable of array-like
        Iterable of array-like arguments to check for __torch_function__
        methods.

    Returns
    -------
    overloaded_args : list
        Arguments from relevant_args on which to call __torch_function__
        methods, in the order in which they should be called.

    .. _NEP-0018:
       https://numpy.org/neps/nep-0018-array-function-protocol.html
    """
    # If torch function is not enabled, there are no overloaded types
    if not torch._C._is_torch_function_enabled():
        return []
    # Runtime is O(num_arguments * num_unique_types)
    overloaded_types: Set[Type] = set()
    overloaded_args: List[Any] = []
    for arg in relevant_args:
        arg_type = type(arg)
        # We only collect arguments if they have a unique type, which ensures
        # reasonable performance even with a long list of possibly overloaded
        # arguments.
        #
        # NB: Important to exclude _disabled_torch_function_impl, otherwise
        # https://github.com/pytorch/pytorch/issues/64687
        if (arg_type not in overloaded_types and hasattr(arg_type, '__torch_function__') and
                arg_type.__torch_function__ != torch._C._disabled_torch_function_impl):
            # Create lists explicitly for the first type (usually the only one
            # done) to avoid setting up the iterator for overloaded_args.
            if overloaded_types:
                overloaded_types.add(arg_type)
                # By default, insert argument at the end, but if it is
                # subclass of another argument, insert it before that argument.
                # This ensures "subclasses before superclasses".
                index = len(overloaded_args)
                for i, old_arg in enumerate(overloaded_args):
                    if issubclass(arg_type, type(old_arg)):
                        index = i
                        break
                overloaded_args.insert(index, arg)
            else:
                overloaded_types = {arg_type}
                overloaded_args = [arg]
    return overloaded_args


def handle_torch_function(
        public_api: Callable, relevant_args: Iterable[Any], *args, **kwargs) -> Any:
    """Implement a function with checks for ``__torch_function__`` overrides.

    See torch::autograd::handle_torch_function for the equivalent of this
    function in the C++ implementation.

    Arguments
    ---------
    public_api : function
        Function exposed by the public torch API originally called like
        ``public_api(*args, **kwargs)`` on which arguments are now being
        checked.
    relevant_args : iterable
        Iterable of arguments to check for __torch_function__ methods.
    args : tuple
        Arbitrary positional arguments originally passed into ``public_api``.
    kwargs : tuple
        Arbitrary keyword arguments originally passed into ``public_api``.

    Returns
    -------
    object
        Result from calling ``implementation`` or an ``__torch_function__``
        method, as appropriate.

    Raises
    ------
    TypeError : if no implementation is found.

    Example
    -------
    >>> def func(a):
    ...     if has_torch_function_unary(a):
    ...         return handle_torch_function(func, (a,), a)
    ...     return a + 0
    """
    # Check for __torch_function__ methods.
    overloaded_args = _get_overloaded_args(relevant_args)
    # overloaded_args already have unique types.
    types = tuple(map(type, overloaded_args))

    # Check for __torch_function__ mode.
    mode = _get_torch_function_mode()
    if mode is not None:
        # NB: unlike on tensors, modes are instances
        with _no_torch_function_mode():
            result = mode.__torch_function__(public_api, types, args, kwargs)
        if result is not NotImplemented:
            return result

    # Call overrides
    for overloaded_arg in overloaded_args:
        # This call needs to become a classmethod call in the future.
        # See https://github.com/pytorch/pytorch/issues/63767
        torch_func_method = overloaded_arg.__torch_function__
        if hasattr(torch_func_method, "__self__") and torch_func_method.__self__ is overloaded_arg and \
                torch_func_method is not torch._C._disabled_torch_function_impl:
            warnings.warn("Defining your `__torch_function__ as a plain method is deprecated and "
                          "will be an error in future, please define it as a classmethod.",
                          DeprecationWarning)

        # Use `public_api` instead of `implementation` so __torch_function__
        # implementations can do equality/identity comparisons.
        result = torch_func_method(public_api, types, args, kwargs)

        if result is not NotImplemented:
            return result

    func_name = '{}.{}'.format(public_api.__module__, public_api.__name__)
    msg = (
        "no implementation found for '{}' on types that implement "
        '__torch_function__: {}'
    ).format(func_name, [type(arg) for arg in overloaded_args])
    if mode is not None:
        msg += f" nor in mode {mode}"
    raise TypeError(msg)

has_torch_function = _add_docstr(
    _has_torch_function,
    r"""Check for __torch_function__ implementations in the elements of an iterable
    or if a __torch_function__ mode is enabled.  Considers exact ``Tensor`` s
    and ``Parameter`` s non-dispatchable.  Use this to guard a call to
    :func:`handle_torch_function`; don't use it to test if something
    is Tensor-like, use :func:`is_tensor_like` instead.
    Arguments
    ---------
    relevant_args : iterable
        Iterable or aguments to check for __torch_function__ methods.
    Returns
    -------
    bool
        True if any of the elements of relevant_args have __torch_function__
        implementations, False otherwise.
    See Also
    ________
    torch.is_tensor_like
        Checks if something is a Tensor-like, including an exact ``Tensor``.
    """
)

has_torch_function_unary = _add_docstr(
    _has_torch_function_unary,
    r"""Special case of `has_torch_function` for single inputs.
    Instead of:
      `has_torch_function((t,))`
    call:
      `has_torch_function_unary(t)`
    which skips unnecessary packing and unpacking work.
    """
)

has_torch_function_variadic = _add_docstr(
    _has_torch_function_variadic,
    r"""Special case of `has_torch_function` that skips tuple creation.

    This uses the METH_FASTCALL protocol introduced in Python 3.7

    Instead of:
      `has_torch_function((a, b))`
    call:
      `has_torch_function_variadic(a, b)`
    which skips unnecessary packing and unpacking work.
    """
)

@functools.lru_cache(None)
def _get_overridable_functions() -> Tuple[Dict[Any, List[Callable]], Dict[Callable, str]]:
    overridable_funcs = collections.defaultdict(list)
    index = {}
    tested_namespaces = [
        ("torch", torch, torch.__all__ + dir(torch._C._VariableFunctions)),
        ("torch.functional", torch.functional, torch.functional.__all__),
        ("torch.nn.functional", torch.nn.functional, dir(torch.nn.functional)),
        ("torch.nn.init", torch.nn.init, dir(torch.nn.init)),
        ("torch.Tensor", torch.Tensor, dir(torch.Tensor)),
        ("torch.linalg", torch.linalg, dir(torch.linalg)),
        ("torch.fft", torch.fft, dir(torch.fft)),
        ("torch.special", torch.special, dir(torch.special)),
    ]
    for namespace_str, namespace, ns_funcs in tested_namespaces:
        for func_name in ns_funcs:
            ignore = False
            # ignore private functions or functions that are deleted in torch.__init__
            if namespace is not torch.Tensor:
                if func_name.startswith('__'):
                    continue
                elif func_name.startswith('_'):
                    ignore = True
                elif func_name.endswith('_'):
                    ignore = True
                elif not func_name[0].islower():
                    ignore = True
                elif func_name == 'unique_dim':
                    continue
            else:
                func = getattr(namespace, func_name)
                if getattr(object, func_name, None) == func:
                    continue
                if func_name == '__weakref__':
                    continue
            func = getattr(namespace, func_name)
            if namespace is torch.Tensor and getattr(object, func_name, None) == func:
                continue
            # ignore re-exported modules
            if isinstance(func, types.ModuleType):
                continue
            # ignore __future__ imports
            if isinstance(func, __future__._Feature):
                continue

            if not callable(func) and hasattr(func, "__get__"):
                index[func.__get__] = f"{namespace_str}.{func_name}.__get__"
                index[func.__set__] = f"{namespace_str}.{func_name}.__set__"
                if ignore:
                    continue
                if func.__get__ in get_ignored_functions():
                    msg = ("{}.{} is in the tuple returned by torch._overrides.get_ignored_functions "
                           "but still has an explicit override")
                    assert func.__get__ not in get_testing_overrides(), msg.format(namespace, func.__name__)
                    continue
                else:
                    overridable_funcs[func].append(func.__get__)
                    continue

            if not callable(func):
                continue

            index[func] = f"{namespace_str}.{func_name}"

            if ignore:
                continue

            # cannot be overriden by __torch_function__
            if func in get_ignored_functions():
                msg = ("{}.{} is in the tuple returned by torch._overrides.get_ignored_functions "
                       "but still has an explicit override")
                assert func not in get_testing_overrides(), msg.format(namespace, func.__name__)
                continue
            overridable_funcs[namespace].append(func)
    return overridable_funcs, index

def get_overridable_functions() -> Dict[Any, List[Callable]]:
    """List functions that are overridable via __torch_function__

    Returns
    -------
    Dict[Any, List[Callable]]
        A dictionary that maps namespaces that contain overridable functions
        to functions in that namespace that can be overridden.
    """
    return _get_overridable_functions()[0]

def resolve_name(f):
    """Get a human readable string name for a function passed to
    __torch_function__

    Arguments
    ---------
    callable : Callable
        Function to resolve the name of.

    Returns
    -------
    str
        Name of the function; if eval'ed it should give back the input
        function.
    """
    if isinstance(f, torch._ops.OpOverload):
        return str(f)
    return _get_overridable_functions()[1].get(f)

@functools.lru_cache(None)
def _get_tensor_methods() -> Set[Callable]:
    """ Returns a set of the overridable methods on ``torch.Tensor`` """
    overridable_funcs = get_overridable_functions()
    methods = set(overridable_funcs[torch.Tensor])
    return methods

def is_tensor_method_or_property(func: Callable) -> bool:
    """
    Returns True if the function passed in is a handler for a
    method or property belonging to ``torch.Tensor``, as passed
    into ``__torch_function__``.

    .. note::
       For properties, their ``__get__`` method must be passed in.

    This may be needed, in particular, for the following reasons:

    1. Methods/properties sometimes don't contain a `__module__` slot.
    2. They require that the first passed-in argument is an instance
       of ``torch.Tensor``.

    Examples
    --------
    >>> is_tensor_method_or_property(torch.Tensor.add)
    True
    >>> is_tensor_method_or_property(torch.add)
    False
    """
    return func in _get_tensor_methods() or func.__name__ == "__get__"

def is_tensor_like(inp):
    """
    Returns ``True`` if the passed-in input is a Tensor-like.

    Currently, this occurs whenever there's a ``__torch_function__``
    attribute on the type of the input.

    Examples
    --------
    A subclass of tensor is generally a Tensor-like.

    >>> class SubTensor(torch.Tensor): ...
    >>> is_tensor_like(SubTensor([0]))
    True

    Built-in or user types aren't usually Tensor-like.

    >>> is_tensor_like(6)
    False
    >>> is_tensor_like(None)
    False
    >>> class NotATensor: ...
    >>> is_tensor_like(NotATensor())
    False

    But, they can be made Tensor-like by implementing __torch_function__.

    >>> class TensorLike:
    ...     @classmethod
    ...     def __torch_function__(cls, func, types, args, kwargs):
    ...         return -1
    >>> is_tensor_like(TensorLike())
    True
    """
    return type(inp) is torch.Tensor or hasattr(type(inp), "__torch_function__")


def _wrap_torch_function(f):
    @functools.wraps(f)
    def wrapped(self, *args, **kwargs):
<<<<<<< HEAD
=======
        if isinstance(f, classmethod):
            raise RuntimeError("TorchFunctionMode's torch_function function " +
                               "should be a normal method not a class method")
>>>>>>> 799bc645
        inner = getattr(self, "inner", None)

        with enable_torch_function_mode(inner):
            return f(self, *args, **kwargs)
    return wrapped


# Implementation note: I had a choice about how much of mode stacks
# to implement in Python versus in C++.  At time of writing, I did not care
# too much about implementation efficiency; however, I do care about making it
# hard for users to implement modes in the wrong way.  In the end, it turned
# out to be possible to implement mode stacks entirely from userland, with the
# C++ API providing only _get_torch_function_mode() and
# _set_torch_function_mode(), so I opted to provide some unsafe C++ bindings and
# have the bulk of the logic for managing the stack in Python, which helped
# simplify the C++ API surface.  It would also have been valid to build in the
# notion of mode stack directly into C++ but in this design it's substantially
# more difficult to interact with TorchFunctionModeMeta.
class TorchFunctionModeMeta(type):
    """
    Metaclass for :class:`TorchFunctionMode`; it does two things:

        * Adds an implicit ``inner`` kwarg to ``__init__``, to
          allow the modes to be chained together to form a stack.

        * Reenables the inner mode, so that by default PyTorch API calls
          will compositionally proceed to the next mode on the stack.

    The default behavior for the second bullet is important, as it is easy to
    accidentally write ``__torch_function__`` implementations that are not
    compositional, and the wrapping here makes the obvious code do the
    right thing (aka, this is why there is a metaclass).
    """
    def __new__(metacls, name, bases, dct):
        if '__init__' in dct:
            dct['__init__'] = _wrap_init(dct['__init__'])
        if '__torch_function__' in dct:
            dct['__torch_function__'] = _wrap_torch_function(dct['__torch_function__'])
        return super().__new__(metacls, name, bases, dct)


class TorchFunctionMode(metaclass=TorchFunctionModeMeta):
    """
    A ``TorchFunctionMode`` allows you to override the meaning of all
    ``__torch_function__`` overrideable functions within a dynamic scope,
    without having to actually create a tensor subclass or manually
    monkey-patch functions in the PyTorch API.  Some common situations
    where you should use a mode:

        * You want to override the meaning of factory functions, or other
          functions that do not otherwise take a tensor as an argument
          (these cannot be overridden with tensor subclasses).

        * You want to override the behavior of all functions without needing
          to wrap your inputs in tensor subclasses; e.g., if you are just
          interested in logging intermediate computations.

        * You want to control the order of execution of various tensor
          subclasses explicitly, rather than implicitly via the return of
          ``NotImplemented``.

    Independent subclasses of :class:`TorchFunctionMode` are compositional:
    modes can be pushed onto a stack with :func:`push_torch_function_mode`.
    When you call functions in the PyTorch API inside your
    ``__torch_function__`` implementation, by default, they will forward on to
    the next mode on the mode stack.  If you want recursively call back into
    your current ``__torch_function__`` implementation, either explicitly
    invoke ``self.__torch_function__(...)``, or use the context manager
    ``enable_torch_function_mode(self, replace=self.inner)`` to make PyTorch
    API self-referential (beware of infinite loops, in this case!)
    """
    inner: "TorchFunctionMode"

    # Force metaclass to generate constructor at the base of the hierarchy
    def __init__(self):
        pass

    def __torch_function__(self, func, types, args=(), kwargs=None):
        raise NotImplementedError()

    def __enter__(self):
<<<<<<< HEAD
        if hasattr(self, "inner"):
            raise RuntimeError(f"{self} has already been used as a mode, please create and use a fresh version")
        old = _get_torch_function_mode()
        self.inner = old
        _set_torch_function_mode(self)
=======
        old = _get_torch_function_mode()
        if hasattr(self, "inner"):
            raise RuntimeError(f"{self} has already been used as a mode. Please use a fresh version or use restore")
        else:
            self.inner = old
            if old is None:
                self.ancestors = set()
            else:
                self.ancestors = self.inner.ancestors.union({self.inner})
        _set_torch_function_mode(self)
        return self
>>>>>>> 799bc645

    def __exit__(self, exc_type, exc_val, exc_tb):
        _set_torch_function_mode(self.inner)

<<<<<<< HEAD
=======
    @contextlib.contextmanager
    def restore(self):
        return _restore_mode(self, mode_info=_TorchFunctionModeInfo())

>>>>>>> 799bc645
    @classmethod
    def push(cls, *args, **kwargs):
        return push_torch_function_mode(functools.partial(cls, *args, **kwargs))


class BaseTorchFunctionMode(TorchFunctionMode):
    def __torch_function__(self, func, types, args=(), kwargs=None):
        if kwargs is None:
            kwargs = {}
        return func(*args, **kwargs)


# This is private API as I'm not sure it's possible for users to use this
# compositionally (easy to discard too many modes).  It is useful for
# library code though, e.g., in handle_torch_function
@contextlib.contextmanager
def _no_torch_function_mode() -> Iterator[None]:
    old = _get_torch_function_mode()
    _set_torch_function_mode(None)
    try:
        yield
    finally:
        _set_torch_function_mode(old)


class _TorchFunctionModeInfo(_ModeInfo):
    def __init__(self):
        super().__init__(mode_name="torch_function", mode_class=TorchFunctionMode,
                         base_mode_class=BaseTorchFunctionMode)

    def get_mode(self):
        return _get_torch_function_mode()

    def set_mode(self, mode):
        return _set_torch_function_mode(mode)


@contextlib.contextmanager
def enable_torch_function_mode(mode, *, replace=None, ignore_preexisting=False) -> Iterator[None]:
    """
    Context manager that sets the current :class:`TorchFunctionMode`; see the
    class for more information on what modes are.  This function is
    non-compositional; if there is already an existing mode, it will raise an
    error; prefer using :func:`push_torch_function_mode` if your
    ``__torch_function__`` implementation can defer to an inner mode.

    This function is safe to use inside a ``__torch_function__`` mode handler,
    as the mode is guaranteed to be disabled in this context.  You can use
    this context manager to reinstate the mode so that calls to overridable
    APIs recursively call back into your mode handler (this can easily cause
    infinite loops, so use with care!)

    Args:
        mode (:class:`TorchFunctionMode`, Tensor-like class or None): the
            mode to set as current mode.  If you pass a Tensor-like class,
            it will be treated as a non-compositional mode with no state,
            which is convenient if you have an existing tensor subclass
            that you'd like to apply globally in a quick and dirty way.
            Passing None will disable the current mode.
        replace (:class:`TorchFunctionMode` or Tensor-like class): the
            mode to replace.  You can use this argument to change the mode in
            a situation where you know what the current mode is (and you are
            intentionally overwriting it.)  If you don't know what the current
            mode is, use ``ignore_preexisting`` instead.
        ignore_preexisting (bool): if True, ignore any preexisting mode
            and overwrite it with the passed mode.
    """
    return _enable_mode(mode, _TorchFunctionModeInfo(), replace=replace, ignore_preexisting=ignore_preexisting)

@contextlib.contextmanager
def push_torch_function_mode(ctor) -> Iterator[TorchFunctionMode]:
    """
    Context manager that pushes a :class:`TorchFunctionMode` onto the current
    mode stack; see the class for more information on what modes are.  Stacked
    modes can delegate to each other by invoking the ``__torch_function__``
    method for the ``inner`` mode.

    Args:
        ctor: a function that when invoked as ``ctor(inner=...)`` produces
            a :class:`TorchFunctionMode`.  If your :class:`TorchFunctionMode`
            has no ``__init__`` implementation, you can simply pass the class
            itself (e.g., ``push_torch_function_mode(MyMode)``); otherwise,
            use ``functools.partial`` to partially apply the constructor with all
            non-inner arguments (e.g.,
            ``push_torch_function_mode(partial(MyMode, arg))``)
    """
    return _push_mode(ctor, _TorchFunctionModeInfo())

class enable_reentrant_dispatch():
    def __enter__(self):
        self._raii_guard = torch._C._RestorePythonTLSSnapshot()

    def __exit__(self, exc_type: Any, exc_value: Any, traceback: Any) -> None:
        del self._raii_guard

def get_buffer(tensor_subclass, data, prefix):
    import ctypes
    assert prefix in {"stride", "size", "sym_size"}
    buffer_name = f"_{prefix}_buffer"
    if not hasattr(tensor_subclass, buffer_name):
        SizeType = ctypes.c_longlong * len(data)
        setattr(tensor_subclass, buffer_name, SizeType(*data))
    ptr = ctypes.addressof(getattr(tensor_subclass, buffer_name))
    return (ptr, len(data))<|MERGE_RESOLUTION|>--- conflicted
+++ resolved
@@ -34,11 +34,7 @@
     _has_torch_function, _has_torch_function_unary,
     _has_torch_function_variadic, _add_docstr, _set_torch_function_mode, _get_torch_function_mode)
 
-<<<<<<< HEAD
-from torch.utils._mode_utils import _enable_mode, _push_mode, _ModeInfo, _wrap_init
-=======
 from torch.utils._mode_utils import _enable_mode, _push_mode, _ModeInfo, _wrap_init, _restore_mode
->>>>>>> 799bc645
 
 __all__ = [
     "get_ignored_functions",
@@ -1769,12 +1765,9 @@
 def _wrap_torch_function(f):
     @functools.wraps(f)
     def wrapped(self, *args, **kwargs):
-<<<<<<< HEAD
-=======
         if isinstance(f, classmethod):
             raise RuntimeError("TorchFunctionMode's torch_function function " +
                                "should be a normal method not a class method")
->>>>>>> 799bc645
         inner = getattr(self, "inner", None)
 
         with enable_torch_function_mode(inner):
@@ -1856,13 +1849,6 @@
         raise NotImplementedError()
 
     def __enter__(self):
-<<<<<<< HEAD
-        if hasattr(self, "inner"):
-            raise RuntimeError(f"{self} has already been used as a mode, please create and use a fresh version")
-        old = _get_torch_function_mode()
-        self.inner = old
-        _set_torch_function_mode(self)
-=======
         old = _get_torch_function_mode()
         if hasattr(self, "inner"):
             raise RuntimeError(f"{self} has already been used as a mode. Please use a fresh version or use restore")
@@ -1874,18 +1860,14 @@
                 self.ancestors = self.inner.ancestors.union({self.inner})
         _set_torch_function_mode(self)
         return self
->>>>>>> 799bc645
 
     def __exit__(self, exc_type, exc_val, exc_tb):
         _set_torch_function_mode(self.inner)
 
-<<<<<<< HEAD
-=======
     @contextlib.contextmanager
     def restore(self):
         return _restore_mode(self, mode_info=_TorchFunctionModeInfo())
 
->>>>>>> 799bc645
     @classmethod
     def push(cls, *args, **kwargs):
         return push_torch_function_mode(functools.partial(cls, *args, **kwargs))
