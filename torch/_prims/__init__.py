--- conflicted
+++ resolved
@@ -1,14 +1,9 @@
 import torch
 from torch import Tensor, _TypedStorage
 
-<<<<<<< HEAD
-import torch._prims.utils as utils
-from torch._prims.utils import (
-=======
 import torch._prims_common as utils
 from torch._prims_common import (
     check,
->>>>>>> f5b460b2
     TensorLike,
     TensorLikeType,
     ShapeType,
@@ -64,6 +59,7 @@
     "bitwise_not",
     "cbrt",
     "ceil",
+    "conj_physical",
     "digamma",
     "erf",
     "erf_inv",
@@ -133,6 +129,7 @@
     "as_strided",
     "broadcast_in_dim",
     "collapse_view",
+    "conj",
     "expand_dims",
     "slice",
     "slice_in_dim",  # implemented using slice -- make this a ref?
@@ -154,7 +151,6 @@
     #
     # Data conversion and movement prims
     #
-    "clone",
     "convert_element_type",
     "device_put",
     "item",
@@ -181,9 +177,19 @@
     "empty_strided",
     "scalar_tensor",
     #
+    # Linear algebra (linalg) Prims
+    #
+    "svd",
+    #
     # Randomness Prims
     #
     "uniform",
+    #
+    # FFT prims
+    #
+    "fft_r2c",
+    "fft_c2c",
+    "fft_c2r",
 ]
 
 
@@ -403,7 +409,7 @@
 def _make_prim(
     *,
     schema: str,
-    return_type: RETURN_TYPE,
+    return_type: Union[RETURN_TYPE, Tuple[RETURN_TYPE, ...]],
     meta: Callable,
     impl_aten: Callable,
     impl_nvfuser: Optional[Callable] = None,
@@ -727,6 +733,23 @@
     type_promotion=ELEMENTWISE_PRIM_TYPE_PROMOTION_KIND.DEFAULT,
 )
 
+
+def _conj_physical_meta(input: TensorLikeType) -> TensorLikeType:
+    if not input.dtype.is_complex:
+        raise RuntimeError("prims.conj_physical is only defined for complex dtypes")
+
+    strides = utils.compute_elementwise_output_strides(input)
+    return TensorMeta(input, strides=strides)
+
+
+conj_physical = _make_prim(
+    schema="conj_physical(Tensor self) -> Tensor",
+    meta=_conj_physical_meta,
+    impl_aten=torch._conj_physical,
+    doc="Returns the physical conjugation of a complex tensor",
+    return_type=RETURN_TYPE.NEW,
+)
+
 digamma = _make_elementwise_unary_prim(
     "digamma",
     impl_aten=torch.digamma,
@@ -1496,6 +1519,25 @@
     impl_aten=_collapse_view_aten,
     return_type=RETURN_TYPE.VIEW,
     doc=_collapse_view_doc,
+)
+
+
+def _conj_meta(a: TensorLikeType) -> TensorLikeType:
+    if not a.dtype.is_complex:
+        raise RuntimeError("Expected complex dtype in prims.conj")
+    return TensorMeta(a)
+
+
+_conj_doc = """
+Returns a conjugated view of the original tensor
+"""
+
+conj = _make_prim(
+    schema="conj(Tensor(a) a) -> Tensor(a)",
+    meta=_conj_meta,
+    impl_aten=torch.conj,
+    return_type=RETURN_TYPE.VIEW,
+    doc=_conj_doc,
 )
 
 
@@ -1798,10 +1840,8 @@
 
 
 def _squeeze_aten(a: Tensor, dimensions: Sequence) -> Tensor:
-    squeezes = 0
-    for idx in dimensions:
-        a = torch.squeeze(a, dim=(idx - squeezes))
-        squeezes = squeezes + 1
+    for idx in reversed(sorted(dimensions)):
+        a = torch.squeeze(a, dim=idx)
 
     return a
 
@@ -2026,32 +2066,6 @@
 #
 # Type conversions
 #
-# TODO: model memory format on TensorMeta
-# TODO: make clone a reference following its implementation in TensorFactories.cpp
-def _clone_meta(
-    a: TensorLikeType, *, memory_format: torch.memory_format
-) -> TensorLikeType:
-    strides = utils.compute_elementwise_output_strides(a)
-    return TensorMeta(a, strides=strides)
-
-
-def _clone_aten(a: Tensor, *, memory_format: torch.memory_format) -> Tensor:
-    return torch.clone(a, memory_format=memory_format)
-
-
-_clone_doc = """
-    Creates a copy of a tensors.
-"""
-
-clone = _make_prim(
-    schema="clone(Tensor a, *, MemoryFormat memory_format) -> Tensor",
-    meta=_clone_meta,
-    impl_aten=_clone_aten,
-    return_type=RETURN_TYPE.NEW,
-    doc=_clone_doc,
-)
-
-
 def _convert_element_type_meta(a: TensorLikeType, dtype: torch.dtype) -> TensorLikeType:
     # Type checks
     assert isinstance(a, TensorLike)
@@ -2106,7 +2120,7 @@
     assert isinstance(a, TensorLike)
     assert isinstance(device, (str, torch.device))
 
-    return TensorMeta(a, device=utils.wrap_device(device))
+    return TensorMeta(a, device=utils.canonicalize_device(device))
 
 
 def _device_put_aten(a: Tensor, device: Union[str, torch.device]) -> Tensor:
@@ -2635,6 +2649,66 @@
     doc=_scalar_tensor_doc,
 )
 
+
+#
+# Linear algebra (linalg) prims
+#
+
+
+def _svd_meta(
+    A: TensorLikeType, *, full_matrices: bool
+) -> Tuple[TensorLikeType, TensorLikeType, TensorLikeType]:
+    utils.check_is_matrix(A, "linalg.svd")
+    utils.check_fp_or_complex(A.dtype, "linalg.svd", allow_low_precision_dtypes=False)
+
+    A_shape = A.shape
+    batch = A_shape[:-2]
+    m, n = A_shape[-2:]
+    k = min(m, n)
+
+    shape_U = batch + (m, m if full_matrices else k)
+    strides_U = utils.make_contiguous_strides_for(shape_U, row_major=False)
+    U = TensorMeta(shape=shape_U, strides=strides_U, dtype=A.dtype, device=A.device)
+
+    shape_S = batch + (k,)
+    strides_S = utils.make_contiguous_strides_for(shape_S)
+    S = TensorMeta(
+        shape=shape_S,
+        strides=strides_S,
+        dtype=utils.corresponding_real_dtype(A.dtype) if A.is_complex() else A.dtype,
+        device=A.device,
+    )
+
+    shape_Vh = batch + (n if full_matrices else k, n)
+    # The CPU backend returns V, but the cuSolver backend returns V^H
+    # TODO The MAGMA backend returns V, so this is wrong if used with the MAGMA backend
+    is_cuda = A.device.type == "cuda"
+    strides_Vh = utils.make_contiguous_strides_for(shape_Vh, row_major=is_cuda)
+    Vh = TensorMeta(shape=shape_Vh, strides=strides_Vh, dtype=A.dtype, device=A.device)
+    return U, S, Vh
+
+
+def _svd_aten(
+    A: TensorLikeType, *, full_matrices: bool
+) -> Tuple[Tensor, Tensor, Tensor]:
+    return torch.linalg.svd(A, full_matrices=full_matrices)
+
+
+_svd_doc = """
+    Returns the SVD of a matrix or batch of matrices.
+
+    The `full_matrices` flag controls whether the full or reduced SVD decomposition is returned.
+"""
+
+svd = _make_prim(
+    schema="svd(Tensor A, *, bool full_matrices) -> (Tensor U, Tensor S, Tensor Vh)",
+    meta=_svd_meta,
+    impl_aten=_svd_aten,
+    return_type=(RETURN_TYPE.NEW, RETURN_TYPE.NEW, RETURN_TYPE.NEW),
+    doc=_svd_doc,
+)
+
+
 #
 # Randomness Prims
 #
@@ -2678,4 +2752,127 @@
     meta=_uniform_meta,
     impl_aten=_uniform_aten,
     doc=_uniform_doc,
+)
+
+
+def _fft_r2c_meta(
+    input: TensorLike,
+    *,
+    dim: DimsSequenceType,
+    onesided: bool,
+) -> TensorLikeType:
+    dim = utils.canonicalize_dims(input.ndim, dim)
+    utils.validate_no_repeating_dims(dim)
+
+    shape = list(input.shape)
+    if onesided:
+        last_dim = dim[-1]
+        shape[last_dim] = shape[last_dim] // 2 + 1
+
+    dtype = utils.corresponding_complex_dtype(input.dtype)
+    strides = utils.make_contiguous_strides_for(shape)
+    return TensorMeta(shape=shape, strides=strides, dtype=dtype, device=input.device)
+
+
+def _fft_r2c_aten(
+    input: TensorLike,
+    *,
+    dim: DimsSequenceType,
+    onesided: bool,
+) -> TensorLikeType:
+    normalization = 0  # No normalization
+    return torch._fft_r2c(input, dim, normalization, onesided)
+
+
+_fft_r2c_doc = """
+    Performs a real to complex Fast Fourier Transform
+"""
+
+
+fft_r2c = _make_prim(
+    schema="fft_r2c(Tensor self, *, int[] dim, bool onesided) -> Tensor",
+    meta=_fft_r2c_meta,
+    impl_aten=_fft_r2c_aten,
+    return_type=RETURN_TYPE.NEW,
+    doc=_fft_r2c_doc,
+)
+
+
+def _fft_c2c_meta(
+    input: TensorLike,
+    *,
+    dim: DimsSequenceType,
+    forward: bool,
+) -> TensorLikeType:
+    dim = utils.canonicalize_dims(input.ndim, dim)
+    utils.validate_no_repeating_dims(dim)
+
+    shape = input.shape
+    strides = utils.make_contiguous_strides_for(shape)
+    return TensorMeta(
+        shape=shape, strides=strides, dtype=input.dtype, device=input.device
+    )
+
+
+def _fft_c2c_aten(
+    input: TensorLike,
+    *,
+    dim: DimsSequenceType,
+    forward: bool,
+) -> TensorLikeType:
+    normalization = 0  # No normalization
+    return torch._fft_c2c(input, dim, normalization, forward)
+
+
+_fft_c2c_doc = """
+    Performs either a Fast Fourier Transform, or its inverse
+"""
+
+
+fft_c2c = _make_prim(
+    schema="fft_c2c(Tensor self, *, int[] dim, bool forward) -> Tensor",
+    meta=_fft_c2c_meta,
+    impl_aten=_fft_c2c_aten,
+    return_type=RETURN_TYPE.NEW,
+    doc=_fft_c2c_doc,
+)
+
+
+def _fft_c2r_meta(
+    input: TensorLike,
+    *,
+    dim: DimsSequenceType,
+    last_dim_size: int,
+) -> TensorLikeType:
+    dim = utils.canonicalize_dims(input.ndim, dim)
+    utils.validate_no_repeating_dims(dim)
+
+    shape = list(input.shape)
+    shape[dim[-1]] = last_dim_size
+    dtype = utils.corresponding_real_dtype(input.dtype)
+    strides = utils.make_contiguous_strides_for(shape)
+    return TensorMeta(shape=shape, strides=strides, dtype=dtype, device=input.device)
+
+
+def _fft_c2r_aten(
+    input: TensorLike,
+    *,
+    dim: DimsSequenceType,
+    last_dim_size: int,
+) -> TensorLikeType:
+    normalization = 0  # No normalization
+    return torch._fft_c2r(input, dim, normalization, last_dim_size)
+
+
+_fft_c2r_doc = """
+    Performs a complex to real Inverse Fast Fourier Transform
+"""
+
+
+fft_c2r = _make_prim(
+    schema="fft_c2r(Tensor self, *, int[] dim, int last_dim_size) -> Tensor",
+    meta=_fft_c2r_meta,
+    impl_aten=_fft_c2r_aten,
+    return_type=RETURN_TYPE.NEW,
+    doc=_fft_c2r_doc,
 )