from torch.fx.experimental.migrate_gradual_types.constraint import Conj, Disj, T, F, BinConstraintT
from torch.fx.experimental.migrate_gradual_types.constraint import BinConstraintD, TVar, DVar
from torch.fx.experimental.migrate_gradual_types.constraint import Prod, is_algebraic_expression, is_dim
from torch.fx.experimental.migrate_gradual_types.constraint_generator import ConstraintGenerator
from torch.fx.experimental.migrate_gradual_types.constraint_transformation import transform_constraint
from torch.fx.experimental.migrate_gradual_types.operation import op_add, op_eq, op_neq, op_gt, op_lt
from torch.fx.experimental.migrate_gradual_types.operation import op_leq, op_sub, op_div, op_mul, op_mod
from torch.fx.tensor_type import TensorType, Dyn

try:
    import z3  # type: ignore[import]
    from torch.fx.experimental.migrate_gradual_types.z3_types import tensor_type, z3_dyn, D
    HAS_Z3 = True

    def transform_to_z3(constraint, counter, dimension_dict):
        if isinstance(constraint, Conj):
            conjuncts = []
            for c in constraint.conjucts:
                new_c, counter = transform_to_z3(c, counter, dimension_dict)
                conjuncts.append(new_c)
            return z3.And(conjuncts), counter

        elif isinstance(constraint, Disj):
            disjuncts = []
            for c in constraint.disjuncts:
                new_c, counter = transform_to_z3(c, counter, dimension_dict)
                disjuncts.append(new_c)
            return z3.Or(disjuncts), counter

        elif isinstance(constraint, T):
            return True, counter

        elif isinstance(constraint, F):
            return False, counter

        elif isinstance(constraint, BinConstraintT):
            assert constraint.op == op_eq
            lhs, counter = transform_var(constraint.lhs, counter, dimension_dict)
            rhs, counter = transform_var(constraint.rhs, counter, dimension_dict)
            return (lhs == rhs), counter

        elif isinstance(constraint, BinConstraintD):

            lhs, counter = transform_algebraic_expression(constraint.lhs, counter, dimension_dict)
            rhs, counter = transform_algebraic_expression(constraint.rhs, counter, dimension_dict)

            if constraint.op == op_eq:
                if is_dim(constraint.lhs) and is_dim(constraint.rhs):
                    lhs, counter = transform_dimension(constraint.lhs, counter, dimension_dict)
                    rhs, counter = transform_dimension(constraint.rhs, counter, dimension_dict)
                    return lhs == rhs, counter

                else:
                    # otherwise, we consider algebraic expressions
                    return lhs == rhs, counter

            # The assumption here is that the LHS and RHS must be dimensions
            elif constraint.op == op_neq:
                assert is_dim(constraint.lhs)
                assert is_dim(constraint.rhs)
                lhs, counter = transform_dimension(constraint.lhs, counter, dimension_dict)
                rhs, counter = transform_dimension(constraint.rhs, counter, dimension_dict)
                if constraint.rhs == Dyn or constraint.lhs == Dyn:
                    if constraint.rhs == Dyn:
                        return lhs.arg(0) == 1, counter
                    elif constraint.lhs == Dyn:
                        return rhs.arg(0) == 1, counter

                    # return lhs.arg(0) != rhs.arg(0), counter
                # if one of the instances is a number
                elif isinstance(constraint.lhs, int) or isinstance(constraint.rhs, int):
                    if isinstance(constraint.lhs, int):
                        return z3.Or([rhs.arg(0) == 0, z3.And([rhs.arg(0) == 1, lhs.arg(1) != rhs.arg(1)])]), counter

                    elif isinstance(constraint.rhs, int):
                        return z3.Or([lhs.arg(0) == 0, z3.And([lhs.arg(0) == 1, lhs.arg(1) != rhs.arg(1)])]), counter

                    # return Or([lhs.arg(1) != rhs.arg(1), lhs.arg(0) != lhs.arg(0)]), counter
                else:
                    raise NotImplementedError

            elif constraint.op == op_leq:
                # if the dimensions are not dyn, this will come into effect
                # there would have been another constsraint specifying if a given dimension
                # is dyn or not
                assert is_dim(constraint.lhs) and is_dim(constraint.rhs)
                return lhs <= rhs, counter

            elif constraint.op == op_gt:
                assert is_dim(constraint.lhs) and is_dim(constraint.rhs)
                return lhs > rhs, counter

            elif constraint.op == op_lt:
                assert is_dim(constraint.lhs) and is_dim(constraint.rhs)
                return lhs < rhs, counter

            else:
                raise NotImplementedError('operation not yet implemented')

        else:
<<<<<<< HEAD

            # print(constraint)

=======
>>>>>>> f5b460b2
            raise NotImplementedError('Operation not yet implemented')


    def transform_var(tensor, counter, dimension_dict):
        """
        Transforms tensor variables to a format understood by z3
        Args:
            tensor: Tensor variable or a tensor type potentially with variable dimensions
        Returns: Transformed variable to a z3 format

        """
        if isinstance(tensor, TensorType):
            res = []
            for t in tensor.__args__:
                transformed, counter = transform_dimension(t, counter, dimension_dict)
                res.append(transformed)

            assert len(res) <= 4
            if len(tensor.__args__) == 1:
                return tensor_type.tensor1(res[0]), counter
            elif len(tensor.__args__) == 2:
                return tensor_type.tensor2(res[0], res[1]), counter
            elif len(tensor.__args__) == 3:
                return tensor_type.tensor3(res[0], res[1], res[2]), counter
            elif len(tensor.__args__) == 4:
                return tensor_type.tensor4(res[0], res[1], res[2], res[3]), counter

        elif tensor == Dyn:
            return z3_dyn, counter

        elif isinstance(tensor, TVar):
            return z3.Const(tensor.tvar, tensor_type), counter

    def transform_dimension(dimension, counter, dimension_dict):
        """
        Takes a dimension variable or a number and transforms it to a tuple
        according to our scheme
        Args:
            dimension: The dimension to be transformed
            counter: variable tracking

        Returns:  tuple and the current counter

        """
        if dimension == Dyn:
            counter += 1
            return D(0, z3.Int(counter)), counter
        elif isinstance(dimension, int):
            return D(1, dimension), counter
        elif isinstance(dimension, DVar):
            if dimension.c in dimension_dict:
                return D(z3.Int(dimension_dict[dimension.c]), z3.Int(dimension.c)), counter
            else:
                counter += 1
                dimension_dict[dimension.c] = counter
                return D(z3.Int(counter), z3.Int(dimension.c)), counter


    def transform_algebraic_expression(expr, counter, dimension_dict):
        """
        Transforms an algebraic expression to z3 format
        Args:
            expr: An expression is either a dimension variable or an algebraic-expression


        Returns: the transformed expression

        """
        assert is_algebraic_expression(expr) or is_dim(expr)

        if is_dim(expr):
            transformed, counter = transform_dimension(expr, counter, dimension_dict)
            return transformed.arg(1), counter

        elif isinstance(expr, Prod):

            dims = []
            for dim in expr.products:
                assert is_dim(dim)
                d, counter = transform_dimension(dim, counter, dimension_dict)
                dims.append(d.arg(1))
            return z3.Product(dims), counter

        elif is_algebraic_expression(expr):

            lhs, counter = transform_algebraic_expression(expr.lhs, counter, dimension_dict)
            rhs, counter = transform_algebraic_expression(expr.rhs, counter, dimension_dict)

            if expr.op == op_sub:
                c = lhs - rhs

            elif expr.op == op_add:
                c = lhs + rhs

            elif expr.op == op_div:
                c = lhs / rhs

            elif expr.op == op_mul:
                c = lhs * rhs

            elif expr.op == op_mod:
                c = lhs % rhs

            else:
                raise NotImplementedError('operation not yet implemented')

            return c, counter

        else:
            raise RuntimeError


    def transform_all_constraints(traced, counter=0):
        """
        Given a trace, generates constraints and transforms them to z3 format

        """
        dimension_dict = {}  # type: ignore[var-annotated]

        generator = ConstraintGenerator(traced)
        new_constraints, counter = generator.generate_constraints(counter)

        # print(new_constraints.conjucts[0])
        # print(*new_constraints.conjucts, sep='\n')

        # transform precision, matching, consistency till obtaining a fixed point
        old_c = None
        while old_c != new_constraints:
            old_c = new_constraints
            new_constraints, counter = transform_constraint(new_constraints, counter)

        # print(new_constraints.conjucts)
        # new_constraints.conjucts = new_constraints.conjucts[:-1]
        # print(*new_constraints.conjucts, sep='\n')

        transformed, counter = transform_to_z3(new_constraints, counter, dimension_dict)
<<<<<<< HEAD

        return transformed
=======
        return transformed

    def iterate_till_fixed_point(constraints, counter):
        """
        Transform constraints till reaching a fixed point
        """
        old_c = None
        while old_c != constraints:
            old_c = constraints
            constraints, counter = transform_constraint(constraints, counter)
        return constraints, counter

    def transform_all_constraints_trace_time(tracer_root, graph, node, counter=0):
        """
        Takes a node and a graph and generates two sets of constraints.
        One set constraints the node's constraints and another set
        constraints the negation of the node's constraints
        Args:
            tracer_root: the root for getting the module instances
            graph: the graph so far in the tracing process
            node: node that represents a conditional
            counter: variable tracking

        Returns: Two sets of constraints. One with a conjunction with the
        the conditional constraint and the other with a conjunction with
        its negation.

        """
        dimension_dict = {}  # type: ignore[var-annotated]

        generator = ConstraintGenerator(tracer_root, graph)
        new_constraints, counter = generator.generate_constraints(counter)

        condition_constraint = new_constraints.conjucts[-1]

        # we know the constraint is a conjunction where the last constraint is about the conditional
        # so remove the last constraint
        new_constraints.conjucts = new_constraints.conjucts[:-1]

        # transform precision, matching, consistency till obtaining a fixed point
        new_constraints, counter = iterate_till_fixed_point(new_constraints, counter)

        # since the function returns a list of one element, we get the first element
        # we are only interested in the RHS in this case because the LHS just stores
        # the result

        # we make sure the constraint is of the form:
        # c = b where b is a boolean expression
        # and we consider b (constraint.rhs) for transformation
        assert isinstance(condition_constraint.lhs, BVar)
        assert is_bool_expr(condition_constraint.rhs)
        condition_constraint_rhs = condition_constraint.rhs

        # transform the condition constraint
        condition_constraint_rhs, counter = iterate_till_fixed_point(condition_constraint_rhs, counter)

        transformed, counter = transform_to_z3(new_constraints, counter, dimension_dict)

        transformed_condition_constraint, counter = transform_to_z3(condition_constraint_rhs, counter, dimension_dict)

        negation_transformed_condition_constraint = z3.Not(transformed_condition_constraint)

        return z3.And([transformed, transformed_condition_constraint]), \
            z3.And([transformed, negation_transformed_condition_constraint])


    def evaluate_conditional_with_constraints(tracer_root, graph, node, counter=0, user_constraints=None):
        """
        Given an IR and a node representing a conditional, evaluate the conditional
        and its negation
        Args:
            tracer_root: Tracer root for module instances
            node: The node to be evaluated

        Returns: the results of evaluating the condition and the negation with
        the rest of the constraints

        """

        transformed_positive, transformed_negative = \
            transform_all_constraints_trace_time(tracer_root, graph, node, counter)


        s = z3.Solver()
        s.add(transformed_positive)

        if user_constraints is not None:
            s.add(user_constraints)

        condition = s.check()

        s = z3.Solver()
        s.add(transformed_negative)

        if user_constraints is not None:
            s.add(user_constraints)

        negation = s.check()

        return condition, negation
>>>>>>> f5b460b2

except ImportError:
    HAS_Z3 = False<|MERGE_RESOLUTION|>--- conflicted
+++ resolved
@@ -1,4 +1,4 @@
-from torch.fx.experimental.migrate_gradual_types.constraint import Conj, Disj, T, F, BinConstraintT
+from torch.fx.experimental.migrate_gradual_types.constraint import Conj, Disj, T, F, BinConstraintT, BVar, is_bool_expr
 from torch.fx.experimental.migrate_gradual_types.constraint import BinConstraintD, TVar, DVar
 from torch.fx.experimental.migrate_gradual_types.constraint import Prod, is_algebraic_expression, is_dim
 from torch.fx.experimental.migrate_gradual_types.constraint_generator import ConstraintGenerator
@@ -40,18 +40,24 @@
             return (lhs == rhs), counter
 
         elif isinstance(constraint, BinConstraintD):
-
-            lhs, counter = transform_algebraic_expression(constraint.lhs, counter, dimension_dict)
-            rhs, counter = transform_algebraic_expression(constraint.rhs, counter, dimension_dict)
-
             if constraint.op == op_eq:
-                if is_dim(constraint.lhs) and is_dim(constraint.rhs):
+
+                if isinstance(constraint.lhs, BVar) and is_bool_expr(constraint.rhs):
+                    transformed_rhs, counter = transform_to_z3(constraint.rhs, counter, dimension_dict)
+                    transformed_lhs = z3.Bool(constraint.lhs.c)
+                    return transformed_lhs == transformed_rhs, counter
+
+                elif is_dim(constraint.lhs) and is_dim(constraint.rhs):
+                    # with dimension tranformations we consider the encoding
                     lhs, counter = transform_dimension(constraint.lhs, counter, dimension_dict)
                     rhs, counter = transform_dimension(constraint.rhs, counter, dimension_dict)
                     return lhs == rhs, counter
 
                 else:
-                    # otherwise, we consider algebraic expressions
+                    # then we have an algebraic expression which means that we disregard the
+                    # first element of the encoding
+                    lhs, counter = transform_algebraic_expression(constraint.lhs, counter, dimension_dict)
+                    rhs, counter = transform_algebraic_expression(constraint.rhs, counter, dimension_dict)
                     return lhs == rhs, counter
 
             # The assumption here is that the LHS and RHS must be dimensions
@@ -66,7 +72,6 @@
                     elif constraint.lhs == Dyn:
                         return rhs.arg(0) == 1, counter
 
-                    # return lhs.arg(0) != rhs.arg(0), counter
                 # if one of the instances is a number
                 elif isinstance(constraint.lhs, int) or isinstance(constraint.rhs, int):
                     if isinstance(constraint.lhs, int):
@@ -74,36 +79,34 @@
 
                     elif isinstance(constraint.rhs, int):
                         return z3.Or([lhs.arg(0) == 0, z3.And([lhs.arg(0) == 1, lhs.arg(1) != rhs.arg(1)])]), counter
-
-                    # return Or([lhs.arg(1) != rhs.arg(1), lhs.arg(0) != lhs.arg(0)]), counter
                 else:
                     raise NotImplementedError
 
             elif constraint.op == op_leq:
                 # if the dimensions are not dyn, this will come into effect
-                # there would have been another constsraint specifying if a given dimension
+                # there would have been another constraint specifying if a given dimension
                 # is dyn or not
                 assert is_dim(constraint.lhs) and is_dim(constraint.rhs)
+                lhs, counter = transform_algebraic_expression(constraint.lhs, counter, dimension_dict)
+                rhs, counter = transform_algebraic_expression(constraint.rhs, counter, dimension_dict)
                 return lhs <= rhs, counter
 
             elif constraint.op == op_gt:
                 assert is_dim(constraint.lhs) and is_dim(constraint.rhs)
+                lhs, counter = transform_algebraic_expression(constraint.lhs, counter, dimension_dict)
+                rhs, counter = transform_algebraic_expression(constraint.rhs, counter, dimension_dict)
                 return lhs > rhs, counter
 
             elif constraint.op == op_lt:
                 assert is_dim(constraint.lhs) and is_dim(constraint.rhs)
+                lhs, counter = transform_algebraic_expression(constraint.lhs, counter, dimension_dict)
+                rhs, counter = transform_algebraic_expression(constraint.rhs, counter, dimension_dict)
                 return lhs < rhs, counter
 
             else:
                 raise NotImplementedError('operation not yet implemented')
 
         else:
-<<<<<<< HEAD
-
-            # print(constraint)
-
-=======
->>>>>>> f5b460b2
             raise NotImplementedError('Operation not yet implemented')
 
 
@@ -230,20 +233,13 @@
         # print(*new_constraints.conjucts, sep='\n')
 
         # transform precision, matching, consistency till obtaining a fixed point
-        old_c = None
-        while old_c != new_constraints:
-            old_c = new_constraints
-            new_constraints, counter = transform_constraint(new_constraints, counter)
-
+        new_constraints, counter = iterate_till_fixed_point(new_constraints, counter)
+        # print(new_constraints)
         # print(new_constraints.conjucts)
         # new_constraints.conjucts = new_constraints.conjucts[:-1]
         # print(*new_constraints.conjucts, sep='\n')
 
         transformed, counter = transform_to_z3(new_constraints, counter, dimension_dict)
-<<<<<<< HEAD
-
-        return transformed
-=======
         return transformed
 
     def iterate_till_fixed_point(constraints, counter):
@@ -344,7 +340,6 @@
         negation = s.check()
 
         return condition, negation
->>>>>>> f5b460b2
 
 except ImportError:
     HAS_Z3 = False