# Copyright (c) Facebook, Inc. and its affiliates.
# All rights reserved.
#
# This source code is licensed under the BSD-style license found in the
# LICENSE file in the root directory of this source tree.
import functools
from typing import Any, Dict, Optional, Tuple, Callable, Union
import torch
from torch._C import _disabled_torch_function_impl
import torch.utils._pytree as pytree
from torch.fx import Tracer, GraphModule
from torch._subclasses.fake_tensor import FakeTensorMode
import torch.fx as fx
from torch.utils._mode_utils import no_dispatch
from torch.fx.passes.shape_prop import _extract_tensor_metadata
from contextlib import contextmanager, nullcontext

<<<<<<< HEAD
from torch.utils._python_dispatch import TorchDispatchMode
from torch._subclasses import FakeTensor
from .symbolic_shapes import ShapeEnv, magic_methods, reflectable_magic_methods
=======
from torch.utils._python_dispatch import TorchDispatchMode, enable_torch_dispatch_mode
>>>>>>> d17919d5

__all__ = ["ProxyTensor", "PythonKeyTracer", "dispatch_trace", "make_fx", "enable_strict", "DecompositionInterpreter"]
aten = torch.ops.aten

CURRENT_DECOMPOSITION_TABLE: Dict[torch._ops.OpOverload, Callable] = {}


def create_meta(e):
    return torch.empty_strided(e.shape, e.stride(), dtype=e.dtype, layout=e.layout, device='meta')


class ProxySymInt(object):
    def __init__(self, sym_int, proxy):
        assert isinstance(sym_int, torch._C.SymbolicIntNode) or isinstance(sym_int, int)
        self.sym_int = sym_int
        self.proxy = proxy

    def wrap(self, num):
        return ProxySymInt(num, num)

    def __str__(self):
        return f"ProxySymInt({self.sym_int})"

    def __int__(self):
        return int(self.sym_int)

    def __bool__(self):
        return bool(self.sym_int)

from torch.fx.proxy import Proxy

import operator

def create_magic_impl(op):
    def magic_impl(self, other):
        def unwrap_proxy(x): return x.proxy if isinstance(x, ProxySymInt) else x
        out_proxy = op(unwrap_proxy(self), unwrap_proxy(other))
        def unwrap_proxyint(x): return x.sym_int if isinstance(x, ProxySymInt) else x
        out_sym_int = op(unwrap_proxyint(self), unwrap_proxyint(other))
        return ProxySymInt(out_sym_int, out_proxy)
    return magic_impl

for method in reflectable_magic_methods:
    method_name = f'{method}'

    op = getattr(operator, method_name)
    setattr(ProxySymInt, f'r{method_name}', create_magic_impl(op))

for method in magic_methods:
    method_name = f'{method}'

    op = getattr(operator, method_name)
    setattr(ProxySymInt, method_name, create_magic_impl(op))


@contextmanager
def decompose(decomposition_table):
    global CURRENT_DECOMPOSITION_TABLE
    old_decomposition_table = CURRENT_DECOMPOSITION_TABLE
    CURRENT_DECOMPOSITION_TABLE = decomposition_table
    try:
        yield CURRENT_DECOMPOSITION_TABLE
    finally:
        CURRENT_DECOMPOSITION_TABLE = old_decomposition_table

# Checks whether we try to convert the tensor into a scalar
IS_STRICT = True
def enable_strict(val):
    global IS_STRICT
    IS_STRICT = val

def wrap_output(inner_res, proxy_res, **kwargs):
    def wrap_with_proxy(e, proxy):
        if isinstance(e, torch.Tensor):
            with no_dispatch():
                return ProxyTensor(e, proxy, **kwargs)
        else:
            return e

    # Unfortunately, tree_map cannot directly be used here. As the resulting
    # object may be a proxy that represents a tuple, we may need to
    # explicitly unwrap the proxy by simulating the flattening operations.
    if isinstance(inner_res, tuple):
        return tuple(wrap_with_proxy(e, proxy_res[idx]) for idx, e in enumerate(inner_res))
    elif isinstance(inner_res, list):
        return list([wrap_with_proxy(e, proxy_res[idx]) for idx, e in enumerate(inner_res)])
    elif isinstance(inner_res, torch.Tensor):
        return wrap_with_proxy(inner_res, proxy_res)
    else:
        return inner_res


def maybe_disable_fake_tensor_mode():
    # TODO: figure out if this API generally makes sense and bake it into the
    # library
    mb_fake_mode = torch._C._get_torch_dispatch_mode()
    if isinstance(mb_fake_mode, FakeTensorMode):
        return enable_torch_dispatch_mode(mb_fake_mode.inner, replace=mb_fake_mode)
    else:
        return nullcontext()


def proxy_call(func_overload, args, kwargs=None):
    if kwargs is None:
        kwargs = {}

    if func_overload == torch.ops.prim.device.default:
        return args[0].fake_device
    if func_overload == aten.sym_size.default:
        return None
    if func_overload == aten.size.default:
        return None
    if func_overload == aten.dim.default:
        return len(args[0].shape)

    func = func_overload.overloadpacket
    if func_overload in CURRENT_DECOMPOSITION_TABLE:
        return CURRENT_DECOMPOSITION_TABLE[func_overload](*args, **kwargs)
    if func_overload == aten._local_scalar_dense.default:
        t, = args
        assert not kwargs
        if t.constant is not None:
            with maybe_disable_fake_tensor_mode():
                return t.constant.item()
        raise RuntimeError("It appears that you're trying to get value out of a tracing tensor - erroring out! "
                           "It's likely that this is caused by data-dependent control flow or similar."
                           "Try torch.fx.experimental.proxy_tensor.enable_strict(False) to disable this check")

    def unwrap_proxy(e):
        return e.proxy if isinstance(e, ProxyTensor) else e

    def unwrap_elem(e):
        if isinstance(e, ProxyTensor):
            return e.elem
        if isinstance(e, torch._C.SymbolicIntNode):
            if isinstance(e.get_pyobj(), ProxySymInt):
                return e.get_pyobj().sym_int

        return e

    proxy_args = pytree.tree_map(unwrap_proxy, args)
    proxy_kwargs = pytree.tree_map(unwrap_proxy, kwargs)

    proxy_res = func_overload(*proxy_args, **proxy_kwargs)
    # Kind of a hacky way to test if an op is in-place or not
    if func.__name__[-1] == "_" and func.__name__[0] != "_":
        args[0].proxy = proxy_res
        proxy_res.node.meta['tensor_meta'] = _extract_tensor_metadata(args[0])
    inner_res = func_overload(*pytree.tree_map(unwrap_elem, args), **pytree.tree_map(unwrap_elem, kwargs))

    # Needed to sync up metadata for in-place operators that modify metadata
    # TODO: instead forward the metadata to the inner tensor so updating
    # is not necessary
    if torch.Tag.inplace_view in func_overload.tags:  # type: ignore[attr-defined]
        with no_dispatch():
            func_overload(*args, **kwargs)

    # In some circumstances, we will be tracing in a situation where a tensor
    # is *statically* known to be a constant (currently, this only happens if
    # you run torch.tensor; deterministic factory functions like torch.arange
    # don't get this treatment).  When the tensor in question is small, it's
    # helpful to due constant propagation in case we call item() (in which
    # case we can return the constant value that is known, rather than give
    # an error.)  The logic here tests if constant propagation is possible
    # (because all of the inputs are constant).  If so, we disable fake tensor
    # mode (if it is on) and do true compute on the constant.
    #
    # It's worth highlighting that we're making a policy decision here.
    # There is a potential that the tensor is actually quite large, and we
    # don't actually want to run the compute.  The tensor being quite large
    # is one of the reasons why factory functions don't get this treatment
    # (since they can be quite large; if a parameter is initialized to a
    # constant value it will be!)  Similarly, there is also a potential
    # to run an operator that blows up the size of a small tensor; we don't
    # protect against this case, but we could force, e.g., only single
    # element constant computation by testing the numel of the result before
    # propagating const-ness.  Similarly, we don't require the constant to
    # live on CPU, but we could.
    all_constant = True
    any_constant = False

    def check_constant(e):
        nonlocal all_constant, any_constant
        if isinstance(e, ProxyTensor):
            if e.constant is None:
                all_constant = False
            else:
                any_constant = True

    pytree.tree_map(check_constant, args)
    pytree.tree_map(check_constant, kwargs)

    def unwrap_constant(e):
        if isinstance(e, ProxyTensor):
            return e.constant
        return e

    constant = None
    # NB: do NOT include factories as constants
    if all_constant and any_constant:
        with maybe_disable_fake_tensor_mode():
            constant = func_overload(
                *pytree.tree_map(unwrap_constant, args),
                **pytree.tree_map(unwrap_constant, kwargs)
            )

    # TODO(chilli): Enable this after it's been refactored to work with wrapper tensor subclasses in general
    # pytree.tree_map(lambda x: check_metadata_consistency(x, ProxyTensor), (inner_res, args, kwargs))
    return wrap_output(inner_res, proxy_res, constant=constant)



class ProxyTensor(torch.Tensor):
    proxy: fx.Proxy
    elem: torch.Tensor


    @staticmethod
<<<<<<< HEAD
    def __new__(cls, elem, proxy, *, requires_grad=None):
        # r = torch.Tensor._make_wrapper_subclass(  # type: ignore[attr-defined]
        #     cls,
        #     elem.shape, dtype=elem.dtype, layout=elem.layout, device=elem.device,
        #     requires_grad=requires_grad if requires_grad is not None else False, strides=elem.stride(),
        #     storage_offset=elem.storage_offset()
        # )
        def create_proxy_symint(sym_int, new_proxy):
            return torch._C.SymbolicIntNode.new_symint(ProxySymInt(sym_int, new_proxy))

        r = torch.Tensor._make_wrapper_subclass(cls, [create_proxy_symint(elem.shape[i], proxy.size(i)) for i in range(len(elem.shape))], dtype=elem.dtype, layout=elem.layout, device=elem.device, requires_grad=elem.requires_grad, strides=elem.stride(), storage_offset=elem.storage_offset())
        return r

    def __init__(self, elem, proxy, *, requires_grad=None):
        # if elem.is_sparse:
        #     proxy.node.meta['tensor_meta'] = {}
        # else:
        #     proxy.node.meta['tensor_meta'] = _extract_tensor_metadata(self)
=======
    def __new__(cls, elem, proxy, *, requires_grad=None, constant=None):
        r = torch.Tensor._make_wrapper_subclass(  # type: ignore[attr-defined]
            cls,
            elem.shape, dtype=elem.dtype, layout=elem.layout, device=elem.device,
            requires_grad=requires_grad if requires_grad is not None else False, strides=elem.stride(),
            storage_offset=elem.storage_offset()
        )
        return r

    def __init__(self, elem, proxy, *, requires_grad=None, constant=None):
        if elem.is_sparse:
            proxy.node.meta['tensor_meta'] = {}
        else:
            proxy.node.meta['tensor_meta'] = _extract_tensor_metadata(self)
        # This detects situations where you accidentally put a ProxyTensor
        # inside a ProxyTensor for the same trace; this is a layering violation
>>>>>>> d17919d5
        assert not (isinstance(elem, ProxyTensor) and elem.proxy.tracer is proxy.tracer)
        self.elem = elem
        self.proxy = proxy
        self.constant = constant


    def __deepcopy__(self, memo):
        return self.clone()

    def __repr__(self):
        with no_dispatch():
            return f"ProxyTensor({self.elem}, proxy={self.proxy})"

    __torch_function__ = _disabled_torch_function_impl

    @classmethod
    def __torch_dispatch__(cls, func_overload, types, args=(), kwargs=None):
        return proxy_call(func_overload, args, kwargs)


class PythonKeyTracer(Tracer):
    def __init__(self):
        super().__init__()

    # In general, we don't want to make modules leaves. In principle, users of
    # this tracer might want to override this in order to turn a couple specific
    # modules into leaves in the traced graph.
    def call_module(
            self, m: torch.nn.Module, forward: Callable[..., Any], args: Tuple[Any, ...], kwargs: Dict[str, Any]
    ) -> Any:
        return forward(*args, **kwargs)

    def create_arg(self, a: Any):
        if isinstance(a, torch.nn.Parameter):
            for n, p in self.root.named_parameters():
                if a is p:
                    return self.create_node('get_attr', n, (), {})
            qualname: Optional[str] = None

            if not qualname:
                i = 0
                while True:
                    qualname = f'_param_constant{i}'
                    if not hasattr(self.root, qualname):
                        break
                    i += 1
                setattr(self.root, qualname, a)

            return self.create_node('get_attr', qualname, (), {})
        elif isinstance(a, torch._C.SymbolicIntNode):
            py_symint = a.get_pyobj()
            assert isinstance(py_symint, ProxySymInt)
            return py_symint.proxy.node
        return super().create_arg(a)


def dispatch_trace(
        root: Union[torch.nn.Module, Callable],
        tracer: Tracer,
        concrete_args: Optional[Tuple[Any, ...]] = None,
) -> GraphModule:
    graph = tracer.trace(root, concrete_args)
    name = root.__class__.__name__ if isinstance(root, torch.nn.Module) else root.__name__
    return GraphModule(tracer.root, graph, name)


def wrap_key(f, inps):
    flat_inps, _ = pytree.tree_flatten(inps)

    @functools.wraps(f)
    def wrapped(*args):
        flat_args, args_spec = pytree.tree_flatten(args)
        assert (len(flat_args) == len(flat_inps))
        for idx, arg in enumerate(flat_args):
            if isinstance(flat_inps[idx], torch.Tensor):
                with no_dispatch():
                    flat_args[idx] = ProxyTensor(
                        flat_inps[idx],
                        arg,
                        requires_grad=(flat_inps[idx].is_leaf and flat_inps[idx].requires_grad)
                    )
            else:
                flat_args[idx] = flat_inps[idx]

        tree_args = pytree.tree_unflatten(flat_args, args_spec)
        out = f(*tree_args)
        flat_outs, out_spec = pytree.tree_flatten(out)
        for idx in range(len(flat_outs)):
            if isinstance(flat_outs[idx], torch.Tensor) and isinstance(flat_outs[idx], ProxyTensor):
                flat_outs[idx] = flat_outs[idx].proxy
        return pytree.tree_unflatten(flat_outs, out_spec)

    return wrapped


class ProxyTorchDispatchMode(TorchDispatchMode):
    def __init__(self, tracer):
        self.tracer = tracer

    def __torch_dispatch__(self, func_overload, types, args=(), kwargs=None):
        if func_overload == torch.ops.aten.stride:
            return None
        func = func_overload.overloadpacket
        # We don't want to convert torch.tensor constants into tracing objects.
        if func_overload == aten.lift.default:
            return args[0]
        if func_overload == torch.ops.prim.device.default:
            return args[0].device
        if any(tuple(isinstance(arg, ProxyTensor) for arg in pytree.tree_flatten(args)[0])):
            return proxy_call(func_overload, args, kwargs)
        # When we trace through a torch.tensor invocation, you never actually
        # see a torch.ops.aten.tensor call. Instead, the way this function is
        # implemented internally is that we allocate a plain tensor (this is
        # *guaranteed* to be a plain tensor, we disable all modes when doing
        # so), and then call at::lift_fresh on it (to give modes a chance to do
        # their stuff).  Furthermore, the tensor argument to lift_fresh is guaranteed
        # to be freshly allocated, so we want lift_fresh to be a no-op (directly
        # returning the input argument).
        #
        # Here is the basic problem: when we trace this sequence of executions
        # into an FX graph, what happens to this call sequence?  Traditionally,
        # tensor constants get interned as buffers on the FX GraphModule.  But
        # this is dangerous.  Consider:
        #
        #       x = torch.tensor(1)
        #       x.add_(2)
        #
        # Naively, this traces into:
        #
        #       t = self._tensor_constant0  # initialized to torch.tensor(1)
        #       x = torch.ops.aten.lift_fresh(t)
        #       x.add_(2)
        #
        # If lift_fresh returns t directly, the subsequent add_ call will
        # modify the tensor constant. Really, the problem is we've violated
        # the invariant the the argument to lift is fresh.  So what we should
        # preserve the invariant by replacing lift_fresh with lift_fresh_copy:
        #
        #       t = self._tensor_constant0  # initialized to torch.tensor(1)
        #       x = torch.ops.aten.lift_fresh_copy(t)
        #       x.add_(2)
        #
        # This is what the overload modification does.
        else:
            if func_overload is torch.ops.aten.lift_fresh.default:
                func_overload = torch.ops.aten.lift_fresh_copy.default

            proxy_res = self.tracer.create_proxy('call_function', func_overload, args, kwargs,
                                                 name=self.tracer.graph._target_to_str(func.__name__))

            inner_res = func_overload(*args, **kwargs)

            # If this is a lift, the input tensor is guaranteed to be a
            # constant, so we keep a copy of the original argument along so
            # we can query it if we're asked to item() it at some later point
            is_lift = func_overload is torch.ops.aten.lift_fresh_copy.default
            if is_lift:
                with maybe_disable_fake_tensor_mode():
                    constant = args[0].clone()
            else:
                constant = None
            return wrap_output(inner_res, proxy_res, constant=constant)


class DecompositionInterpreter(torch.fx.Interpreter):
    def __init__(self, module: torch.fx.GraphModule, new_graph: torch.fx.Graph, decomposition_table=None, **kwargs):
        super().__init__(module, **kwargs)
        self.new_graph = new_graph
        self.tracer = torch.fx.proxy.GraphAppendingTracer(self.new_graph)
        self.decomposition_table = decomposition_table
        if self.decomposition_table is None:
            self.decomposition_table = {}

    def placeholder(self, target, args, kwargs):
        out = super().placeholder(target, args, kwargs)
        # TODO handle case where the first character of target is '*'
        return ProxyTensor(out, torch.fx.Proxy(self.new_graph.placeholder(target), self.tracer))

    def get_attr(self, target, args, kwargs):
        out = super().get_attr(target, args, kwargs)
        return ProxyTensor(out, torch.fx.Proxy(self.new_graph.get_attr(target), self.tracer))

    # call_function, call_method, call_module get traced automatically by the ProxyTensors.

    def output(self, target, args, kwargs):
        out = super().output(target, args, kwargs)

        def unwrap(e):
            return e.proxy.node if isinstance(e, ProxyTensor) else e
        self.new_graph.output(pytree.tree_map(unwrap, out))
        return out

    def run(self, *args, **kwargs):
        with decompose(self.decomposition_table):
            return super().run(*args, **kwargs)

<<<<<<< HEAD
def make_fx(f, decomposition_table=None, trace_factory_functions=True, use_fake=True):
=======
def make_fx(f, decomposition_table=None, trace_factory_functions=True, use_fake=False):
    if use_fake and not trace_factory_functions:
        raise ValueError("""\
use_fake and not trace_factory_functions is not currently supported; if
proxy tensor is not executed as a mode, fake tensors must not be executed
as a mode either (otherwise, we will incorrectly intern fake tensors into
the traced graph module.)  However, non-mode execution of fake tensors
is not currently supported (although, in principle, it could be; file
a bug if you need this)""")

>>>>>>> d17919d5
    if decomposition_table is None:
        decomposition_table = {}

    @functools.wraps(f)
    def wrapped(*args):
        phs = pytree.tree_map(lambda _: fx.PH, args)  # type: ignore[attr-defined]
        fx_tracer = PythonKeyTracer()
        fake_tensor_mode = FakeTensorMode(allow_fallback_kernels=False) if use_fake else nullcontext()
        proxy_mode = ProxyTorchDispatchMode(fx_tracer) if trace_factory_functions else nullcontext()

        def wrap_fake(x):
            if isinstance(x, torch.Tensor):
                return fake_tensor_mode.from_tensor(x)  # type: ignore[attr-defined]

            return x

        shape_env = ShapeEnv()
        arg_cnt = 0
        def wrap_fake_symbolic(x):
            nonlocal arg_cnt
            if isinstance(x, torch.Tensor):
                arg_cnt += 1
                val = FakeTensor(fake_tensor_mode, torch.empty([shape_env.create_symint(f"arg_{arg_cnt}_{idx}", sz) for idx, sz in enumerate(x.shape)], device='meta'), x.device)
                return val
            return x

        if use_fake:  # type: ignore[attr-defined]
            args = pytree.tree_map(wrap_fake_symbolic, args)

        with decompose(decomposition_table), fake_tensor_mode, proxy_mode:  # type: ignore[attr-defined]
            t = dispatch_trace(wrap_key(f, args), tracer=fx_tracer, concrete_args=tuple(phs))
        t.shape_env = shape_env
        return t

    return wrapped<|MERGE_RESOLUTION|>--- conflicted
+++ resolved
@@ -15,13 +15,10 @@
 from torch.fx.passes.shape_prop import _extract_tensor_metadata
 from contextlib import contextmanager, nullcontext
 
-<<<<<<< HEAD
+from torch.utils._python_dispatch import TorchDispatchMode, enable_torch_dispatch_mode
 from torch.utils._python_dispatch import TorchDispatchMode
 from torch._subclasses import FakeTensor
 from .symbolic_shapes import ShapeEnv, magic_methods, reflectable_magic_methods
-=======
-from torch.utils._python_dispatch import TorchDispatchMode, enable_torch_dispatch_mode
->>>>>>> d17919d5
 
 __all__ = ["ProxyTensor", "PythonKeyTracer", "dispatch_trace", "make_fx", "enable_strict", "DecompositionInterpreter"]
 aten = torch.ops.aten
@@ -240,8 +237,7 @@
 
 
     @staticmethod
-<<<<<<< HEAD
-    def __new__(cls, elem, proxy, *, requires_grad=None):
+    def __new__(cls, elem, proxy, *, requires_grad=None, constant=None):
         # r = torch.Tensor._make_wrapper_subclass(  # type: ignore[attr-defined]
         #     cls,
         #     elem.shape, dtype=elem.dtype, layout=elem.layout, device=elem.device,
@@ -254,29 +250,13 @@
         r = torch.Tensor._make_wrapper_subclass(cls, [create_proxy_symint(elem.shape[i], proxy.size(i)) for i in range(len(elem.shape))], dtype=elem.dtype, layout=elem.layout, device=elem.device, requires_grad=elem.requires_grad, strides=elem.stride(), storage_offset=elem.storage_offset())
         return r
 
-    def __init__(self, elem, proxy, *, requires_grad=None):
+    def __init__(self, elem, proxy, *, requires_grad=None, constant=None):
         # if elem.is_sparse:
         #     proxy.node.meta['tensor_meta'] = {}
         # else:
         #     proxy.node.meta['tensor_meta'] = _extract_tensor_metadata(self)
-=======
-    def __new__(cls, elem, proxy, *, requires_grad=None, constant=None):
-        r = torch.Tensor._make_wrapper_subclass(  # type: ignore[attr-defined]
-            cls,
-            elem.shape, dtype=elem.dtype, layout=elem.layout, device=elem.device,
-            requires_grad=requires_grad if requires_grad is not None else False, strides=elem.stride(),
-            storage_offset=elem.storage_offset()
-        )
-        return r
-
-    def __init__(self, elem, proxy, *, requires_grad=None, constant=None):
-        if elem.is_sparse:
-            proxy.node.meta['tensor_meta'] = {}
-        else:
-            proxy.node.meta['tensor_meta'] = _extract_tensor_metadata(self)
         # This detects situations where you accidentally put a ProxyTensor
         # inside a ProxyTensor for the same trace; this is a layering violation
->>>>>>> d17919d5
         assert not (isinstance(elem, ProxyTensor) and elem.proxy.tracer is proxy.tracer)
         self.elem = elem
         self.proxy = proxy
@@ -473,10 +453,7 @@
         with decompose(self.decomposition_table):
             return super().run(*args, **kwargs)
 
-<<<<<<< HEAD
 def make_fx(f, decomposition_table=None, trace_factory_functions=True, use_fake=True):
-=======
-def make_fx(f, decomposition_table=None, trace_factory_functions=True, use_fake=False):
     if use_fake and not trace_factory_functions:
         raise ValueError("""\
 use_fake and not trace_factory_functions is not currently supported; if
@@ -486,7 +463,6 @@
 is not currently supported (although, in principle, it could be; file
 a bug if you need this)""")
 
->>>>>>> d17919d5
     if decomposition_table is None:
         decomposition_table = {}
 
