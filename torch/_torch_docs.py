# -*- coding: utf-8 -*-
"""Adds docstrings to functions defined in the torch._C"""

import re

import torch._C
from torch._C import _add_docstr as add_docstr


def parse_kwargs(desc):
    """Maps a description of args to a dictionary of {argname: description}.
    Input:
        ('    weight (Tensor): a weight tensor\n' +
         '        Some optional description')
    Output: {
        'weight': \
        'weight (Tensor): a weight tensor\n        Some optional description'
    }
    """
    # Split on exactly 4 spaces after a newline
    regx = re.compile(r"\n\s{4}(?!\s)")
    kwargs = [section.strip() for section in regx.split(desc)]
    kwargs = [section for section in kwargs if len(section) > 0]
    return {desc.split(" ")[0]: desc for desc in kwargs}


def merge_dicts(*dicts):
    return {x: d[x] for d in dicts for x in d}


common_args = parse_kwargs(
    """
    input (Tensor): the input tensor.
    generator (:class:`torch.Generator`, optional): a pseudorandom number generator for sampling
    out (Tensor, optional): the output tensor.
    memory_format (:class:`torch.memory_format`, optional): the desired memory format of
        returned tensor. Default: ``torch.preserve_format``.
"""
)

reduceops_common_args = merge_dicts(
    common_args,
    parse_kwargs(
        """
    dtype (:class:`torch.dtype`, optional): the desired data type of returned tensor.
        If specified, the input tensor is casted to :attr:`dtype` before the operation
        is performed. This is useful for preventing data type overflows. Default: None.
    keepdim (bool): whether the output tensor has :attr:`dim` retained or not.
"""
    ),
)

multi_dim_common = merge_dicts(
    reduceops_common_args,
    parse_kwargs(
        """
    dim (int or tuple of ints): the dimension or dimensions to reduce.
"""
    ),
    {
        "keepdim_details": """
If :attr:`keepdim` is ``True``, the output tensor is of the same size
as :attr:`input` except in the dimension(s) :attr:`dim` where it is of size 1.
Otherwise, :attr:`dim` is squeezed (see :func:`torch.squeeze`), resulting in the
output tensor having 1 (or ``len(dim)``) fewer dimension(s).
"""
    },
    {
        "opt_dim": """
    dim (int or tuple of ints, optional): the dimension or dimensions to reduce.
        If ``None``, all dimensions are reduced.
"""
    },
)

single_dim_common = merge_dicts(
    reduceops_common_args,
    parse_kwargs(
        """
    dim (int): the dimension to reduce.
"""
    ),
    {
        "keepdim_details": """If :attr:`keepdim` is ``True``, the output tensor is of the same size
as :attr:`input` except in the dimension :attr:`dim` where it is of size 1.
Otherwise, :attr:`dim` is squeezed (see :func:`torch.squeeze`), resulting in
the output tensor having 1 fewer dimension than :attr:`input`."""
    },
)

factory_common_args = merge_dicts(
    common_args,
    parse_kwargs(
        """
    dtype (:class:`torch.dtype`, optional): the desired data type of returned tensor.
        Default: if ``None``, uses a global default (see :func:`torch.set_default_tensor_type`).
    layout (:class:`torch.layout`, optional): the desired layout of returned Tensor.
        Default: ``torch.strided``.
    device (:class:`torch.device`, optional): the desired device of returned tensor.
        Default: if ``None``, uses the current device for the default tensor type
        (see :func:`torch.set_default_tensor_type`). :attr:`device` will be the CPU
        for CPU tensor types and the current CUDA device for CUDA tensor types.
    requires_grad (bool, optional): If autograd should record operations on the
        returned tensor. Default: ``False``.
    pin_memory (bool, optional): If set, returned tensor would be allocated in
        the pinned memory. Works only for CPU tensors. Default: ``False``.
    memory_format (:class:`torch.memory_format`, optional): the desired memory format of
        returned Tensor. Default: ``torch.contiguous_format``.
"""
    ),
)

factory_like_common_args = parse_kwargs(
    """
    input (Tensor): the size of :attr:`input` will determine size of the output tensor.
    layout (:class:`torch.layout`, optional): the desired layout of returned tensor.
        Default: if ``None``, defaults to the layout of :attr:`input`.
    dtype (:class:`torch.dtype`, optional): the desired data type of returned Tensor.
        Default: if ``None``, defaults to the dtype of :attr:`input`.
    device (:class:`torch.device`, optional): the desired device of returned tensor.
        Default: if ``None``, defaults to the device of :attr:`input`.
    requires_grad (bool, optional): If autograd should record operations on the
        returned tensor. Default: ``False``.
    pin_memory (bool, optional): If set, returned tensor would be allocated in
        the pinned memory. Works only for CPU tensors. Default: ``False``.
    memory_format (:class:`torch.memory_format`, optional): the desired memory format of
        returned Tensor. Default: ``torch.preserve_format``.
"""
)

factory_data_common_args = parse_kwargs(
    """
    data (array_like): Initial data for the tensor. Can be a list, tuple,
        NumPy ``ndarray``, scalar, and other types.
    dtype (:class:`torch.dtype`, optional): the desired data type of returned tensor.
        Default: if ``None``, infers data type from :attr:`data`.
    device (:class:`torch.device`, optional): the desired device of returned tensor.
        Default: if ``None``, uses the current device for the default tensor type
        (see :func:`torch.set_default_tensor_type`). :attr:`device` will be the CPU
        for CPU tensor types and the current CUDA device for CUDA tensor types.
    requires_grad (bool, optional): If autograd should record operations on the
        returned tensor. Default: ``False``.
    pin_memory (bool, optional): If set, returned tensor would be allocated in
        the pinned memory. Works only for CPU tensors. Default: ``False``.
"""
)

tf32_notes = {
    "tf32_note": """This operator supports :ref:`TensorFloat32<tf32_on_ampere>`."""
}

rocm_fp16_notes = {
    "rocm_fp16_note": """On certain ROCm devices, when using float16 inputs this module will use \
:ref:`different precision<fp16_on_mi200>` for backward."""
}

reproducibility_notes = {
    "forward_reproducibility_note": """This operation may behave nondeterministically when given tensors on \
a CUDA device. See :doc:`/notes/randomness` for more information.""",
    "backward_reproducibility_note": """This operation may produce nondeterministic gradients when given tensors on \
a CUDA device. See :doc:`/notes/randomness` for more information.""",
    "cudnn_reproducibility_note": """In some circumstances when given tensors on a CUDA device \
and using CuDNN, this operator may select a nondeterministic algorithm to increase performance. If this is \
undesirable, you can try to make the operation deterministic (potentially at \
a performance cost) by setting ``torch.backends.cudnn.deterministic = True``. \
See :doc:`/notes/randomness` for more information.""",
}

add_docstr(
    torch.abs,
    r"""
abs(input, *, out=None) -> Tensor

Computes the absolute value of each element in :attr:`input`.

.. math::
    \text{out}_{i} = |\text{input}_{i}|
"""
    + r"""
Args:
    {input}

Keyword args:
    {out}

Example::

    >>> torch.abs(torch.tensor([-1, -2, 3]))
    tensor([ 1,  2,  3])
""".format(
        **common_args
    ),
)

add_docstr(
    torch.absolute,
    r"""
absolute(input, *, out=None) -> Tensor

Alias for :func:`torch.abs`
""",
)

add_docstr(
    torch.acos,
    r"""
acos(input, *, out=None) -> Tensor

Computes the inverse cosine of each element in :attr:`input`.

.. math::
    \text{out}_{i} = \cos^{-1}(\text{input}_{i})
"""
    + r"""
Args:
    {input}

Keyword args:
    {out}

Example::

    >>> a = torch.randn(4)
    >>> a
    tensor([ 0.3348, -0.5889,  0.2005, -0.1584])
    >>> torch.acos(a)
    tensor([ 1.2294,  2.2004,  1.3690,  1.7298])
""".format(
        **common_args
    ),
)

add_docstr(
    torch.arccos,
    r"""
arccos(input, *, out=None) -> Tensor

Alias for :func:`torch.acos`.
""",
)

add_docstr(
    torch.acosh,
    r"""
acosh(input, *, out=None) -> Tensor

Returns a new tensor with the inverse hyperbolic cosine of the elements of :attr:`input`.

.. math::
    \text{out}_{i} = \cosh^{-1}(\text{input}_{i})

Note:
    The domain of the inverse hyperbolic cosine is `[1, inf)` and values outside this range
    will be mapped to ``NaN``, except for `+ INF` for which the output is mapped to `+ INF`.
"""
    + r"""
Args:
    {input}

Keyword arguments:
    {out}

Example::

    >>> a = torch.randn(4).uniform_(1, 2)
    >>> a
    tensor([ 1.3192, 1.9915, 1.9674, 1.7151 ])
    >>> torch.acosh(a)
    tensor([ 0.7791, 1.3120, 1.2979, 1.1341 ])
""".format(
        **common_args
    ),
)

add_docstr(
    torch.arccosh,
    r"""
arccosh(input, *, out=None) -> Tensor

Alias for :func:`torch.acosh`.
""",
)

add_docstr(
    torch.index_add,
    r"""
index_add(input, dim, index, source, *, alpha=1, out=None) -> Tensor

See :meth:`~Tensor.index_add_` for function description.
""",
)

add_docstr(
    torch.index_copy,
    r"""
index_copy(input, dim, index, source, *, out=None) -> Tensor

See :meth:`~Tensor.index_add_` for function description.
""",
)

add_docstr(
    torch.index_reduce,
    r"""
index_reduce(input, dim, index, source, reduce, *, include_self=True, out=None) -> Tensor

See :meth:`~Tensor.index_reduce_` for function description.
""",
)

add_docstr(
    torch.add,
    r"""
add(input, other, *, alpha=1, out=None) -> Tensor

Adds :attr:`other`, scaled by :attr:`alpha`, to :attr:`input`.

.. math::
    \text{{out}}_i = \text{{input}}_i + \text{{alpha}} \times \text{{other}}_i
"""
    + r"""

Supports :ref:`broadcasting to a common shape <broadcasting-semantics>`,
:ref:`type promotion <type-promotion-doc>`, and integer, float, and complex inputs.

Args:
    {input}
    other (Tensor or Number): the tensor or number to add to input.

Keyword arguments:
    alpha (Number): the multiplier for :attr:`other`.
    {out}

Examples::

    >>> a = torch.randn(4)
    >>> a
    tensor([ 0.0202,  1.0985,  1.3506, -0.6056])
    >>> torch.add(a, 20)
    tensor([ 20.0202,  21.0985,  21.3506,  19.3944])

    >>> b = torch.randn(4)
    >>> b
    tensor([-0.9732, -0.3497,  0.6245,  0.4022])
    >>> c = torch.randn(4, 1)
    >>> c
    tensor([[ 0.3743],
            [-1.7724],
            [-0.5811],
            [-0.8017]])
    >>> torch.add(b, c, alpha=10)
    tensor([[  2.7695,   3.3930,   4.3672,   4.1450],
            [-18.6971, -18.0736, -17.0994, -17.3216],
            [ -6.7845,  -6.1610,  -5.1868,  -5.4090],
            [ -8.9902,  -8.3667,  -7.3925,  -7.6147]])
""".format(
        **common_args
    ),
)

add_docstr(
    torch.addbmm,
    r"""
addbmm(input, batch1, batch2, *, beta=1, alpha=1, out=None) -> Tensor

Performs a batch matrix-matrix product of matrices stored
in :attr:`batch1` and :attr:`batch2`,
with a reduced add step (all matrix multiplications get accumulated
along the first dimension).
:attr:`input` is added to the final result.

:attr:`batch1` and :attr:`batch2` must be 3-D tensors each containing the
same number of matrices.

If :attr:`batch1` is a :math:`(b \times n \times m)` tensor, :attr:`batch2` is a
:math:`(b \times m \times p)` tensor, :attr:`input` must be
:ref:`broadcastable <broadcasting-semantics>` with a :math:`(n \times p)` tensor
and :attr:`out` will be a :math:`(n \times p)` tensor.

.. math::
    out = \beta\ \text{input} + \alpha\ (\sum_{i=0}^{b-1} \text{batch1}_i \mathbin{@} \text{batch2}_i)

If :attr:`beta` is 0, then :attr:`input` will be ignored, and `nan` and `inf` in
it will not be propagated.
"""
    + r"""
For inputs of type `FloatTensor` or `DoubleTensor`, arguments :attr:`beta` and :attr:`alpha`
must be real numbers, otherwise they should be integers.

{tf32_note}

{rocm_fp16_note}

Args:
    batch1 (Tensor): the first batch of matrices to be multiplied
    batch2 (Tensor): the second batch of matrices to be multiplied

Keyword args:
    beta (Number, optional): multiplier for :attr:`input` (:math:`\beta`)
    input (Tensor): matrix to be added
    alpha (Number, optional): multiplier for `batch1 @ batch2` (:math:`\alpha`)
    {out}

Example::

    >>> M = torch.randn(3, 5)
    >>> batch1 = torch.randn(10, 3, 4)
    >>> batch2 = torch.randn(10, 4, 5)
    >>> torch.addbmm(M, batch1, batch2)
    tensor([[  6.6311,   0.0503,   6.9768, -12.0362,  -2.1653],
            [ -4.8185,  -1.4255,  -6.6760,   8.9453,   2.5743],
            [ -3.8202,   4.3691,   1.0943,  -1.1109,   5.4730]])
""".format(
        **common_args, **tf32_notes, **rocm_fp16_notes
    ),
)

add_docstr(
    torch.addcdiv,
    r"""
addcdiv(input, tensor1, tensor2, *, value=1, out=None) -> Tensor

Performs the element-wise division of :attr:`tensor1` by :attr:`tensor2`,
multiply the result by the scalar :attr:`value` and add it to :attr:`input`.

.. warning::
    Integer division with addcdiv is no longer supported, and in a future
    release addcdiv will perform a true division of tensor1 and tensor2.
    The historic addcdiv behavior can be implemented as
    (input + value * torch.trunc(tensor1 / tensor2)).to(input.dtype)
    for integer inputs and as (input + value * tensor1 / tensor2) for float inputs.
    The future addcdiv behavior is just the latter implementation:
    (input + value * tensor1 / tensor2), for all dtypes.

.. math::
    \text{out}_i = \text{input}_i + \text{value} \times \frac{\text{tensor1}_i}{\text{tensor2}_i}
"""
    + r"""

The shapes of :attr:`input`, :attr:`tensor1`, and :attr:`tensor2` must be
:ref:`broadcastable <broadcasting-semantics>`.

For inputs of type `FloatTensor` or `DoubleTensor`, :attr:`value` must be
a real number, otherwise an integer.

Args:
    input (Tensor): the tensor to be added
    tensor1 (Tensor): the numerator tensor
    tensor2 (Tensor): the denominator tensor

Keyword args:
    value (Number, optional): multiplier for :math:`\text{{tensor1}} / \text{{tensor2}}`
    {out}

Example::

    >>> t = torch.randn(1, 3)
    >>> t1 = torch.randn(3, 1)
    >>> t2 = torch.randn(1, 3)
    >>> torch.addcdiv(t, t1, t2, value=0.1)
    tensor([[-0.2312, -3.6496,  0.1312],
            [-1.0428,  3.4292, -0.1030],
            [-0.5369, -0.9829,  0.0430]])
""".format(
        **common_args
    ),
)

add_docstr(
    torch.addcmul,
    r"""
addcmul(input, tensor1, tensor2, *, value=1, out=None) -> Tensor

Performs the element-wise multiplication of :attr:`tensor1`
by :attr:`tensor2`, multiply the result by the scalar :attr:`value`
and add it to :attr:`input`.

.. math::
    \text{out}_i = \text{input}_i + \text{value} \times \text{tensor1}_i \times \text{tensor2}_i
"""
    + r"""
The shapes of :attr:`tensor`, :attr:`tensor1`, and :attr:`tensor2` must be
:ref:`broadcastable <broadcasting-semantics>`.

For inputs of type `FloatTensor` or `DoubleTensor`, :attr:`value` must be
a real number, otherwise an integer.

Args:
    input (Tensor): the tensor to be added
    tensor1 (Tensor): the tensor to be multiplied
    tensor2 (Tensor): the tensor to be multiplied

Keyword args:
    value (Number, optional): multiplier for :math:`tensor1 .* tensor2`
    {out}

Example::

    >>> t = torch.randn(1, 3)
    >>> t1 = torch.randn(3, 1)
    >>> t2 = torch.randn(1, 3)
    >>> torch.addcmul(t, t1, t2, value=0.1)
    tensor([[-0.8635, -0.6391,  1.6174],
            [-0.7617, -0.5879,  1.7388],
            [-0.8353, -0.6249,  1.6511]])
""".format(
        **common_args
    ),
)

add_docstr(
    torch.addmm,
    r"""
addmm(input, mat1, mat2, *, beta=1, alpha=1, out=None) -> Tensor

Performs a matrix multiplication of the matrices :attr:`mat1` and :attr:`mat2`.
The matrix :attr:`input` is added to the final result.

If :attr:`mat1` is a :math:`(n \times m)` tensor, :attr:`mat2` is a
:math:`(m \times p)` tensor, then :attr:`input` must be
:ref:`broadcastable <broadcasting-semantics>` with a :math:`(n \times p)` tensor
and :attr:`out` will be a :math:`(n \times p)` tensor.

:attr:`alpha` and :attr:`beta` are scaling factors on matrix-vector product between
:attr:`mat1` and :attr:`mat2` and the added matrix :attr:`input` respectively.

.. math::
    \text{out} = \beta\ \text{input} + \alpha\ (\text{mat1}_i \mathbin{@} \text{mat2}_i)

If :attr:`beta` is 0, then :attr:`input` will be ignored, and `nan` and `inf` in
it will not be propagated.
"""
    + r"""
For inputs of type `FloatTensor` or `DoubleTensor`, arguments :attr:`beta` and
:attr:`alpha` must be real numbers, otherwise they should be integers.

{tf32_note}

{rocm_fp16_note}

Args:
    input (Tensor): matrix to be added
    mat1 (Tensor): the first matrix to be matrix multiplied
    mat2 (Tensor): the second matrix to be matrix multiplied

Keyword args:
    beta (Number, optional): multiplier for :attr:`input` (:math:`\beta`)
    alpha (Number, optional): multiplier for :math:`mat1 @ mat2` (:math:`\alpha`)
    {out}

Example::

    >>> M = torch.randn(2, 3)
    >>> mat1 = torch.randn(2, 3)
    >>> mat2 = torch.randn(3, 3)
    >>> torch.addmm(M, mat1, mat2)
    tensor([[-4.8716,  1.4671, -1.3746],
            [ 0.7573, -3.9555, -2.8681]])
""".format(
        **common_args, **tf32_notes, **rocm_fp16_notes
    ),
)

add_docstr(
    torch.adjoint,
    r"""
adjoint(Tensor) -> Tensor
Returns a view of the tensor conjugated and with the last two dimensions transposed.

``x.adjoint()`` is equivalent to ``x.transpose(-2, -1).conj()`` for complex tensors and
to ``x.transpose(-2, -1)`` for real tensors.

Example::
    >>> x = torch.arange(4, dtype=torch.float)
    >>> A = torch.complex(x, x).reshape(2, 2)
    >>> A
    tensor([[0.+0.j, 1.+1.j],
            [2.+2.j, 3.+3.j]])
    >>> A.adjoint()
    tensor([[0.-0.j, 2.-2.j],
            [1.-1.j, 3.-3.j]])
    >>> (A.adjoint() == A.mH).all()
    tensor(True)
""",
)

add_docstr(
    torch.sspaddmm,
    r"""
sspaddmm(input, mat1, mat2, *, beta=1, alpha=1, out=None) -> Tensor

Matrix multiplies a sparse tensor :attr:`mat1` with a dense tensor
:attr:`mat2`, then adds the sparse tensor :attr:`input` to the result.

Note: This function is equivalent to :func:`torch.addmm`, except
:attr:`input` and :attr:`mat1` are sparse.

Args:
    input (Tensor): a sparse matrix to be added
    mat1 (Tensor): a sparse matrix to be matrix multiplied
    mat2 (Tensor): a dense matrix to be matrix multiplied

Keyword args:
    beta (Number, optional): multiplier for :attr:`mat` (:math:`\beta`)
    alpha (Number, optional): multiplier for :math:`mat1 @ mat2` (:math:`\alpha`)
    {out}
""".format(
        **common_args
    ),
)

add_docstr(
    torch.smm,
    r"""
smm(input, mat) -> Tensor

Performs a matrix multiplication of the sparse matrix :attr:`input`
with the dense matrix :attr:`mat`.

Args:
    input (Tensor): a sparse matrix to be matrix multiplied
    mat (Tensor): a dense matrix to be matrix multiplied
""",
)

add_docstr(
    torch.addmv,
    r"""
addmv(input, mat, vec, *, beta=1, alpha=1, out=None) -> Tensor

Performs a matrix-vector product of the matrix :attr:`mat` and
the vector :attr:`vec`.
The vector :attr:`input` is added to the final result.

If :attr:`mat` is a :math:`(n \times m)` tensor, :attr:`vec` is a 1-D tensor of
size `m`, then :attr:`input` must be
:ref:`broadcastable <broadcasting-semantics>` with a 1-D tensor of size `n` and
:attr:`out` will be 1-D tensor of size `n`.

:attr:`alpha` and :attr:`beta` are scaling factors on matrix-vector product between
:attr:`mat` and :attr:`vec` and the added tensor :attr:`input` respectively.

.. math::
    \text{out} = \beta\ \text{input} + \alpha\ (\text{mat} \mathbin{@} \text{vec})

If :attr:`beta` is 0, then :attr:`input` will be ignored, and `nan` and `inf` in
it will not be propagated.
"""
    + r"""
For inputs of type `FloatTensor` or `DoubleTensor`, arguments :attr:`beta` and
:attr:`alpha` must be real numbers, otherwise they should be integers

Args:
    input (Tensor): vector to be added
    mat (Tensor): matrix to be matrix multiplied
    vec (Tensor): vector to be matrix multiplied

Keyword args:
    beta (Number, optional): multiplier for :attr:`input` (:math:`\beta`)
    alpha (Number, optional): multiplier for :math:`mat @ vec` (:math:`\alpha`)
    {out}

Example::

    >>> M = torch.randn(2)
    >>> mat = torch.randn(2, 3)
    >>> vec = torch.randn(3)
    >>> torch.addmv(M, mat, vec)
    tensor([-0.3768, -5.5565])
""".format(
        **common_args
    ),
)

add_docstr(
    torch.addr,
    r"""
addr(input, vec1, vec2, *, beta=1, alpha=1, out=None) -> Tensor

Performs the outer-product of vectors :attr:`vec1` and :attr:`vec2`
and adds it to the matrix :attr:`input`.

Optional values :attr:`beta` and :attr:`alpha` are scaling factors on the
outer product between :attr:`vec1` and :attr:`vec2` and the added matrix
:attr:`input` respectively.

.. math::
    \text{out} = \beta\ \text{input} + \alpha\ (\text{vec1} \otimes \text{vec2})

If :attr:`beta` is 0, then :attr:`input` will be ignored, and `nan` and `inf` in
it will not be propagated.
"""
    + r"""
If :attr:`vec1` is a vector of size `n` and :attr:`vec2` is a vector
of size `m`, then :attr:`input` must be
:ref:`broadcastable <broadcasting-semantics>` with a matrix of size
:math:`(n \times m)` and :attr:`out` will be a matrix of size
:math:`(n \times m)`.

Args:
    input (Tensor): matrix to be added
    vec1 (Tensor): the first vector of the outer product
    vec2 (Tensor): the second vector of the outer product

Keyword args:
    beta (Number, optional): multiplier for :attr:`input` (:math:`\beta`)
    alpha (Number, optional): multiplier for :math:`\text{{vec1}} \otimes \text{{vec2}}` (:math:`\alpha`)
    {out}

Example::

    >>> vec1 = torch.arange(1., 4.)
    >>> vec2 = torch.arange(1., 3.)
    >>> M = torch.zeros(3, 2)
    >>> torch.addr(M, vec1, vec2)
    tensor([[ 1.,  2.],
            [ 2.,  4.],
            [ 3.,  6.]])
""".format(
        **common_args
    ),
)

add_docstr(
    torch.allclose,
    r"""
allclose(input, other, rtol=1e-05, atol=1e-08, equal_nan=False) -> bool

This function checks if all :attr:`input` and :attr:`other` satisfy the condition:

.. math::
    \lvert \text{input} - \text{other} \rvert \leq \texttt{atol} + \texttt{rtol} \times \lvert \text{other} \rvert
"""
    + r"""
elementwise, for all elements of :attr:`input` and :attr:`other`. The behaviour of this function is analogous to
`numpy.allclose <https://docs.scipy.org/doc/numpy/reference/generated/numpy.allclose.html>`_

Args:
    input (Tensor): first tensor to compare
    other (Tensor): second tensor to compare
    atol (float, optional): absolute tolerance. Default: 1e-08
    rtol (float, optional): relative tolerance. Default: 1e-05
    equal_nan (bool, optional): if ``True``, then two ``NaN`` s will be considered equal. Default: ``False``

Example::

    >>> torch.allclose(torch.tensor([10000., 1e-07]), torch.tensor([10000.1, 1e-08]))
    False
    >>> torch.allclose(torch.tensor([10000., 1e-08]), torch.tensor([10000.1, 1e-09]))
    True
    >>> torch.allclose(torch.tensor([1.0, float('nan')]), torch.tensor([1.0, float('nan')]))
    False
    >>> torch.allclose(torch.tensor([1.0, float('nan')]), torch.tensor([1.0, float('nan')]), equal_nan=True)
    True
""",
)

add_docstr(
    torch.all,
    r"""
all(input) -> Tensor

Tests if all elements in :attr:`input` evaluate to `True`.

.. note:: This function matches the behaviour of NumPy in returning
          output of dtype `bool` for all supported dtypes except `uint8`.
          For `uint8` the dtype of output is `uint8` itself.

Example::

    >>> a = torch.rand(1, 2).bool()
    >>> a
    tensor([[False, True]], dtype=torch.bool)
    >>> torch.all(a)
    tensor(False, dtype=torch.bool)
    >>> a = torch.arange(0, 3)
    >>> a
    tensor([0, 1, 2])
    >>> torch.all(a)
    tensor(False)

.. function:: all(input, dim, keepdim=False, *, out=None) -> Tensor
   :noindex:

For each row of :attr:`input` in the given dimension :attr:`dim`,
returns `True` if all elements in the row evaluate to `True` and `False` otherwise.

{keepdim_details}

Args:
    {input}
    {dim}
    {keepdim}

Keyword args:
    {out}

Example::

    >>> a = torch.rand(4, 2).bool()
    >>> a
    tensor([[True, True],
            [True, False],
            [True, True],
            [True, True]], dtype=torch.bool)
    >>> torch.all(a, dim=1)
    tensor([ True, False,  True,  True], dtype=torch.bool)
    >>> torch.all(a, dim=0)
    tensor([ True, False], dtype=torch.bool)
""".format(
        **single_dim_common
    ),
)

add_docstr(
    torch.any,
    r"""
any(input) -> Tensor

Tests if any element in :attr:`input` evaluates to `True`.

.. note:: This function matches the behaviour of NumPy in returning
          output of dtype `bool` for all supported dtypes except `uint8`.
          For `uint8` the dtype of output is `uint8` itself.

Example::

    >>> a = torch.rand(1, 2).bool()
    >>> a
    tensor([[False, True]], dtype=torch.bool)
    >>> torch.any(a)
    tensor(True, dtype=torch.bool)
    >>> a = torch.arange(0, 3)
    >>> a
    tensor([0, 1, 2])
    >>> torch.any(a)
    tensor(True)

.. function:: any(input, dim, keepdim=False, *, out=None) -> Tensor
   :noindex:

For each row of :attr:`input` in the given dimension :attr:`dim`,
returns `True` if any element in the row evaluate to `True` and `False` otherwise.

{keepdim_details}

Args:
    {input}
    {dim}
    {keepdim}

Keyword args:
    {out}

Example::

    >>> a = torch.randn(4, 2) < 0
    >>> a
    tensor([[ True,  True],
            [False,  True],
            [ True,  True],
            [False, False]])
    >>> torch.any(a, 1)
    tensor([ True,  True,  True, False])
    >>> torch.any(a, 0)
    tensor([True, True])
""".format(
        **single_dim_common
    ),
)

add_docstr(
    torch.angle,
    r"""
angle(input, *, out=None) -> Tensor

Computes the element-wise angle (in radians) of the given :attr:`input` tensor.

.. math::
    \text{out}_{i} = angle(\text{input}_{i})
"""
    + r"""
Args:
    {input}

Keyword args:
    {out}

.. note:: Starting in PyTorch 1.8, angle returns pi for negative real numbers,
          zero for non-negative real numbers, and propagates NaNs. Previously
          the function would return zero for all real numbers and not propagate
          floating-point NaNs.

Example::

    >>> torch.angle(torch.tensor([-1 + 1j, -2 + 2j, 3 - 3j]))*180/3.14159
    tensor([ 135.,  135,  -45])
""".format(
        **common_args
    ),
)

add_docstr(
    torch.as_strided,
    r"""
as_strided(input, size, stride, storage_offset=None) -> Tensor

Create a view of an existing `torch.Tensor` :attr:`input` with specified
:attr:`size`, :attr:`stride` and :attr:`storage_offset`.

.. warning::
    Prefer using other view functions, like :meth:`torch.Tensor.expand`,
    to setting a view's strides manually with `as_strided`, as this
    function's behavior depends on the implementation of a tensor's storage.
    The constructed view of the storage must only refer to elements within
    the storage or a runtime error will be thrown, and if the view is
    "overlapped" (with multiple indices referring to the same element in
    memory) its behavior is undefined.

Args:
    {input}
    size (tuple or ints): the shape of the output tensor
    stride (tuple or ints): the stride of the output tensor
    storage_offset (int, optional): the offset in the underlying storage of the output tensor.
    If ``None``, the storage_offset of the output tensor will match the input tensor.

Example::

    >>> x = torch.randn(3, 3)
    >>> x
    tensor([[ 0.9039,  0.6291,  1.0795],
            [ 0.1586,  2.1939, -0.4900],
            [-0.1909, -0.7503,  1.9355]])
    >>> t = torch.as_strided(x, (2, 2), (1, 2))
    >>> t
    tensor([[0.9039, 1.0795],
            [0.6291, 0.1586]])
    >>> t = torch.as_strided(x, (2, 2), (1, 2), 1)
    tensor([[0.6291, 0.1586],
            [1.0795, 2.1939]])
""".format(
        **common_args
    ),
)

add_docstr(
    torch.as_tensor,
    r"""
as_tensor(data, dtype=None, device=None) -> Tensor

Converts data into a tensor, sharing data and preserving autograd
history if possible.

If data is already a tensor with the requeseted dtype and device
then data itself is returned, but if data is a
tensor with a different dtype or device then it's copied as if using
`data.to(dtype=dtype, device=device)`.

If data is a NumPy array (an ndarray) with the same dtype and device then a
tensor is constructed using :func:`torch.from_numpy`.

.. seealso::

    :func:`torch.tensor` never shares its data and creates a new "leaf tensor" (see :doc:`/notes/autograd`).


Args:
    {data}
    {dtype}
    device (:class:`torch.device`, optional): the device of the constructed tensor. If None and data is a tensor
        then the device of data is used. If None and data is not a tensor then
        the result tensor is constructed on the CPU.


Example::

    >>> a = numpy.array([1, 2, 3])
    >>> t = torch.as_tensor(a)
    >>> t
    tensor([ 1,  2,  3])
    >>> t[0] = -1
    >>> a
    array([-1,  2,  3])

    >>> a = numpy.array([1, 2, 3])
    >>> t = torch.as_tensor(a, device=torch.device('cuda'))
    >>> t
    tensor([ 1,  2,  3])
    >>> t[0] = -1
    >>> a
    array([1,  2,  3])
""".format(
        **factory_data_common_args
    ),
)

add_docstr(
    torch.asin,
    r"""
asin(input, *, out=None) -> Tensor

Returns a new tensor with the arcsine  of the elements of :attr:`input`.

.. math::
    \text{out}_{i} = \sin^{-1}(\text{input}_{i})
"""
    + r"""
Args:
    {input}

Keyword args:
    {out}

Example::

    >>> a = torch.randn(4)
    >>> a
    tensor([-0.5962,  1.4985, -0.4396,  1.4525])
    >>> torch.asin(a)
    tensor([-0.6387,     nan, -0.4552,     nan])
""".format(
        **common_args
    ),
)

add_docstr(
    torch.arcsin,
    r"""
arcsin(input, *, out=None) -> Tensor

Alias for :func:`torch.asin`.
""",
)

add_docstr(
    torch.asinh,
    r"""
asinh(input, *, out=None) -> Tensor

Returns a new tensor with the inverse hyperbolic sine of the elements of :attr:`input`.

.. math::
    \text{out}_{i} = \sinh^{-1}(\text{input}_{i})
"""
    + r"""
Args:
    {input}

Keyword arguments:
    {out}

Example::

    >>> a = torch.randn(4)
    >>> a
    tensor([ 0.1606, -1.4267, -1.0899, -1.0250 ])
    >>> torch.asinh(a)
    tensor([ 0.1599, -1.1534, -0.9435, -0.8990 ])
""".format(
        **common_args
    ),
)

add_docstr(
    torch.arcsinh,
    r"""
arcsinh(input, *, out=None) -> Tensor

Alias for :func:`torch.asinh`.
""",
)

add_docstr(
    torch.atan,
    r"""
atan(input, *, out=None) -> Tensor

Returns a new tensor with the arctangent  of the elements of :attr:`input`.

.. math::
    \text{out}_{i} = \tan^{-1}(\text{input}_{i})
"""
    + r"""
Args:
    {input}

Keyword args:
    {out}

Example::

    >>> a = torch.randn(4)
    >>> a
    tensor([ 0.2341,  0.2539, -0.6256, -0.6448])
    >>> torch.atan(a)
    tensor([ 0.2299,  0.2487, -0.5591, -0.5727])
""".format(
        **common_args
    ),
)

add_docstr(
    torch.arctan,
    r"""
arctan(input, *, out=None) -> Tensor

Alias for :func:`torch.atan`.
""",
)

add_docstr(
    torch.atan2,
    r"""
atan2(input, other, *, out=None) -> Tensor

Element-wise arctangent of :math:`\text{{input}}_{{i}} / \text{{other}}_{{i}}`
with consideration of the quadrant. Returns a new tensor with the signed angles
in radians between vector :math:`(\text{{other}}_{{i}}, \text{{input}}_{{i}})`
and vector :math:`(1, 0)`. (Note that :math:`\text{{other}}_{{i}}`, the second
parameter, is the x-coordinate, while :math:`\text{{input}}_{{i}}`, the first
parameter, is the y-coordinate.)

The shapes of ``input`` and ``other`` must be
:ref:`broadcastable <broadcasting-semantics>`.

Args:
    input (Tensor): the first input tensor
    other (Tensor): the second input tensor

Keyword args:
    {out}

Example::

    >>> a = torch.randn(4)
    >>> a
    tensor([ 0.9041,  0.0196, -0.3108, -2.4423])
    >>> torch.atan2(a, torch.randn(4))
    tensor([ 0.9833,  0.0811, -1.9743, -1.4151])
""".format(
        **common_args
    ),
)

add_docstr(
    torch.arctan2,
    r"""
arctan2(input, other, *, out=None) -> Tensor
Alias for :func:`torch.atan2`.
""",
)

add_docstr(
    torch.atanh,
    r"""
atanh(input, *, out=None) -> Tensor

Returns a new tensor with the inverse hyperbolic tangent of the elements of :attr:`input`.

Note:
    The domain of the inverse hyperbolic tangent is `(-1, 1)` and values outside this range
    will be mapped to ``NaN``, except for the values `1` and `-1` for which the output is
    mapped to `+/-INF` respectively.

.. math::
    \text{out}_{i} = \tanh^{-1}(\text{input}_{i})
"""
    + r"""
Args:
    {input}

Keyword arguments:
    {out}

Example::

    >>> a = torch.randn(4).uniform_(-1, 1)
    >>> a
    tensor([ -0.9385, 0.2968, -0.8591, -0.1871 ])
    >>> torch.atanh(a)
    tensor([ -1.7253, 0.3060, -1.2899, -0.1893 ])
""".format(
        **common_args
    ),
)

add_docstr(
    torch.arctanh,
    r"""
arctanh(input, *, out=None) -> Tensor

Alias for :func:`torch.atanh`.
""",
)

add_docstr(
    torch.asarray,
    r"""
asarray(obj, *, dtype=None, device=None, copy=None, requires_grad=False) -> Tensor

Converts :attr:`obj` to a tensor.

:attr:`obj` can be one of:

1. a tensor
2. a NumPy array
3. a DLPack capsule
4. an object that implements Python's buffer protocol
5. a scalar
6. a sequence of scalars

When :attr:`obj` is a tensor, NumPy array, or DLPack capsule the returned tensor will,
by default, not require a gradient, have the same datatype as :attr:`obj`, be on the
same device, and share memory with it. These properties can be controlled with the
:attr:`dtype`, :attr:`device`, :attr:`copy`, and :attr:`requires_grad` keyword arguments.
If the returned tensor is of a different datatype, on a different device, or a copy is
requested then it will not share its memory with :attr:`obj`. If :attr:`requires_grad`
is ``True`` then the returned tensor will require a gradient, and if :attr:`obj` is
also a tensor with an autograd history then the returned tensor will have the same history.

When :attr:`obj` is not a tensor, NumPy Array, or DLPack capsule but implements Python's
buffer protocol then the buffer is interpreted as an array of bytes grouped according to
the size of the datatype passed to the :attr:`dtype` keyword argument. (If no datatype is
passed then the default floating point datatype is used, instead.) The returned tensor
will have the specified datatype (or default floating point datatype if none is specified)
and, by default, be on the CPU device and share memory with the buffer.

When :attr:`obj` is none of the above but a scalar or sequence of scalars then the
returned tensor will, by default, infer its datatype from the scalar values, be on the
CPU device, and not share its memory.

.. seealso::

    :func:`torch.tensor` creates a tensor that always copies the data from the input object.
    :func:`torch.from_numpy` creates a tensor that always shares memory from NumPy arrays.
    :func:`torch.frombuffer` creates a tensor that always shares memory from objects that
    implement the buffer protocol.
    :func:`torch.from_dlpack` creates a tensor that always shares memory from
    DLPack capsules.

Args:
    obj (object): a tensor, NumPy array, DLPack Capsule, object that implements Python's
           buffer protocol, scalar, or sequence of scalars.

Keyword args:
    dtype (:class:`torch.dtype`, optional): the datatype of the returned tensor.
           Default: ``None``, which causes the datatype of the returned tensor to be
           inferred from :attr:`obj`.
    copy (bool, optional): controls whether the returned tensor shares memory with :attr:`obj`.
           Default: ``None``, which causes the returned tensor to share memory with :attr:`obj`
           whenever possible. If ``True`` then the returned tensor does not share its memory.
           If ``False`` then the returned tensor shares its memory with :attr:`obj` and an
           error is thrown if it cannot.
    device (:class:`torch.device`, optional): the device of the returned tensor.
           Default: ``None``, which causes the device of :attr:`obj` to be used.
    requires_grad (bool, optional): whether the returned tensor requires grad.
           Default: ``False``, which causes the returned tensor not to require a gradient.
           If ``True``, then the returned tensor will require a gradient, and if :attr:`obj`
           is also a tensor with an autograd history then the returned tensor will have
           the same history.

Example::

    >>> a = torch.tensor([1, 2, 3])
    >>> # Shares memory with tensor 'a'
    >>> b = torch.asarray(a)
    >>> a.data_ptr() == b.data_ptr()
    True
    >>> # Forces memory copy
    >>> c = torch.asarray(a, copy=True)
    >>> a.data_ptr() == c.data_ptr()
    False

    >>> a = torch.tensor([1, 2, 3], requires_grad=True).float()
    >>> b = a + 2
    >>> b
    tensor([1., 2., 3.], grad_fn=<AddBackward0>)
    >>> # Shares memory with tensor 'b', with no grad
    >>> c = torch.asarray(b)
    >>> c
    tensor([1., 2., 3.])
    >>> # Shares memory with tensor 'b', retaining autograd history
    >>> d = torch.asarray(b, requires_grad=True)
    >>> d
    tensor([1., 2., 3.], grad_fn=<AddBackward0>)

    >>> array = numpy.array([1, 2, 3])
    >>> # Shares memory with array 'array'
    >>> t1 = torch.asarray(array)
    >>> array.__array_interface__['data'][0] == t1.data_ptr()
    True
    >>> # Copies memory due to dtype mismatch
    >>> t2 = torch.asarray(array, dtype=torch.float32)
    >>> array.__array_interface__['data'][0] == t1.data_ptr()
    False
""",
)

add_docstr(
    torch.baddbmm,
    r"""
baddbmm(input, batch1, batch2, *, beta=1, alpha=1, out=None) -> Tensor

Performs a batch matrix-matrix product of matrices in :attr:`batch1`
and :attr:`batch2`.
:attr:`input` is added to the final result.

:attr:`batch1` and :attr:`batch2` must be 3-D tensors each containing the same
number of matrices.

If :attr:`batch1` is a :math:`(b \times n \times m)` tensor, :attr:`batch2` is a
:math:`(b \times m \times p)` tensor, then :attr:`input` must be
:ref:`broadcastable <broadcasting-semantics>` with a
:math:`(b \times n \times p)` tensor and :attr:`out` will be a
:math:`(b \times n \times p)` tensor. Both :attr:`alpha` and :attr:`beta` mean the
same as the scaling factors used in :meth:`torch.addbmm`.

.. math::
    \text{out}_i = \beta\ \text{input}_i + \alpha\ (\text{batch1}_i \mathbin{@} \text{batch2}_i)

If :attr:`beta` is 0, then :attr:`input` will be ignored, and `nan` and `inf` in
it will not be propagated.
"""
    + r"""
For inputs of type `FloatTensor` or `DoubleTensor`, arguments :attr:`beta` and
:attr:`alpha` must be real numbers, otherwise they should be integers.

{tf32_note}

{rocm_fp16_note}

Args:
    input (Tensor): the tensor to be added
    batch1 (Tensor): the first batch of matrices to be multiplied
    batch2 (Tensor): the second batch of matrices to be multiplied

Keyword args:
    beta (Number, optional): multiplier for :attr:`input` (:math:`\beta`)
    alpha (Number, optional): multiplier for :math:`\text{{batch1}} \mathbin{{@}} \text{{batch2}}` (:math:`\alpha`)
    {out}

Example::

    >>> M = torch.randn(10, 3, 5)
    >>> batch1 = torch.randn(10, 3, 4)
    >>> batch2 = torch.randn(10, 4, 5)
    >>> torch.baddbmm(M, batch1, batch2).size()
    torch.Size([10, 3, 5])
""".format(
        **common_args, **tf32_notes, **rocm_fp16_notes
    ),
)

add_docstr(
    torch.bernoulli,
    r"""
bernoulli(input, *, generator=None, out=None) -> Tensor

Draws binary random numbers (0 or 1) from a Bernoulli distribution.

The :attr:`input` tensor should be a tensor containing probabilities
to be used for drawing the binary random number.
Hence, all values in :attr:`input` have to be in the range:
:math:`0 \leq \text{input}_i \leq 1`.

The :math:`\text{i}^{th}` element of the output tensor will draw a
value :math:`1` according to the :math:`\text{i}^{th}` probability value given
in :attr:`input`.

.. math::
    \text{out}_{i} \sim \mathrm{Bernoulli}(p = \text{input}_{i})
"""
    + r"""
The returned :attr:`out` tensor only has values 0 or 1 and is of the same
shape as :attr:`input`.

:attr:`out` can have integral ``dtype``, but :attr:`input` must have floating
point ``dtype``.

Args:
    input (Tensor): the input tensor of probability values for the Bernoulli distribution

Keyword args:
    {generator}
    {out}

Example::

    >>> a = torch.empty(3, 3).uniform_(0, 1)  # generate a uniform random matrix with range [0, 1]
    >>> a
    tensor([[ 0.1737,  0.0950,  0.3609],
            [ 0.7148,  0.0289,  0.2676],
            [ 0.9456,  0.8937,  0.7202]])
    >>> torch.bernoulli(a)
    tensor([[ 1.,  0.,  0.],
            [ 0.,  0.,  0.],
            [ 1.,  1.,  1.]])

    >>> a = torch.ones(3, 3) # probability of drawing "1" is 1
    >>> torch.bernoulli(a)
    tensor([[ 1.,  1.,  1.],
            [ 1.,  1.,  1.],
            [ 1.,  1.,  1.]])
    >>> a = torch.zeros(3, 3) # probability of drawing "1" is 0
    >>> torch.bernoulli(a)
    tensor([[ 0.,  0.,  0.],
            [ 0.,  0.,  0.],
            [ 0.,  0.,  0.]])
""".format(
        **common_args
    ),
)

add_docstr(
    torch.bincount,
    r"""
bincount(input, weights=None, minlength=0) -> Tensor

Count the frequency of each value in an array of non-negative ints.

The number of bins (size 1) is one larger than the largest value in
:attr:`input` unless :attr:`input` is empty, in which case the result is a
tensor of size 0. If :attr:`minlength` is specified, the number of bins is at least
:attr:`minlength` and if :attr:`input` is empty, then the result is tensor of size
:attr:`minlength` filled with zeros. If ``n`` is the value at position ``i``,
``out[n] += weights[i]`` if :attr:`weights` is specified else
``out[n] += 1``.

Note:
    {backward_reproducibility_note}

Arguments:
    input (Tensor): 1-d int tensor
    weights (Tensor): optional, weight for each value in the input tensor.
        Should be of same size as input tensor.
    minlength (int): optional, minimum number of bins. Should be non-negative.

Returns:
    output (Tensor): a tensor of shape ``Size([max(input) + 1])`` if
    :attr:`input` is non-empty, else ``Size(0)``

Example::

    >>> input = torch.randint(0, 8, (5,), dtype=torch.int64)
    >>> weights = torch.linspace(0, 1, steps=5)
    >>> input, weights
    (tensor([4, 3, 6, 3, 4]),
     tensor([ 0.0000,  0.2500,  0.5000,  0.7500,  1.0000])

    >>> torch.bincount(input)
    tensor([0, 0, 0, 2, 2, 0, 1])

    >>> input.bincount(weights)
    tensor([0.0000, 0.0000, 0.0000, 1.0000, 1.0000, 0.0000, 0.5000])
""".format(
        **reproducibility_notes
    ),
)

add_docstr(
    torch.bitwise_not,
    r"""
bitwise_not(input, *, out=None) -> Tensor

Computes the bitwise NOT of the given input tensor. The input tensor must be of
integral or Boolean types. For bool tensors, it computes the logical NOT.

Args:
    {input}

Keyword args:
    {out}

Example:

    >>> torch.bitwise_not(torch.tensor([-1, -2, 3], dtype=torch.int8))
    tensor([ 0,  1, -4], dtype=torch.int8)
""".format(
        **common_args
    ),
)

add_docstr(
    torch.bmm,
    r"""
bmm(input, mat2, *, out=None) -> Tensor

Performs a batch matrix-matrix product of matrices stored in :attr:`input`
and :attr:`mat2`.

:attr:`input` and :attr:`mat2` must be 3-D tensors each containing
the same number of matrices.

If :attr:`input` is a :math:`(b \times n \times m)` tensor, :attr:`mat2` is a
:math:`(b \times m \times p)` tensor, :attr:`out` will be a
:math:`(b \times n \times p)` tensor.

.. math::
    \text{out}_i = \text{input}_i \mathbin{@} \text{mat2}_i
"""
    + r"""
{tf32_note}

{rocm_fp16_note}

.. note:: This function does not :ref:`broadcast <broadcasting-semantics>`.
          For broadcasting matrix products, see :func:`torch.matmul`.

Args:
    input (Tensor): the first batch of matrices to be multiplied
    mat2 (Tensor): the second batch of matrices to be multiplied

Keyword Args:
    {out}

Example::

    >>> input = torch.randn(10, 3, 4)
    >>> mat2 = torch.randn(10, 4, 5)
    >>> res = torch.bmm(input, mat2)
    >>> res.size()
    torch.Size([10, 3, 5])
""".format(
        **common_args, **tf32_notes, **rocm_fp16_notes
    ),
)

add_docstr(
    torch.bitwise_and,
    r"""
bitwise_and(input, other, *, out=None) -> Tensor

Computes the bitwise AND of :attr:`input` and :attr:`other`. The input tensor must be of
integral or Boolean types. For bool tensors, it computes the logical AND.

Args:
    input: the first input tensor
    other: the second input tensor

Keyword args:
    {out}

Example:

    >>> torch.bitwise_and(torch.tensor([-1, -2, 3], dtype=torch.int8), torch.tensor([1, 0, 3], dtype=torch.int8))
    tensor([1, 0,  3], dtype=torch.int8)
    >>> torch.bitwise_and(torch.tensor([True, True, False]), torch.tensor([False, True, False]))
    tensor([ False, True, False])
""".format(
        **common_args
    ),
)

add_docstr(
    torch.bitwise_or,
    r"""
bitwise_or(input, other, *, out=None) -> Tensor

Computes the bitwise OR of :attr:`input` and :attr:`other`. The input tensor must be of
integral or Boolean types. For bool tensors, it computes the logical OR.

Args:
    input: the first input tensor
    other: the second input tensor

Keyword args:
    {out}

Example:

    >>> torch.bitwise_or(torch.tensor([-1, -2, 3], dtype=torch.int8), torch.tensor([1, 0, 3], dtype=torch.int8))
    tensor([-1, -2,  3], dtype=torch.int8)
    >>> torch.bitwise_or(torch.tensor([True, True, False]), torch.tensor([False, True, False]))
    tensor([ True, True, False])
""".format(
        **common_args
    ),
)

add_docstr(
    torch.bitwise_xor,
    r"""
bitwise_xor(input, other, *, out=None) -> Tensor

Computes the bitwise XOR of :attr:`input` and :attr:`other`. The input tensor must be of
integral or Boolean types. For bool tensors, it computes the logical XOR.

Args:
    input: the first input tensor
    other: the second input tensor

Keyword args:
    {out}

Example:

    >>> torch.bitwise_xor(torch.tensor([-1, -2, 3], dtype=torch.int8), torch.tensor([1, 0, 3], dtype=torch.int8))
    tensor([-2, -2,  0], dtype=torch.int8)
    >>> torch.bitwise_xor(torch.tensor([True, True, False]), torch.tensor([False, True, False]))
    tensor([ True, False, False])
""".format(
        **common_args
    ),
)

add_docstr(
    torch.bitwise_left_shift,
    r"""
bitwise_left_shift(input, other, *, out=None) -> Tensor

Computes the left arithmetic shift of :attr:`input` by :attr:`other` bits.
The input tensor must be of integral type. This operator supports
:ref:`broadcasting to a common shape <broadcasting-semantics>` and
:ref:`type promotion <type-promotion-doc>`.

The operation applied is:

.. math::
    \text{{out}}_i = \text{{input}}_i << \text{{other}}_i

Args:
    input (Tensor or Scalar): the first input tensor
    other (Tensor or Scalar): the second input tensor

Keyword args:
    {out}

Example:

    >>> torch.bitwise_left_shift(torch.tensor([-1, -2, 3], dtype=torch.int8), torch.tensor([1, 0, 3], dtype=torch.int8))
    tensor([-2, -2, 24], dtype=torch.int8)
""".format(
        **common_args
    ),
)

add_docstr(
    torch.bitwise_right_shift,
    r"""
bitwise_right_shift(input, other, *, out=None) -> Tensor

Computes the right arithmetic shift of :attr:`input` by :attr:`other` bits.
The input tensor must be of integral type. This operator supports
:ref:`broadcasting to a common shape <broadcasting-semantics>` and
:ref:`type promotion <type-promotion-doc>`.

The operation applied is:

.. math::
    \text{{out}}_i = \text{{input}}_i >> \text{{other}}_i

Args:
    input (Tensor or Scalar): the first input tensor
    other (Tensor or Scalar): the second input tensor

Keyword args:
    {out}

Example:

    >>> torch.bitwise_right_shift(torch.tensor([-2, -7, 31], dtype=torch.int8), torch.tensor([1, 0, 3], dtype=torch.int8))
    tensor([-1, -7,  3], dtype=torch.int8)
""".format(
        **common_args
    ),
)

add_docstr(
    torch.broadcast_to,
    r"""
broadcast_to(input, shape) -> Tensor

Broadcasts :attr:`input` to the shape :attr:`\shape`.
Equivalent to calling ``input.expand(shape)``. See :meth:`~Tensor.expand` for details.

Args:
    {input}
    shape (list, tuple, or :class:`torch.Size`): the new shape.

Example::

    >>> x = torch.tensor([1, 2, 3])
    >>> torch.broadcast_to(x, (3, 3))
    tensor([[1, 2, 3],
            [1, 2, 3],
            [1, 2, 3]])
""".format(
        **common_args
    ),
)

add_docstr(
    torch.stack,
    r"""
stack(tensors, dim=0, *, out=None) -> Tensor

Concatenates a sequence of tensors along a new dimension.

All tensors need to be of the same size.

Arguments:
    tensors (sequence of Tensors): sequence of tensors to concatenate
    dim (int): dimension to insert. Has to be between 0 and the number
        of dimensions of concatenated tensors (inclusive)

Keyword args:
    {out}
""".format(
        **common_args
    ),
)

add_docstr(
    torch.hstack,
    r"""
hstack(tensors, *, out=None) -> Tensor

Stack tensors in sequence horizontally (column wise).

This is equivalent to concatenation along the first axis for 1-D tensors, and along the second axis for all other tensors.

Args:
    tensors (sequence of Tensors): sequence of tensors to concatenate

Keyword args:
    {out}

Example::

    >>> a = torch.tensor([1, 2, 3])
    >>> b = torch.tensor([4, 5, 6])
    >>> torch.hstack((a,b))
    tensor([1, 2, 3, 4, 5, 6])
    >>> a = torch.tensor([[1],[2],[3]])
    >>> b = torch.tensor([[4],[5],[6]])
    >>> torch.hstack((a,b))
    tensor([[1, 4],
            [2, 5],
            [3, 6]])

""".format(
        **common_args
    ),
)

add_docstr(
    torch.vstack,
    r"""
vstack(tensors, *, out=None) -> Tensor

Stack tensors in sequence vertically (row wise).

This is equivalent to concatenation along the first axis after all 1-D tensors have been reshaped by :func:`torch.atleast_2d`.

Args:
    tensors (sequence of Tensors): sequence of tensors to concatenate

Keyword args:
    {out}

Example::

    >>> a = torch.tensor([1, 2, 3])
    >>> b = torch.tensor([4, 5, 6])
    >>> torch.vstack((a,b))
    tensor([[1, 2, 3],
            [4, 5, 6]])
    >>> a = torch.tensor([[1],[2],[3]])
    >>> b = torch.tensor([[4],[5],[6]])
    >>> torch.vstack((a,b))
    tensor([[1],
            [2],
            [3],
            [4],
            [5],
            [6]])


""".format(
        **common_args
    ),
)

add_docstr(
    torch.dstack,
    r"""
dstack(tensors, *, out=None) -> Tensor

Stack tensors in sequence depthwise (along third axis).

This is equivalent to concatenation along the third axis after 1-D and 2-D tensors have been reshaped by :func:`torch.atleast_3d`.

Args:
    tensors (sequence of Tensors): sequence of tensors to concatenate

Keyword args:
    {out}

Example::

    >>> a = torch.tensor([1, 2, 3])
    >>> b = torch.tensor([4, 5, 6])
    >>> torch.dstack((a,b))
    tensor([[[1, 4],
             [2, 5],
             [3, 6]]])
    >>> a = torch.tensor([[1],[2],[3]])
    >>> b = torch.tensor([[4],[5],[6]])
    >>> torch.dstack((a,b))
    tensor([[[1, 4]],
            [[2, 5]],
            [[3, 6]]])


""".format(
        **common_args
    ),
)

add_docstr(
    torch.tensor_split,
    r"""
tensor_split(input, indices_or_sections, dim=0) -> List of Tensors

Splits a tensor into multiple sub-tensors, all of which are views of :attr:`input`,
along dimension :attr:`dim` according to the indices or number of sections specified
by :attr:`indices_or_sections`. This function is based on NumPy's
:func:`numpy.array_split`.

Args:
    input (Tensor): the tensor to split
    indices_or_sections (Tensor, int or list or tuple of ints):
        If :attr:`indices_or_sections` is an integer ``n`` or a zero dimensional long tensor
        with value ``n``, :attr:`input` is split into ``n`` sections along dimension :attr:`dim`.
        If :attr:`input` is divisible by ``n`` along dimension :attr:`dim`, each
        section will be of equal size, :code:`input.size(dim) / n`. If :attr:`input`
        is not divisible by ``n``, the sizes of the first :code:`int(input.size(dim) % n)`
        sections will have size :code:`int(input.size(dim) / n) + 1`, and the rest will
        have size :code:`int(input.size(dim) / n)`.

        If :attr:`indices_or_sections` is a list or tuple of ints, or a one-dimensional long
        tensor, then :attr:`input` is split along dimension :attr:`dim` at each of the indices
        in the list, tuple or tensor. For instance, :code:`indices_or_sections=[2, 3]` and :code:`dim=0`
        would result in the tensors :code:`input[:2]`, :code:`input[2:3]`, and :code:`input[3:]`.

        If indices_or_sections is a tensor, it must be a zero-dimensional or one-dimensional
        long tensor on the CPU.

    dim (int, optional): dimension along which to split the tensor. Default: ``0``

Example::

    >>> x = torch.arange(8)
    >>> torch.tensor_split(x, 3)
    (tensor([0, 1, 2]), tensor([3, 4, 5]), tensor([6, 7]))

    >>> x = torch.arange(7)
    >>> torch.tensor_split(x, 3)
    (tensor([0, 1, 2]), tensor([3, 4]), tensor([5, 6]))
    >>> torch.tensor_split(x, (1, 6))
    (tensor([0]), tensor([1, 2, 3, 4, 5]), tensor([6]))

    >>> x = torch.arange(14).reshape(2, 7)
    >>> x
    tensor([[ 0,  1,  2,  3,  4,  5,  6],
            [ 7,  8,  9, 10, 11, 12, 13]])
    >>> torch.tensor_split(x, 3, dim=1)
    (tensor([[0, 1, 2],
            [7, 8, 9]]),
     tensor([[ 3,  4],
            [10, 11]]),
     tensor([[ 5,  6],
            [12, 13]]))
    >>> torch.tensor_split(x, (1, 6), dim=1)
    (tensor([[0],
            [7]]),
     tensor([[ 1,  2,  3,  4,  5],
            [ 8,  9, 10, 11, 12]]),
     tensor([[ 6],
            [13]]))
""",
)

add_docstr(
    torch.chunk,
    r"""
chunk(input, chunks, dim=0) -> List of Tensors

Attempts to split a tensor into the specified number of chunks. Each chunk is a view of
the input tensor.


.. note::

    This function may return less then the specified number of chunks!

.. seealso::

    :func:`torch.tensor_split` a function that always returns exactly the specified number of chunks

If the tensor size along the given dimesion :attr:`dim` is divisible by :attr:`chunks`,
all returned chunks will be the same size.
If the tensor size along the given dimension :attr:`dim` is not divisible by :attr:`chunks`,
all returned chunks will be the same size, except the last one.
If such division is not possible, this function may return less
than the specified number of chunks.

Arguments:
    input (Tensor): the tensor to split
    chunks (int): number of chunks to return
    dim (int): dimension along which to split the tensor

Example::
    >>> torch.arange(11).chunk(6)
    (tensor([0, 1]),
     tensor([2, 3]),
     tensor([4, 5]),
     tensor([6, 7]),
     tensor([8, 9]),
     tensor([10]))
    >>> torch.arange(12).chunk(6)
    (tensor([0, 1]),
     tensor([2, 3]),
     tensor([4, 5]),
     tensor([6, 7]),
     tensor([8, 9]),
     tensor([10, 11]))
    >>> torch.arange(13).chunk(6)
    (tensor([0, 1, 2]),
     tensor([3, 4, 5]),
     tensor([6, 7, 8]),
     tensor([ 9, 10, 11]),
     tensor([12]))
""",
)

add_docstr(
    torch.unsafe_chunk,
    r"""
unsafe_chunk(input, chunks, dim=0) -> List of Tensors

Works like :func:`torch.chunk` but without enforcing the autograd restrictions
on inplace modification of the outputs.

.. warning::
    This function is safe to use as long as only the input, or only the outputs
    are modified inplace after calling this function. It is user's
    responsibility to ensure that is the case. If both the input and one or more
    of the outputs are modified inplace, gradients computed by autograd will be
    silently incorrect.
""",
)

add_docstr(
    torch.unsafe_split,
    r"""
unsafe_split(tensor, split_size_or_sections, dim=0) -> List of Tensors

Works like :func:`torch.split` but without enforcing the autograd restrictions
on inplace modification of the outputs.

.. warning::
    This function is safe to use as long as only the input, or only the outputs
    are modified inplace after calling this function. It is user's
    responsibility to ensure that is the case. If both the input and one or more
    of the outputs are modified inplace, gradients computed by autograd will be
    silently incorrect.
""",
)

add_docstr(
    torch.hsplit,
    r"""
hsplit(input, indices_or_sections) -> List of Tensors

Splits :attr:`input`, a tensor with one or more dimensions, into multiple tensors
horizontally according to :attr:`indices_or_sections`. Each split is a view of
:attr:`input`.

If :attr:`input` is one dimensional this is equivalent to calling
torch.tensor_split(input, indices_or_sections, dim=0) (the split dimension is
zero), and if :attr:`input` has two or more dimensions it's equivalent to calling
torch.tensor_split(input, indices_or_sections, dim=1) (the split dimension is 1),
except that if :attr:`indices_or_sections` is an integer it must evenly divide
the split dimension or a runtime error will be thrown.

This function is based on NumPy's :func:`numpy.hsplit`.

Args:
    input (Tensor): tensor to split.
    indices_or_sections (int or list or tuple of ints): See argument in :func:`torch.tensor_split`.

Example::
    >>> t = torch.arange(16.0).reshape(4,4)
    >>> t
    tensor([[ 0.,  1.,  2.,  3.],
            [ 4.,  5.,  6.,  7.],
            [ 8.,  9., 10., 11.],
            [12., 13., 14., 15.]])
    >>> torch.hsplit(t, 2)
    (tensor([[ 0.,  1.],
             [ 4.,  5.],
             [ 8.,  9.],
             [12., 13.]]),
     tensor([[ 2.,  3.],
             [ 6.,  7.],
             [10., 11.],
             [14., 15.]]))
    >>> torch.hsplit(t, [3, 6])
    (tensor([[ 0.,  1.,  2.],
             [ 4.,  5.,  6.],
             [ 8.,  9., 10.],
             [12., 13., 14.]]),
     tensor([[ 3.],
             [ 7.],
             [11.],
             [15.]]),
     tensor([], size=(4, 0)))

""",
)

add_docstr(
    torch.vsplit,
    r"""
vsplit(input, indices_or_sections) -> List of Tensors

Splits :attr:`input`, a tensor with two or more dimensions, into multiple tensors
vertically according to :attr:`indices_or_sections`. Each split is a view of
:attr:`input`.

This is equivalent to calling torch.tensor_split(input, indices_or_sections, dim=0)
(the split dimension is 0), except that if :attr:`indices_or_sections` is an integer
it must evenly divide the split dimension or a runtime error will be thrown.

This function is based on NumPy's :func:`numpy.vsplit`.

Args:
    input (Tensor): tensor to split.
    indices_or_sections (int or list or tuple of ints): See argument in :func:`torch.tensor_split`.

Example::
    >>> t = torch.arange(16.0).reshape(4,4)
    >>> t
    tensor([[ 0.,  1.,  2.,  3.],
            [ 4.,  5.,  6.,  7.],
            [ 8.,  9., 10., 11.],
            [12., 13., 14., 15.]])
    >>> torch.vsplit(t, 2)
    (tensor([[0., 1., 2., 3.],
             [4., 5., 6., 7.]]),
     tensor([[ 8.,  9., 10., 11.],
             [12., 13., 14., 15.]]))
    >>> torch.vsplit(t, [3, 6])
    (tensor([[ 0.,  1.,  2.,  3.],
             [ 4.,  5.,  6.,  7.],
             [ 8.,  9., 10., 11.]]),
     tensor([[12., 13., 14., 15.]]),
     tensor([], size=(0, 4)))

""",
)

add_docstr(
    torch.dsplit,
    r"""
dsplit(input, indices_or_sections) -> List of Tensors

Splits :attr:`input`, a tensor with three or more dimensions, into multiple tensors
depthwise according to :attr:`indices_or_sections`. Each split is a view of
:attr:`input`.

This is equivalent to calling torch.tensor_split(input, indices_or_sections, dim=2)
(the split dimension is 2), except that if :attr:`indices_or_sections` is an integer
it must evenly divide the split dimension or a runtime error will be thrown.

This function is based on NumPy's :func:`numpy.dsplit`.

Args:
    input (Tensor): tensor to split.
    indices_or_sections (int or list or tuple of ints): See argument in :func:`torch.tensor_split`.

Example::
    >>> t = torch.arange(16.0).reshape(2, 2, 4)
    >>> t
    tensor([[[ 0.,  1.,  2.,  3.],
             [ 4.,  5.,  6.,  7.]],
            [[ 8.,  9., 10., 11.],
             [12., 13., 14., 15.]]])
    >>> torch.dsplit(t, 2)
    (tensor([[[ 0.,  1.],
            [ 4.,  5.]],
           [[ 8.,  9.],
            [12., 13.]]]),
     tensor([[[ 2.,  3.],
              [ 6.,  7.]],
             [[10., 11.],
              [14., 15.]]]))

    >>> torch.dsplit(t, [3, 6])
    (tensor([[[ 0.,  1.,  2.],
              [ 4.,  5.,  6.]],
             [[ 8.,  9., 10.],
              [12., 13., 14.]]]),
     tensor([[[ 3.],
              [ 7.]],
             [[11.],
              [15.]]]),
     tensor([], size=(2, 2, 0)))

""",
)

add_docstr(
    torch.can_cast,
    r"""
can_cast(from, to) -> bool

Determines if a type conversion is allowed under PyTorch casting rules
described in the type promotion :ref:`documentation <type-promotion-doc>`.

Args:
    from (dtype): The original :class:`torch.dtype`.
    to (dtype): The target :class:`torch.dtype`.

Example::

    >>> torch.can_cast(torch.double, torch.float)
    True
    >>> torch.can_cast(torch.float, torch.int)
    False
""",
)

add_docstr(
    torch.corrcoef,
    r"""
corrcoef(input) -> Tensor

Estimates the Pearson product-moment correlation coefficient matrix of the variables given by the :attr:`input` matrix,
where rows are the variables and columns are the observations.

.. note::

    The correlation coefficient matrix R is computed using the covariance matrix C as given by
    :math:`R_{ij} = \frac{ C_{ij} } { \sqrt{ C_{ii} * C_{jj} } }`

.. note::

    Due to floating point rounding, the resulting array may not be Hermitian and its diagonal elements may not be 1.
    The real and imaginary values are clipped to the interval [-1, 1] in an attempt to improve this situation.

Args:
    input (Tensor): A 2D matrix containing multiple variables and observations, or a
        Scalar or 1D vector representing a single variable.

Returns:
    (Tensor) The correlation coefficient matrix of the variables.

.. seealso::

        :func:`torch.cov` covariance matrix.

Example::

    >>> x = torch.tensor([[0, 1, 2], [2, 1, 0]])
    >>> torch.corrcoef(x)
    tensor([[ 1., -1.],
            [-1.,  1.]])
    >>> x = torch.randn(2, 4)
    >>> x
    tensor([[-0.2678, -0.0908, -0.3766,  0.2780],
            [-0.5812,  0.1535,  0.2387,  0.2350]])
    >>> torch.corrcoef(x)
    tensor([[1.0000, 0.3582],
            [0.3582, 1.0000]])
    >>> torch.corrcoef(x[0])
    tensor(1.)
""",
)

add_docstr(
    torch.cov,
    r"""
cov(input, *, correction=1, fweights=None, aweights=None) -> Tensor

Estimates the covariance matrix of the variables given by the :attr:`input` matrix, where rows are
the variables and columns are the observations.

A covariance matrix is a square matrix giving the covariance of each pair of variables. The diagonal contains
the variance of each variable (covariance of a variable with itself). By definition, if :attr:`input` represents
a single variable (Scalar or 1D) then its variance is returned.

The unbiased sample covariance of the variables :math:`x` and :math:`y` is given by:

.. math::
    \text{cov}_w(x,y) = \frac{\sum^{N}_{i = 1}(x_{i} - \bar{x})(y_{i} - \bar{y})}{N~-~1}

where :math:`\bar{x}` and :math:`\bar{y}` are the simple means of the :math:`x` and :math:`y` respectively.

If :attr:`fweights` and/or :attr:`aweights` are provided, the unbiased weighted covariance
is calculated, which is given by:

.. math::
    \text{cov}_w(x,y) = \frac{\sum^{N}_{i = 1}w_i(x_{i} - \mu_x^*)(y_{i} - \mu_y^*)}{\sum^{N}_{i = 1}w_i~-~1}

where :math:`w` denotes :attr:`fweights` or :attr:`aweights` based on whichever is provided, or
:math:`w = fweights \times aweights` if both are provided, and
:math:`\mu_x^* = \frac{\sum^{N}_{i = 1}w_ix_{i} }{\sum^{N}_{i = 1}w_i}` is the weighted mean of the variable.

Args:
    input (Tensor): A 2D matrix containing multiple variables and observations, or a
        Scalar or 1D vector representing a single variable.

Keyword Args:
    correction (int, optional): difference between the sample size and sample degrees of freedom.
        Defaults to Bessel's correction, ``correction = 1`` which returns the unbiased estimate,
        even if both :attr:`fweights` and :attr:`aweights` are specified. ``correction = 0``
        will return the simple average. Defaults to ``1``.
    fweights (tensor, optional): A Scalar or 1D tensor of observation vector frequencies representing the number of
        times each observation should be repeated. Its numel must equal the number of columns of :attr:`input`.
        Must have integral dtype. Ignored if ``None``. `Defaults to ``None``.
    aweights (tensor, optional): A Scalar or 1D array of observation vector weights.
        These relative weights are typically large for observations considered “important” and smaller for
        observations considered less “important”. Its numel must equal the number of columns of :attr:`input`.
        Must have floating point dtype. Ignored if ``None``. `Defaults to ``None``.

Returns:
    (Tensor) The covariance matrix of the variables.

.. seealso::

        :func:`torch.corrcoef` normalized covariance matrix.

Example::
    >>> x = torch.tensor([[0, 2], [1, 1], [2, 0]]).T
    >>> x
    tensor([[0, 1, 2],
            [2, 1, 0]])
    >>> torch.cov(x)
    tensor([[ 1., -1.],
            [-1.,  1.]])
    >>> torch.cov(x, correction=0)
    tensor([[ 0.6667, -0.6667],
            [-0.6667,  0.6667]])
    >>> fw = torch.randint(1, 10, (3,))
    >>> fw
    tensor([1, 6, 9])
    >>> aw = torch.rand(3)
    >>> aw
    tensor([0.4282, 0.0255, 0.4144])
    >>> torch.cov(x, fweights=fw, aweights=aw)
    tensor([[ 0.4169, -0.4169],
            [-0.4169,  0.4169]])
""",
)

add_docstr(
    torch.cat,
    r"""
cat(tensors, dim=0, *, out=None) -> Tensor

Concatenates the given sequence of :attr:`seq` tensors in the given dimension.
All tensors must either have the same shape (except in the concatenating
dimension) or be empty.

:func:`torch.cat` can be seen as an inverse operation for :func:`torch.split`
and :func:`torch.chunk`.

:func:`torch.cat` can be best understood via examples.

Args:
    tensors (sequence of Tensors): any python sequence of tensors of the same type.
        Non-empty tensors provided must have the same shape, except in the
        cat dimension.
    dim (int, optional): the dimension over which the tensors are concatenated

Keyword args:
    {out}

Example::

    >>> x = torch.randn(2, 3)
    >>> x
    tensor([[ 0.6580, -1.0969, -0.4614],
            [-0.1034, -0.5790,  0.1497]])
    >>> torch.cat((x, x, x), 0)
    tensor([[ 0.6580, -1.0969, -0.4614],
            [-0.1034, -0.5790,  0.1497],
            [ 0.6580, -1.0969, -0.4614],
            [-0.1034, -0.5790,  0.1497],
            [ 0.6580, -1.0969, -0.4614],
            [-0.1034, -0.5790,  0.1497]])
    >>> torch.cat((x, x, x), 1)
    tensor([[ 0.6580, -1.0969, -0.4614,  0.6580, -1.0969, -0.4614,  0.6580,
             -1.0969, -0.4614],
            [-0.1034, -0.5790,  0.1497, -0.1034, -0.5790,  0.1497, -0.1034,
             -0.5790,  0.1497]])
""".format(
        **common_args
    ),
)

add_docstr(
    torch.concat,
    r"""
concat(tensors, dim=0, *, out=None) -> Tensor

Alias of :func:`torch.cat`.
""",
)

add_docstr(
    torch.ceil,
    r"""
ceil(input, *, out=None) -> Tensor

Returns a new tensor with the ceil of the elements of :attr:`input`,
the smallest integer greater than or equal to each element.

.. math::
    \text{out}_{i} = \left\lceil \text{input}_{i} \right\rceil
"""
    + r"""
Args:
    {input}

Keyword args:
    {out}

Example::

    >>> a = torch.randn(4)
    >>> a
    tensor([-0.6341, -1.4208, -1.0900,  0.5826])
    >>> torch.ceil(a)
    tensor([-0., -1., -1.,  1.])
""".format(
        **common_args
    ),
)

add_docstr(
    torch.real,
    r"""
real(input) -> Tensor

Returns a new tensor containing real values of the :attr:`self` tensor.
The returned tensor and :attr:`self` share the same underlying storage.

Args:
    {input}

Example::

    >>> x=torch.randn(4, dtype=torch.cfloat)
    >>> x
    tensor([(0.3100+0.3553j), (-0.5445-0.7896j), (-1.6492-0.0633j), (-0.0638-0.8119j)])
    >>> x.real
    tensor([ 0.3100, -0.5445, -1.6492, -0.0638])

""".format(
        **common_args
    ),
)

add_docstr(
    torch.imag,
    r"""
imag(input) -> Tensor

Returns a new tensor containing imaginary values of the :attr:`self` tensor.
The returned tensor and :attr:`self` share the same underlying storage.

.. warning::
    :func:`imag` is only supported for tensors with complex dtypes.

Args:
    {input}

Example::

    >>> x=torch.randn(4, dtype=torch.cfloat)
    >>> x
    tensor([(0.3100+0.3553j), (-0.5445-0.7896j), (-1.6492-0.0633j), (-0.0638-0.8119j)])
    >>> x.imag
    tensor([ 0.3553, -0.7896, -0.0633, -0.8119])

""".format(
        **common_args
    ),
)

add_docstr(
    torch.view_as_real,
    r"""
view_as_real(input) -> Tensor

Returns a view of :attr:`input` as a real tensor. For an input complex tensor of
:attr:`size` :math:`m1, m2, \dots, mi`, this function returns a new
real tensor of size :math:`m1, m2, \dots, mi, 2`, where the last dimension of size 2
represents the real and imaginary components of complex numbers.

.. warning::
    :func:`view_as_real` is only supported for tensors with ``complex dtypes``.

Args:
    {input}

Example::

    >>> x=torch.randn(4, dtype=torch.cfloat)
    >>> x
    tensor([(0.4737-0.3839j), (-0.2098-0.6699j), (0.3470-0.9451j), (-0.5174-1.3136j)])
    >>> torch.view_as_real(x)
    tensor([[ 0.4737, -0.3839],
            [-0.2098, -0.6699],
            [ 0.3470, -0.9451],
            [-0.5174, -1.3136]])
""".format(
        **common_args
    ),
)

add_docstr(
    torch.view_as_complex,
    r"""
view_as_complex(input) -> Tensor

Returns a view of :attr:`input` as a complex tensor. For an input complex
tensor of :attr:`size` :math:`m1, m2, \dots, mi, 2`, this function returns a
new complex tensor of :attr:`size` :math:`m1, m2, \dots, mi` where the last
dimension of the input tensor is expected to represent the real and imaginary
components of complex numbers.

.. warning::
    :func:`view_as_complex` is only supported for tensors with
    :class:`torch.dtype` ``torch.float64`` and ``torch.float32``.  The input is
    expected to have the last dimension of :attr:`size` 2. In addition, the
    tensor must have a `stride` of 1 for its last dimension. The strides of all
    other dimensions must be even numbers.

Args:
    {input}

Example::

    >>> x=torch.randn(4, 2)
    >>> x
    tensor([[ 1.6116, -0.5772],
            [-1.4606, -0.9120],
            [ 0.0786, -1.7497],
            [-0.6561, -1.6623]])
    >>> torch.view_as_complex(x)
    tensor([(1.6116-0.5772j), (-1.4606-0.9120j), (0.0786-1.7497j), (-0.6561-1.6623j)])
""".format(
        **common_args
    ),
)

add_docstr(
    torch.reciprocal,
    r"""
reciprocal(input, *, out=None) -> Tensor

Returns a new tensor with the reciprocal of the elements of :attr:`input`

.. math::
    \text{out}_{i} = \frac{1}{\text{input}_{i}}

.. note::
    Unlike NumPy's reciprocal, torch.reciprocal supports integral inputs. Integral
    inputs to reciprocal are automatically :ref:`promoted <type-promotion-doc>` to
    the default scalar type.
"""
    + r"""
Args:
    {input}

Keyword args:
    {out}

Example::

    >>> a = torch.randn(4)
    >>> a
    tensor([-0.4595, -2.1219, -1.4314,  0.7298])
    >>> torch.reciprocal(a)
    tensor([-2.1763, -0.4713, -0.6986,  1.3702])
""".format(
        **common_args
    ),
)

add_docstr(
    torch.cholesky,
    r"""
cholesky(input, upper=False, *, out=None) -> Tensor

Computes the Cholesky decomposition of a symmetric positive-definite
matrix :math:`A` or for batches of symmetric positive-definite matrices.

If :attr:`upper` is ``True``, the returned matrix ``U`` is upper-triangular, and
the decomposition has the form:

.. math::

  A = U^TU

If :attr:`upper` is ``False``, the returned matrix ``L`` is lower-triangular, and
the decomposition has the form:

.. math::

    A = LL^T

If :attr:`upper` is ``True``, and :math:`A` is a batch of symmetric positive-definite
matrices, then the returned tensor will be composed of upper-triangular Cholesky factors
of each of the individual matrices. Similarly, when :attr:`upper` is ``False``, the returned
tensor will be composed of lower-triangular Cholesky factors of each of the individual
matrices.

.. warning::

    :func:`torch.cholesky` is deprecated in favor of :func:`torch.linalg.cholesky`
    and will be removed in a future PyTorch release.

    ``L = torch.cholesky(A)`` should be replaced with

    .. code:: python

        L = torch.linalg.cholesky(A)

    ``U = torch.cholesky(A, upper=True)`` should be replaced with

    .. code:: python

        U = torch.linalg.cholesky(A).mH

    This transform will produce equivalent results for all valid (symmetric positive definite) inputs.

Args:
    input (Tensor): the input tensor :math:`A` of size :math:`(*, n, n)` where `*` is zero or more
                batch dimensions consisting of symmetric positive-definite matrices.
    upper (bool, optional): flag that indicates whether to return a
                            upper or lower triangular matrix. Default: ``False``

Keyword args:
    out (Tensor, optional): the output matrix

Example::

    >>> a = torch.randn(3, 3)
    >>> a = a @ a.mT + 1e-3 # make symmetric positive-definite
    >>> l = torch.cholesky(a)
    >>> a
    tensor([[ 2.4112, -0.7486,  1.4551],
            [-0.7486,  1.3544,  0.1294],
            [ 1.4551,  0.1294,  1.6724]])
    >>> l
    tensor([[ 1.5528,  0.0000,  0.0000],
            [-0.4821,  1.0592,  0.0000],
            [ 0.9371,  0.5487,  0.7023]])
    >>> l @ l.mT
    tensor([[ 2.4112, -0.7486,  1.4551],
            [-0.7486,  1.3544,  0.1294],
            [ 1.4551,  0.1294,  1.6724]])
    >>> a = torch.randn(3, 2, 2) # Example for batched input
    >>> a = a @ a.mT + 1e-03 # make symmetric positive-definite
    >>> l = torch.cholesky(a)
    >>> z = l @ l.mT
    >>> torch.dist(z, a)
    tensor(2.3842e-07)
""",
)

add_docstr(
    torch.cholesky_solve,
    r"""
cholesky_solve(input, input2, upper=False, *, out=None) -> Tensor

Solves a linear system of equations with a positive semidefinite
matrix to be inverted given its Cholesky factor matrix :math:`u`.

If :attr:`upper` is ``False``, :math:`u` is and lower triangular and `c` is
returned such that:

.. math::
    c = (u u^T)^{{-1}} b

If :attr:`upper` is ``True`` or not provided, :math:`u` is upper triangular
and `c` is returned such that:

.. math::
    c = (u^T u)^{{-1}} b

`torch.cholesky_solve(b, u)` can take in 2D inputs `b, u` or inputs that are
batches of 2D matrices. If the inputs are batches, then returns
batched outputs `c`

Supports real-valued and complex-valued inputs.
For the complex-valued inputs the transpose operator above is the conjugate transpose.

Args:
    input (Tensor): input matrix :math:`b` of size :math:`(*, m, k)`,
                where :math:`*` is zero or more batch dimensions
    input2 (Tensor): input matrix :math:`u` of size :math:`(*, m, m)`,
                where :math:`*` is zero of more batch dimensions composed of
                upper or lower triangular Cholesky factor
    upper (bool, optional): whether to consider the Cholesky factor as a
                            lower or upper triangular matrix. Default: ``False``.

Keyword args:
    out (Tensor, optional): the output tensor for `c`

Example::

    >>> a = torch.randn(3, 3)
    >>> a = torch.mm(a, a.t()) # make symmetric positive definite
    >>> u = torch.linalg.cholesky(a)
    >>> a
    tensor([[ 0.7747, -1.9549,  1.3086],
            [-1.9549,  6.7546, -5.4114],
            [ 1.3086, -5.4114,  4.8733]])
    >>> b = torch.randn(3, 2)
    >>> b
    tensor([[-0.6355,  0.9891],
            [ 0.1974,  1.4706],
            [-0.4115, -0.6225]])
    >>> torch.cholesky_solve(b, u)
    tensor([[ -8.1625,  19.6097],
            [ -5.8398,  14.2387],
            [ -4.3771,  10.4173]])
    >>> torch.mm(a.inverse(), b)
    tensor([[ -8.1626,  19.6097],
            [ -5.8398,  14.2387],
            [ -4.3771,  10.4173]])
""",
)

add_docstr(
    torch.cholesky_inverse,
    r"""
cholesky_inverse(input, upper=False, *, out=None) -> Tensor

Computes the inverse of a symmetric positive-definite matrix :math:`A` using its
Cholesky factor :math:`u`: returns matrix ``inv``. The inverse is computed using
LAPACK routines ``dpotri`` and ``spotri`` (and the corresponding MAGMA routines).

If :attr:`upper` is ``False``, :math:`u` is lower triangular
such that the returned tensor is

.. math::
    inv = (uu^{{T}})^{{-1}}

If :attr:`upper` is ``True`` or not provided, :math:`u` is upper
triangular such that the returned tensor is

.. math::
    inv = (u^T u)^{{-1}}

Supports input of float, double, cfloat and cdouble dtypes.
Also supports batches of matrices, and if :math:`A` is a batch of matrices then the output has the same batch dimensions.

Args:
    input (Tensor): the input tensor :math:`A` of size :math:`(*, n, n)`,
                consisting of symmetric positive-definite matrices
                where :math:`*` is zero or more batch dimensions.
    upper (bool, optional): flag that indicates whether to return a
                upper or lower triangular matrix. Default: False

Keyword args:
    out (Tensor, optional): the output tensor for `inv`

Example::

    >>> a = torch.randn(3, 3)
    >>> a = torch.mm(a, a.t()) + 1e-05 * torch.eye(3) # make symmetric positive definite
    >>> u = torch.linalg.cholesky(a)
    >>> a
    tensor([[  0.9935,  -0.6353,   1.5806],
            [ -0.6353,   0.8769,  -1.7183],
            [  1.5806,  -1.7183,  10.6618]])
    >>> torch.cholesky_inverse(u)
    tensor([[ 1.9314,  1.2251, -0.0889],
            [ 1.2251,  2.4439,  0.2122],
            [-0.0889,  0.2122,  0.1412]])
    >>> a.inverse()
    tensor([[ 1.9314,  1.2251, -0.0889],
            [ 1.2251,  2.4439,  0.2122],
            [-0.0889,  0.2122,  0.1412]])
    >>> a = torch.randn(3, 2, 2) # Example for batched input
    >>> a = a @ a.mT + 1e-03 # make symmetric positive-definite
    >>> l = torch.linalg.cholesky(a)
    >>> z = l @ l.mT
    >>> torch.dist(z, a)
    tensor(3.5894e-07)
""",
)

add_docstr(
    torch.clone,
    r"""
clone(input, *, memory_format=torch.preserve_format) -> Tensor

Returns a copy of :attr:`input`.

.. note::

    This function is differentiable, so gradients will flow back from the
    result of this operation to :attr:`input`. To create a tensor without an
    autograd relationship to :attr:`input` see :meth:`~Tensor.detach`.

Args:
    {input}

Keyword args:
    {memory_format}
""".format(
        **common_args
    ),
)

add_docstr(
    torch.clamp,
    r"""
clamp(input, min=None, max=None, *, out=None) -> Tensor

Clamps all elements in :attr:`input` into the range `[` :attr:`min`, :attr:`max` `]`.
Letting min_value and max_value be :attr:`min` and :attr:`max`, respectively, this returns:

.. math::
    y_i = \min(\max(x_i, \text{min\_value}_i), \text{max\_value}_i)

If :attr:`min` is ``None``, there is no lower bound.
Or, if :attr:`max` is ``None`` there is no upper bound.
"""
    + r"""

.. note::
    If :attr:`min` is greater than :attr:`max` :func:`torch.clamp(..., min, max) <torch.clamp>`
    sets all elements in :attr:`input` to the value of :attr:`max`.

Args:
    {input}
    min (Number or Tensor, optional): lower-bound of the range to be clamped to
    max (Number or Tensor, optional): upper-bound of the range to be clamped to

Keyword args:
    {out}

Example::

    >>> a = torch.randn(4)
    >>> a
    tensor([-1.7120,  0.1734, -0.0478, -0.0922])
    >>> torch.clamp(a, min=-0.5, max=0.5)
    tensor([-0.5000,  0.1734, -0.0478, -0.0922])

    >>> min = torch.linspace(-1, 1, steps=4)
    >>> torch.clamp(a, min=min)
    tensor([-1.0000,  0.1734,  0.3333,  1.0000])

""".format(
        **common_args
    ),
)

add_docstr(
    torch.clip,
    r"""
clip(input, min=None, max=None, *, out=None) -> Tensor

Alias for :func:`torch.clamp`.
""",
)

add_docstr(
    torch.column_stack,
    r"""
column_stack(tensors, *, out=None) -> Tensor

Creates a new tensor by horizontally stacking the tensors in :attr:`tensors`.

Equivalent to ``torch.hstack(tensors)``, except each zero or one dimensional tensor ``t``
in :attr:`tensors` is first reshaped into a ``(t.numel(), 1)`` column before being stacked horizontally.

Args:
    tensors (sequence of Tensors): sequence of tensors to concatenate

Keyword args:
    {out}

Example::

    >>> a = torch.tensor([1, 2, 3])
    >>> b = torch.tensor([4, 5, 6])
    >>> torch.column_stack((a, b))
    tensor([[1, 4],
        [2, 5],
        [3, 6]])
    >>> a = torch.arange(5)
    >>> b = torch.arange(10).reshape(5, 2)
    >>> torch.column_stack((a, b, b))
    tensor([[0, 0, 1, 0, 1],
            [1, 2, 3, 2, 3],
            [2, 4, 5, 4, 5],
            [3, 6, 7, 6, 7],
            [4, 8, 9, 8, 9]])

""".format(
        **common_args
    ),
)

add_docstr(
    torch.complex,
    r"""
complex(real, imag, *, out=None) -> Tensor

Constructs a complex tensor with its real part equal to :attr:`real` and its
imaginary part equal to :attr:`imag`.

Args:
    real (Tensor): The real part of the complex tensor. Must be float or double.
    imag (Tensor): The imaginary part of the complex tensor. Must be same dtype
        as :attr:`real`.

Keyword args:
    out (Tensor): If the inputs are ``torch.float32``, must be
        ``torch.complex64``. If the inputs are ``torch.float64``, must be
        ``torch.complex128``.

Example::

    >>> real = torch.tensor([1, 2], dtype=torch.float32)
    >>> imag = torch.tensor([3, 4], dtype=torch.float32)
    >>> z = torch.complex(real, imag)
    >>> z
    tensor([(1.+3.j), (2.+4.j)])
    >>> z.dtype
    torch.complex64

""",
)

add_docstr(
    torch.polar,
    r"""
polar(abs, angle, *, out=None) -> Tensor

Constructs a complex tensor whose elements are Cartesian coordinates
corresponding to the polar coordinates with absolute value :attr:`abs` and angle
:attr:`angle`.

.. math::
    \text{out} = \text{abs} \cdot \cos(\text{angle}) + \text{abs} \cdot \sin(\text{angle}) \cdot j

.. note::
    `torch.polar` is similar to
    `std::polar <https://en.cppreference.com/w/cpp/numeric/complex/polar>`_
    and does not compute the polar decomposition
    of a complex tensor like Python's `cmath.polar` and SciPy's `linalg.polar` do.
    The behavior of this function is undefined if `abs` is negative or NaN, or if `angle` is
    infinite.

"""
    + r"""
Args:
    abs (Tensor): The absolute value the complex tensor. Must be float or double.
    angle (Tensor): The angle of the complex tensor. Must be same dtype as
        :attr:`abs`.

Keyword args:
    out (Tensor): If the inputs are ``torch.float32``, must be
        ``torch.complex64``. If the inputs are ``torch.float64``, must be
        ``torch.complex128``.

Example::

    >>> import numpy as np
    >>> abs = torch.tensor([1, 2], dtype=torch.float64)
    >>> angle = torch.tensor([np.pi / 2, 5 * np.pi / 4], dtype=torch.float64)
    >>> z = torch.polar(abs, angle)
    >>> z
    tensor([(0.0000+1.0000j), (-1.4142-1.4142j)], dtype=torch.complex128)
""",
)

add_docstr(
    torch.conj_physical,
    r"""
conj_physical(input, *, out=None) -> Tensor

Computes the element-wise conjugate of the given :attr:`input` tensor.
If :attr:`input` has a non-complex dtype, this function just returns :attr:`input`.

.. note::
   This performs the conjugate operation regardless of the fact conjugate bit is set or not.

.. warning:: In the future, :func:`torch.conj_physical` may return a non-writeable view for an :attr:`input` of
             non-complex dtype. It's recommended that programs not modify the tensor returned by :func:`torch.conj_physical`
             when :attr:`input` is of non-complex dtype to be compatible with this change.

.. math::
    \text{out}_{i} = conj(\text{input}_{i})
"""
    + r"""
Args:
    {input}

Keyword args:
    {out}

Example::

    >>> torch.conj_physical(torch.tensor([-1 + 1j, -2 + 2j, 3 - 3j]))
    tensor([-1 - 1j, -2 - 2j, 3 + 3j])
""".format(
        **common_args
    ),
)

add_docstr(
    torch.conj,
    r"""
conj(input) -> Tensor

Returns a view of :attr:`input` with a flipped conjugate bit. If :attr:`input` has a non-complex dtype,
this function just returns :attr:`input`.

.. note::
    :func:`torch.conj` performs a lazy conjugation, but the actual conjugated tensor can be materialized
    at any time using :func:`torch.resolve_conj`.

.. warning:: In the future, :func:`torch.conj` may return a non-writeable view for an :attr:`input` of
             non-complex dtype. It's recommended that programs not modify the tensor returned by :func:`torch.conj_physical`
             when :attr:`input` is of non-complex dtype to be compatible with this change.

Args:
    {input}

Example::

    >>> x = torch.tensor([-1 + 1j, -2 + 2j, 3 - 3j])
    >>> x.is_conj()
    False
    >>> y = torch.conj(x)
    >>> y.is_conj()
    True
""".format(
        **common_args
    ),
)

add_docstr(
    torch.resolve_conj,
    r"""
resolve_conj(input) -> Tensor

Returns a new tensor with materialized conjugation if :attr:`input`'s conjugate bit is set to `True`,
else returns :attr:`input`. The output tensor will always have its conjugate bit set to `False`.

Args:
    {input}

Example::

    >>> x = torch.tensor([-1 + 1j, -2 + 2j, 3 - 3j])
    >>> y = x.conj()
    >>> y.is_conj()
    True
    >>> z = y.resolve_conj()
    >>> z
    tensor([-1 - 1j, -2 - 2j, 3 + 3j])
    >>> z.is_conj()
    False
""".format(
        **common_args
    ),
)

add_docstr(
    torch.resolve_neg,
    r"""
resolve_neg(input) -> Tensor

Returns a new tensor with materialized negation if :attr:`input`'s negative bit is set to `True`,
else returns :attr:`input`. The output tensor will always have its negative bit set to `False`.
Args:
    {input}

Example::

    >>> x = torch.tensor([-1 + 1j, -2 + 2j, 3 - 3j])
    >>> y = x.conj()
    >>> z = y.imag
    >>> z.is_neg()
    True
    >>> out = y.resolve_neg()
    >>> out
    tensor([-1, -2, -3])
    >>> out.is_neg()
    False

""".format(
        **common_args
    ),
)

add_docstr(
    torch.copysign,
    r"""
copysign(input, other, *, out=None) -> Tensor

Create a new floating-point tensor with the magnitude of :attr:`input` and the sign of :attr:`other`, elementwise.

.. math::
    \text{out}_{i} = \begin{cases}
        -|\text{input}_{i}| & \text{if } \text{other}_{i} \leq -0.0 \\
         |\text{input}_{i}| & \text{if } \text{other}_{i} \geq 0.0 \\
    \end{cases}
"""
    + r"""

Supports :ref:`broadcasting to a common shape <broadcasting-semantics>`,
and integer and float inputs.

Args:
    input (Tensor): magnitudes.
    other (Tensor or Number): contains value(s) whose signbit(s) are
        applied to the magnitudes in :attr:`input`.

Keyword args:
    {out}

Example::

    >>> a = torch.randn(5)
    >>> a
    tensor([-1.2557, -0.0026, -0.5387,  0.4740, -0.9244])
    >>> torch.copysign(a, 1)
    tensor([1.2557, 0.0026, 0.5387, 0.4740, 0.9244])
    >>> a = torch.randn(4, 4)
    >>> a
    tensor([[ 0.7079,  0.2778, -1.0249,  0.5719],
            [-0.0059, -0.2600, -0.4475, -1.3948],
            [ 0.3667, -0.9567, -2.5757, -0.1751],
            [ 0.2046, -0.0742,  0.2998, -0.1054]])
    >>> b = torch.randn(4)
    tensor([ 0.2373,  0.3120,  0.3190, -1.1128])
    >>> torch.copysign(a, b)
    tensor([[ 0.7079,  0.2778,  1.0249, -0.5719],
            [ 0.0059,  0.2600,  0.4475, -1.3948],
            [ 0.3667,  0.9567,  2.5757, -0.1751],
            [ 0.2046,  0.0742,  0.2998, -0.1054]])
    >>> a = torch.tensor([1.])
    >>> b = torch.tensor([-0.])
    >>> torch.copysign(a, b)
    tensor([-1.])

.. note::
    copysign handles signed zeros. If the other argument has a negative zero (-0),
    the corresponding output value will be negative.

""".format(
        **common_args
    ),
)

add_docstr(
    torch.cos,
    r"""
cos(input, *, out=None) -> Tensor

Returns a new tensor with the cosine  of the elements of :attr:`input`.

.. math::
    \text{out}_{i} = \cos(\text{input}_{i})
"""
    + r"""
Args:
    {input}

Keyword args:
    {out}

Example::

    >>> a = torch.randn(4)
    >>> a
    tensor([ 1.4309,  1.2706, -0.8562,  0.9796])
    >>> torch.cos(a)
    tensor([ 0.1395,  0.2957,  0.6553,  0.5574])
""".format(
        **common_args
    ),
)

add_docstr(
    torch.cosh,
    r"""
cosh(input, *, out=None) -> Tensor

Returns a new tensor with the hyperbolic cosine  of the elements of
:attr:`input`.

.. math::
    \text{out}_{i} = \cosh(\text{input}_{i})
"""
    + r"""
Args:
    {input}

Keyword args:
    {out}

Example::

    >>> a = torch.randn(4)
    >>> a
    tensor([ 0.1632,  1.1835, -0.6979, -0.7325])
    >>> torch.cosh(a)
    tensor([ 1.0133,  1.7860,  1.2536,  1.2805])

.. note::
   When :attr:`input` is on the CPU, the implementation of torch.cosh may use
   the Sleef library, which rounds very large results to infinity or negative
   infinity. See `here <https://sleef.org/purec.xhtml>`_ for details.
""".format(
        **common_args
    ),
)

add_docstr(
    torch.cross,
    r"""
cross(input, other, dim=None, *, out=None) -> Tensor


Returns the cross product of vectors in dimension :attr:`dim` of :attr:`input`
and :attr:`other`.

Supports input of float, double, cfloat and cdouble dtypes. Also supports batches
of vectors, for which it computes the product along the dimension :attr:`dim`.
In this case, the output has the same batch dimensions as the inputs.

If :attr:`dim` is not given, it defaults to the first dimension found with the
size 3. Note that this might be unexpected.

.. seealso::
        :func:`torch.linalg.cross` which requires specifying dim (defaulting to -1).

.. warning:: This function may change in a future PyTorch release to match
        the default behaviour in :func:`torch.linalg.cross`. We recommend using
        :func:`torch.linalg.cross`.

Args:
    {input}
    other (Tensor): the second input tensor
    dim  (int, optional): the dimension to take the cross-product in.

Keyword args:
    {out}

Example::

    >>> a = torch.randn(4, 3)
    >>> a
    tensor([[-0.3956,  1.1455,  1.6895],
            [-0.5849,  1.3672,  0.3599],
            [-1.1626,  0.7180, -0.0521],
            [-0.1339,  0.9902, -2.0225]])
    >>> b = torch.randn(4, 3)
    >>> b
    tensor([[-0.0257, -1.4725, -1.2251],
            [-1.1479, -0.7005, -1.9757],
            [-1.3904,  0.3726, -1.1836],
            [-0.9688, -0.7153,  0.2159]])
    >>> torch.cross(a, b, dim=1)
    tensor([[ 1.0844, -0.5281,  0.6120],
            [-2.4490, -1.5687,  1.9792],
            [-0.8304, -1.3037,  0.5650],
            [-1.2329,  1.9883,  1.0551]])
    >>> torch.cross(a, b)
    tensor([[ 1.0844, -0.5281,  0.6120],
            [-2.4490, -1.5687,  1.9792],
            [-0.8304, -1.3037,  0.5650],
            [-1.2329,  1.9883,  1.0551]])
""".format(
        **common_args
    ),
)

add_docstr(
    torch.logcumsumexp,
    r"""
logcumsumexp(input, dim, *, out=None) -> Tensor
Returns the logarithm of the cumulative summation of the exponentiation of
elements of :attr:`input` in the dimension :attr:`dim`.

For summation index :math:`j` given by `dim` and other indices :math:`i`, the result is

    .. math::
        \text{{logcumsumexp}}(x)_{{ij}} = \log \sum\limits_{{j=0}}^{{i}} \exp(x_{{ij}})

Args:
    {input}
    dim  (int): the dimension to do the operation over

Keyword args:
    {out}

Example::

    >>> a = torch.randn(10)
    >>> torch.logcumsumexp(a, dim=0)
    tensor([-0.42296738, -0.04462666,  0.86278635,  0.94622083,  1.05277811,
             1.39202815,  1.83525007,  1.84492621,  2.06084887,  2.06844475]))
""".format(
        **reduceops_common_args
    ),
)

add_docstr(
    torch.cummax,
    r"""
cummax(input, dim, *, out=None) -> (Tensor, LongTensor)
Returns a namedtuple ``(values, indices)`` where ``values`` is the cumulative maximum of
elements of :attr:`input` in the dimension :attr:`dim`. And ``indices`` is the index
location of each maximum value found in the dimension :attr:`dim`.

.. math::
    y_i = max(x_1, x_2, x_3, \dots, x_i)

Args:
    {input}
    dim  (int): the dimension to do the operation over

Keyword args:
    out (tuple, optional): the result tuple of two output tensors (values, indices)

Example::

    >>> a = torch.randn(10)
    >>> a
    tensor([-0.3449, -1.5447,  0.0685, -1.5104, -1.1706,  0.2259,  1.4696, -1.3284,
         1.9946, -0.8209])
    >>> torch.cummax(a, dim=0)
    torch.return_types.cummax(
        values=tensor([-0.3449, -0.3449,  0.0685,  0.0685,  0.0685,  0.2259,  1.4696,  1.4696,
         1.9946,  1.9946]),
        indices=tensor([0, 0, 2, 2, 2, 5, 6, 6, 8, 8]))
""".format(
        **reduceops_common_args
    ),
)

add_docstr(
    torch.cummin,
    r"""
cummin(input, dim, *, out=None) -> (Tensor, LongTensor)
Returns a namedtuple ``(values, indices)`` where ``values`` is the cumulative minimum of
elements of :attr:`input` in the dimension :attr:`dim`. And ``indices`` is the index
location of each maximum value found in the dimension :attr:`dim`.

.. math::
    y_i = min(x_1, x_2, x_3, \dots, x_i)

Args:
    {input}
    dim  (int): the dimension to do the operation over

Keyword args:
    out (tuple, optional): the result tuple of two output tensors (values, indices)

Example::

    >>> a = torch.randn(10)
    >>> a
    tensor([-0.2284, -0.6628,  0.0975,  0.2680, -1.3298, -0.4220, -0.3885,  1.1762,
         0.9165,  1.6684])
    >>> torch.cummin(a, dim=0)
    torch.return_types.cummin(
        values=tensor([-0.2284, -0.6628, -0.6628, -0.6628, -1.3298, -1.3298, -1.3298, -1.3298,
        -1.3298, -1.3298]),
        indices=tensor([0, 1, 1, 1, 4, 4, 4, 4, 4, 4]))
""".format(
        **reduceops_common_args
    ),
)

add_docstr(
    torch.cumprod,
    r"""
cumprod(input, dim, *, dtype=None, out=None) -> Tensor

Returns the cumulative product of elements of :attr:`input` in the dimension
:attr:`dim`.

For example, if :attr:`input` is a vector of size N, the result will also be
a vector of size N, with elements.

.. math::
    y_i = x_1 \times x_2\times x_3\times \dots \times x_i

Args:
    {input}
    dim  (int): the dimension to do the operation over

Keyword args:
    {dtype}
    {out}

Example::

    >>> a = torch.randn(10)
    >>> a
    tensor([ 0.6001,  0.2069, -0.1919,  0.9792,  0.6727,  1.0062,  0.4126,
            -0.2129, -0.4206,  0.1968])
    >>> torch.cumprod(a, dim=0)
    tensor([ 0.6001,  0.1241, -0.0238, -0.0233, -0.0157, -0.0158, -0.0065,
             0.0014, -0.0006, -0.0001])

    >>> a[5] = 0.0
    >>> torch.cumprod(a, dim=0)
    tensor([ 0.6001,  0.1241, -0.0238, -0.0233, -0.0157, -0.0000, -0.0000,
             0.0000, -0.0000, -0.0000])
""".format(
        **reduceops_common_args
    ),
)

add_docstr(
    torch.cumsum,
    r"""
cumsum(input, dim, *, dtype=None, out=None) -> Tensor

Returns the cumulative sum of elements of :attr:`input` in the dimension
:attr:`dim`.

For example, if :attr:`input` is a vector of size N, the result will also be
a vector of size N, with elements.

.. math::
    y_i = x_1 + x_2 + x_3 + \dots + x_i

Args:
    {input}
    dim  (int): the dimension to do the operation over

Keyword args:
    {dtype}
    {out}

Example::

    >>> a = torch.randn(10)
    >>> a
    tensor([-0.8286, -0.4890,  0.5155,  0.8443,  0.1865, -0.1752, -2.0595,
             0.1850, -1.1571, -0.4243])
    >>> torch.cumsum(a, dim=0)
    tensor([-0.8286, -1.3175, -0.8020,  0.0423,  0.2289,  0.0537, -2.0058,
            -1.8209, -2.9780, -3.4022])
""".format(
        **reduceops_common_args
    ),
)

add_docstr(
    torch.count_nonzero,
    r"""
count_nonzero(input, dim=None) -> Tensor

Counts the number of non-zero values in the tensor :attr:`input` along the given :attr:`dim`.
If no dim is specified then all non-zeros in the tensor are counted.

Args:
    {input}
    dim (int or tuple of ints, optional): Dim or tuple of dims along which to count non-zeros.

Example::

    >>> x = torch.zeros(3,3)
    >>> x[torch.randn(3,3) > 0.5] = 1
    >>> x
    tensor([[0., 1., 1.],
            [0., 0., 0.],
            [0., 0., 1.]])
    >>> torch.count_nonzero(x)
    tensor(3)
    >>> torch.count_nonzero(x, dim=0)
    tensor([0, 1, 2])
""".format(
        **reduceops_common_args
    ),
)

add_docstr(
    torch.dequantize,
    r"""
dequantize(tensor) -> Tensor

Returns an fp32 Tensor by dequantizing a quantized Tensor

Args:
    tensor (Tensor): A quantized Tensor

.. function:: dequantize(tensors) -> sequence of Tensors
   :noindex:

Given a list of quantized Tensors, dequantize them and return a list of fp32 Tensors

Args:
     tensors (sequence of Tensors): A list of quantized Tensors
""",
)

add_docstr(
    torch.diag,
    r"""
diag(input, diagonal=0, *, out=None) -> Tensor

- If :attr:`input` is a vector (1-D tensor), then returns a 2-D square tensor
  with the elements of :attr:`input` as the diagonal.
- If :attr:`input` is a matrix (2-D tensor), then returns a 1-D tensor with
  the diagonal elements of :attr:`input`.

The argument :attr:`diagonal` controls which diagonal to consider:

- If :attr:`diagonal` = 0, it is the main diagonal.
- If :attr:`diagonal` > 0, it is above the main diagonal.
- If :attr:`diagonal` < 0, it is below the main diagonal.

Args:
    {input}
    diagonal (int, optional): the diagonal to consider

Keyword args:
    {out}

.. seealso::

        :func:`torch.diagonal` always returns the diagonal of its input.

        :func:`torch.diagflat` always constructs a tensor with diagonal elements
        specified by the input.

Examples:

Get the square matrix where the input vector is the diagonal::

    >>> a = torch.randn(3)
    >>> a
    tensor([ 0.5950,-0.0872, 2.3298])
    >>> torch.diag(a)
    tensor([[ 0.5950, 0.0000, 0.0000],
            [ 0.0000,-0.0872, 0.0000],
            [ 0.0000, 0.0000, 2.3298]])
    >>> torch.diag(a, 1)
    tensor([[ 0.0000, 0.5950, 0.0000, 0.0000],
            [ 0.0000, 0.0000,-0.0872, 0.0000],
            [ 0.0000, 0.0000, 0.0000, 2.3298],
            [ 0.0000, 0.0000, 0.0000, 0.0000]])

Get the k-th diagonal of a given matrix::

    >>> a = torch.randn(3, 3)
    >>> a
    tensor([[-0.4264, 0.0255,-0.1064],
            [ 0.8795,-0.2429, 0.1374],
            [ 0.1029,-0.6482,-1.6300]])
    >>> torch.diag(a, 0)
    tensor([-0.4264,-0.2429,-1.6300])
    >>> torch.diag(a, 1)
    tensor([ 0.0255, 0.1374])
""".format(
        **common_args
    ),
)

add_docstr(
    torch.diag_embed,
    r"""
diag_embed(input, offset=0, dim1=-2, dim2=-1) -> Tensor

Creates a tensor whose diagonals of certain 2D planes (specified by
:attr:`dim1` and :attr:`dim2`) are filled by :attr:`input`.
To facilitate creating batched diagonal matrices, the 2D planes formed by
the last two dimensions of the returned tensor are chosen by default.

The argument :attr:`offset` controls which diagonal to consider:

- If :attr:`offset` = 0, it is the main diagonal.
- If :attr:`offset` > 0, it is above the main diagonal.
- If :attr:`offset` < 0, it is below the main diagonal.

The size of the new matrix will be calculated to make the specified diagonal
of the size of the last input dimension.
Note that for :attr:`offset` other than :math:`0`, the order of :attr:`dim1`
and :attr:`dim2` matters. Exchanging them is equivalent to changing the
sign of :attr:`offset`.

Applying :meth:`torch.diagonal` to the output of this function with
the same arguments yields a matrix identical to input. However,
:meth:`torch.diagonal` has different default dimensions, so those
need to be explicitly specified.

Args:
    {input} Must be at least 1-dimensional.
    offset (int, optional): which diagonal to consider. Default: 0
        (main diagonal).
    dim1 (int, optional): first dimension with respect to which to
        take diagonal. Default: -2.
    dim2 (int, optional): second dimension with respect to which to
        take diagonal. Default: -1.

Example::

    >>> a = torch.randn(2, 3)
    >>> torch.diag_embed(a)
    tensor([[[ 1.5410,  0.0000,  0.0000],
             [ 0.0000, -0.2934,  0.0000],
             [ 0.0000,  0.0000, -2.1788]],

            [[ 0.5684,  0.0000,  0.0000],
             [ 0.0000, -1.0845,  0.0000],
             [ 0.0000,  0.0000, -1.3986]]])

    >>> torch.diag_embed(a, offset=1, dim1=0, dim2=2)
    tensor([[[ 0.0000,  1.5410,  0.0000,  0.0000],
             [ 0.0000,  0.5684,  0.0000,  0.0000]],

            [[ 0.0000,  0.0000, -0.2934,  0.0000],
             [ 0.0000,  0.0000, -1.0845,  0.0000]],

            [[ 0.0000,  0.0000,  0.0000, -2.1788],
             [ 0.0000,  0.0000,  0.0000, -1.3986]],

            [[ 0.0000,  0.0000,  0.0000,  0.0000],
             [ 0.0000,  0.0000,  0.0000,  0.0000]]])
""".format(
        **common_args
    ),
)


add_docstr(
    torch.diagflat,
    r"""
diagflat(input, offset=0) -> Tensor

- If :attr:`input` is a vector (1-D tensor), then returns a 2-D square tensor
  with the elements of :attr:`input` as the diagonal.
- If :attr:`input` is a tensor with more than one dimension, then returns a
  2-D tensor with diagonal elements equal to a flattened :attr:`input`.

The argument :attr:`offset` controls which diagonal to consider:

- If :attr:`offset` = 0, it is the main diagonal.
- If :attr:`offset` > 0, it is above the main diagonal.
- If :attr:`offset` < 0, it is below the main diagonal.

Args:
    {input}
    offset (int, optional): the diagonal to consider. Default: 0 (main
        diagonal).

Examples::

    >>> a = torch.randn(3)
    >>> a
    tensor([-0.2956, -0.9068,  0.1695])
    >>> torch.diagflat(a)
    tensor([[-0.2956,  0.0000,  0.0000],
            [ 0.0000, -0.9068,  0.0000],
            [ 0.0000,  0.0000,  0.1695]])
    >>> torch.diagflat(a, 1)
    tensor([[ 0.0000, -0.2956,  0.0000,  0.0000],
            [ 0.0000,  0.0000, -0.9068,  0.0000],
            [ 0.0000,  0.0000,  0.0000,  0.1695],
            [ 0.0000,  0.0000,  0.0000,  0.0000]])

    >>> a = torch.randn(2, 2)
    >>> a
    tensor([[ 0.2094, -0.3018],
            [-0.1516,  1.9342]])
    >>> torch.diagflat(a)
    tensor([[ 0.2094,  0.0000,  0.0000,  0.0000],
            [ 0.0000, -0.3018,  0.0000,  0.0000],
            [ 0.0000,  0.0000, -0.1516,  0.0000],
            [ 0.0000,  0.0000,  0.0000,  1.9342]])
""".format(
        **common_args
    ),
)

add_docstr(
    torch.diagonal,
    r"""
diagonal(input, offset=0, dim1=0, dim2=1) -> Tensor

Returns a partial view of :attr:`input` with the its diagonal elements
with respect to :attr:`dim1` and :attr:`dim2` appended as a dimension
at the end of the shape.

The argument :attr:`offset` controls which diagonal to consider:

- If :attr:`offset` = 0, it is the main diagonal.
- If :attr:`offset` > 0, it is above the main diagonal.
- If :attr:`offset` < 0, it is below the main diagonal.

Applying :meth:`torch.diag_embed` to the output of this function with
the same arguments yields a diagonal matrix with the diagonal entries
of the input. However, :meth:`torch.diag_embed` has different default
dimensions, so those need to be explicitly specified.

Args:
    {input} Must be at least 2-dimensional.
    offset (int, optional): which diagonal to consider. Default: 0
        (main diagonal).
    dim1 (int, optional): first dimension with respect to which to
        take diagonal. Default: 0.
    dim2 (int, optional): second dimension with respect to which to
        take diagonal. Default: 1.

.. note::  To take a batch diagonal, pass in dim1=-2, dim2=-1.

Examples::

    >>> a = torch.randn(3, 3)
    >>> a
    tensor([[-1.0854,  1.1431, -0.1752],
            [ 0.8536, -0.0905,  0.0360],
            [ 0.6927, -0.3735, -0.4945]])


    >>> torch.diagonal(a, 0)
    tensor([-1.0854, -0.0905, -0.4945])


    >>> torch.diagonal(a, 1)
    tensor([ 1.1431,  0.0360])


    >>> x = torch.randn(2, 5, 4, 2)
    >>> torch.diagonal(x, offset=-1, dim1=1, dim2=2)
    tensor([[[-1.2631,  0.3755, -1.5977, -1.8172],
             [-1.1065,  1.0401, -0.2235, -0.7938]],

            [[-1.7325, -0.3081,  0.6166,  0.2335],
             [ 1.0500,  0.7336, -0.3836, -1.1015]]])
""".format(
        **common_args
    ),
)

add_docstr(
    torch.diagonal_scatter,
    r"""
diagonal_scatter(input, src, offset=0, dim1=0, dim2=1) -> Tensor

Embeds the values of the :attr:`src` tensor into :attr:`input` along
the diagonal elements of :attr:`input`, with respect to :attr:`dim1`
and :attr:`dim2`.

This function returns a tensor with fresh storage; it does not
return a view.

The argument :attr:`offset` controls which diagonal to consider:

- If :attr:`offset` = 0, it is the main diagonal.
- If :attr:`offset` > 0, it is above the main diagonal.
- If :attr:`offset` < 0, it is below the main diagonal.

Args:
    {input} Must be at least 2-dimensional.
    src (Tensor): the tensor to embed into :attr:`input`.
    offset (int, optional): which diagonal to consider. Default: 0
        (main diagonal).
    dim1 (int, optional): first dimension with respect to which to
        take diagonal. Default: 0.
    dim2 (int, optional): second dimension with respect to which to
        take diagonal. Default: 1.

.. note::

    :attr:`src` must be of the proper size in order to be embedded
    into :attr:`input`. Specifically, it should have the same shape as
    ``torch.diagonal(input, offset, dim1, dim2)``

Examples::

    >>> a = torch.zeros(3, 3)
    >>> a
    tensor([[0., 0., 0.],
            [0., 0., 0.],
            [0., 0., 0.]])

    >>> torch.diagonal_scatter(a, torch.ones(3), 0)
    tensor([[1., 0., 0.],
            [0., 1., 0.],
            [0., 0., 1.]])

    >>> torch.diagonal_scatter(a, torch.ones(2), 1)
    tensor([[0., 1., 0.],
            [0., 0., 1.],
            [0., 0., 0.]])
""".format(
        **common_args
    ),
)

add_docstr(
    torch.as_strided_scatter,
    r"""
as_strided_scatter(input, src, size, stride, storage_offset=0) -> Tensor

Embeds the values of the :attr:`src` tensor into :attr:`input` along
the elements corresponding to the result of calling
input.as_strided(size, stride, storage_offset).

This function returns a tensor with fresh storage; it does not
return a view.

Args:
    {input}
    size (tuple or ints): the shape of the output tensor
    stride (tuple or ints): the stride of the output tensor
    storage_offset (int, optional): the offset in the underlying storage of the output tensor

.. note::

    :attr:`src` must be of the proper size in order to be embedded
    into :attr:`input`. Specifically, it should have the same shape as
    `torch.as_strided(input, size, stride, storage_offset)`

Example::

    >>> a = torch.arange(4).reshape(2, 2) + 1
    >>> a
    tensor([[1, 2],
            [3, 4]])
    >>> b = torch.zeros(3, 3)
    >>> b
    tensor([[0., 0., 0.],
            [0., 0., 0.],
            [0., 0., 0.]])
    >>> torch.as_strided_scatter(b, a, (2, 2), (1, 2))
    tensor([[1., 3., 2.],
            [4., 0., 0.],
            [0., 0., 0.]])

""".format(
        **common_args
    ),
)

add_docstr(
    torch.diff,
    r"""
diff(input, n=1, dim=-1, prepend=None, append=None) -> Tensor

Computes the n-th forward difference along the given dimension.

The first-order differences are given by `out[i] = input[i + 1] - input[i]`. Higher-order
differences are calculated by using :func:`torch.diff` recursively.

Args:
    input (Tensor): the tensor to compute the differences on
    n (int, optional): the number of times to recursively compute the difference
    dim (int, optional): the dimension to compute the difference along.
        Default is the last dimension.
    prepend, append (Tensor, optional): values to prepend or append to
        :attr:`input` along :attr:`dim` before computing the difference.
        Their dimensions must be equivalent to that of input, and their shapes
        must match input's shape except on :attr:`dim`.

Keyword args:
    {out}

Example::

    >>> a = torch.tensor([1, 3, 2])
    >>> torch.diff(a)
    tensor([ 2, -1])
    >>> b = torch.tensor([4, 5])
    >>> torch.diff(a, append=b)
    tensor([ 2, -1,  2,  1])
    >>> c = torch.tensor([[1, 2, 3], [3, 4, 5]])
    >>> torch.diff(c, dim=0)
    tensor([[2, 2, 2]])
    >>> torch.diff(c, dim=1)
    tensor([[1, 1],
            [1, 1]])
""".format(
        **common_args
    ),
)

add_docstr(
    torch.digamma,
    r"""
digamma(input, *, out=None) -> Tensor

Alias for :func:`torch.special.digamma`.
""",
)

add_docstr(
    torch.dist,
    r"""
dist(input, other, p=2) -> Tensor

Returns the p-norm of (:attr:`input` - :attr:`other`)

The shapes of :attr:`input` and :attr:`other` must be
:ref:`broadcastable <broadcasting-semantics>`.

Args:
    {input}
    other (Tensor): the Right-hand-side input tensor
    p (float, optional): the norm to be computed

Example::

    >>> x = torch.randn(4)
    >>> x
    tensor([-1.5393, -0.8675,  0.5916,  1.6321])
    >>> y = torch.randn(4)
    >>> y
    tensor([ 0.0967, -1.0511,  0.6295,  0.8360])
    >>> torch.dist(x, y, 3.5)
    tensor(1.6727)
    >>> torch.dist(x, y, 3)
    tensor(1.6973)
    >>> torch.dist(x, y, 0)
    tensor(inf)
    >>> torch.dist(x, y, 1)
    tensor(2.6537)
""".format(
        **common_args
    ),
)

add_docstr(
    torch.div,
    r"""
div(input, other, *, rounding_mode=None, out=None) -> Tensor

Divides each element of the input ``input`` by the corresponding element of
:attr:`other`.

.. math::
    \text{{out}}_i = \frac{{\text{{input}}_i}}{{\text{{other}}_i}}

.. note::
    By default, this performs a "true" division like Python 3.
    See the :attr:`rounding_mode` argument for floor division.

Supports :ref:`broadcasting to a common shape <broadcasting-semantics>`,
:ref:`type promotion <type-promotion-doc>`, and integer, float, and complex inputs.
Always promotes integer types to the default scalar type.

Args:
    input (Tensor): the dividend
    other (Tensor or Number): the divisor

Keyword args:
    rounding_mode (str, optional): Type of rounding applied to the result:

        * None - default behavior. Performs no rounding and, if both :attr:`input` and
          :attr:`other` are integer types, promotes the inputs to the default scalar type.
          Equivalent to true division in Python (the ``/`` operator) and NumPy's ``np.true_divide``.
        * ``"trunc"`` - rounds the results of the division towards zero.
          Equivalent to C-style integer division.
        * ``"floor"`` - rounds the results of the division down.
          Equivalent to floor division in Python (the ``//`` operator) and NumPy's ``np.floor_divide``.

    {out}

Examples::

    >>> x = torch.tensor([ 0.3810,  1.2774, -0.2972, -0.3719,  0.4637])
    >>> torch.div(x, 0.5)
    tensor([ 0.7620,  2.5548, -0.5944, -0.7438,  0.9274])

    >>> a = torch.tensor([[-0.3711, -1.9353, -0.4605, -0.2917],
    ...                   [ 0.1815, -1.0111,  0.9805, -1.5923],
    ...                   [ 0.1062,  1.4581,  0.7759, -1.2344],
    ...                   [-0.1830, -0.0313,  1.1908, -1.4757]])
    >>> b = torch.tensor([ 0.8032,  0.2930, -0.8113, -0.2308])
    >>> torch.div(a, b)
    tensor([[-0.4620, -6.6051,  0.5676,  1.2639],
            [ 0.2260, -3.4509, -1.2086,  6.8990],
            [ 0.1322,  4.9764, -0.9564,  5.3484],
            [-0.2278, -0.1068, -1.4678,  6.3938]])

    >>> torch.div(a, b, rounding_mode='trunc')
    tensor([[-0., -6.,  0.,  1.],
            [ 0., -3., -1.,  6.],
            [ 0.,  4., -0.,  5.],
            [-0., -0., -1.,  6.]])

    >>> torch.div(a, b, rounding_mode='floor')
    tensor([[-1., -7.,  0.,  1.],
            [ 0., -4., -2.,  6.],
            [ 0.,  4., -1.,  5.],
            [-1., -1., -2.,  6.]])

""".format(
        **common_args
    ),
)

add_docstr(
    torch.divide,
    r"""
divide(input, other, *, rounding_mode=None, out=None) -> Tensor

Alias for :func:`torch.div`.
""",
)

add_docstr(
    torch.dot,
    r"""
dot(input, other, *, out=None) -> Tensor

Computes the dot product of two 1D tensors.

.. note::

    Unlike NumPy's dot, torch.dot intentionally only supports computing the dot product
    of two 1D tensors with the same number of elements.

Args:
    input (Tensor): first tensor in the dot product, must be 1D.
    other (Tensor): second tensor in the dot product, must be 1D.

Keyword args:
    {out}

Example::

    >>> torch.dot(torch.tensor([2, 3]), torch.tensor([2, 1]))
    tensor(7)
""".format(
        **common_args
    ),
)

add_docstr(
    torch.vdot,
    r"""
vdot(input, other, *, out=None) -> Tensor

Computes the dot product of two 1D vectors along a dimension.

In symbols, this function computes

.. math::

    \sum_{i=1}^n \overline{x_i}y_i.

where :math:`\overline{x_i}` denotes the conjugate for complex
vectors, and it is the identity for real vectors.

.. note::

    Unlike NumPy's vdot, torch.vdot intentionally only supports computing the dot product
    of two 1D tensors with the same number of elements.

.. seealso::

        :func:`torch.linalg.vecdot` computes the dot product of two batches of vectors along a dimension.

Args:
    input (Tensor): first tensor in the dot product, must be 1D. Its conjugate is used if it's complex.
    other (Tensor): second tensor in the dot product, must be 1D.

Keyword args:
"""
    + rf"""
.. note:: {common_args["out"]}
"""
    + r"""

Example::

    >>> torch.vdot(torch.tensor([2, 3]), torch.tensor([2, 1]))
    tensor(7)
    >>> a = torch.tensor((1 +2j, 3 - 1j))
    >>> b = torch.tensor((2 +1j, 4 - 0j))
    >>> torch.vdot(a, b)
    tensor([16.+1.j])
    >>> torch.vdot(b, a)
    tensor([16.-1.j])
""",
)

<<<<<<< HEAD
add_docstr(torch.eq, r"""
=======
add_docstr(
    torch.eig,
    r"""
eig(input, eigenvectors=False, *, out=None) -> (Tensor, Tensor)

Computes the eigenvalues and eigenvectors of a real square matrix.

.. note::
    Since eigenvalues and eigenvectors might be complex, backward pass is supported only
    if eigenvalues and eigenvectors are all real valued.

    When :attr:`input` is on CUDA, :func:`torch.eig() <torch.eig>` causes
    host-device synchronization.

.. warning::

    :func:`torch.eig` is deprecated in favor of :func:`torch.linalg.eig`
    and will be removed in a future PyTorch release.
    :func:`torch.linalg.eig` returns complex tensors of dtype `cfloat` or `cdouble`
    rather than real tensors mimicking complex tensors.

    ``L, _ = torch.eig(A)`` should be replaced with

    .. code :: python

        L_complex = torch.linalg.eigvals(A)

    ``L, V = torch.eig(A, eigenvectors=True)`` should be replaced with

    .. code :: python

        L_complex, V_complex = torch.linalg.eig(A)

Args:
    input (Tensor): the square matrix of shape :math:`(n \times n)` for which the eigenvalues and eigenvectors
        will be computed
    eigenvectors (bool): ``True`` to compute both eigenvalues and eigenvectors;
        otherwise, only eigenvalues will be computed

Keyword args:
    out (tuple, optional): the output tensors

Returns:
    (Tensor, Tensor): A namedtuple (eigenvalues, eigenvectors) containing

        - **eigenvalues** (*Tensor*): Shape :math:`(n \times 2)`. Each row is an eigenvalue of ``input``,
          where the first element is the real part and the second element is the imaginary part.
          The eigenvalues are not necessarily ordered.
        - **eigenvectors** (*Tensor*): If ``eigenvectors=False``, it's an empty tensor.
          Otherwise, this tensor of shape :math:`(n \times n)` can be used to compute normalized (unit length)
          eigenvectors of corresponding eigenvalues as follows.
          If the corresponding `eigenvalues[j]` is a real number, column `eigenvectors[:, j]` is the eigenvector
          corresponding to `eigenvalues[j]`.
          If the corresponding `eigenvalues[j]` and `eigenvalues[j + 1]` form a complex conjugate pair, then the
          true eigenvectors can be computed as
          :math:`\text{true eigenvector}[j] = eigenvectors[:, j] + i \times eigenvectors[:, j + 1]`,
          :math:`\text{true eigenvector}[j + 1] = eigenvectors[:, j] - i \times eigenvectors[:, j + 1]`.

Example::

    Trivial example with a diagonal matrix. By default, only eigenvalues are computed:

    >>> a = torch.diag(torch.tensor([1, 2, 3], dtype=torch.double))
    >>> e, v = torch.eig(a)
    >>> e
    tensor([[1., 0.],
            [2., 0.],
            [3., 0.]], dtype=torch.float64)
    >>> v
    tensor([], dtype=torch.float64)

    Compute also the eigenvectors:

    >>> e, v = torch.eig(a, eigenvectors=True)
    >>> e
    tensor([[1., 0.],
            [2., 0.],
            [3., 0.]], dtype=torch.float64)
    >>> v
    tensor([[1., 0., 0.],
            [0., 1., 0.],
            [0., 0., 1.]], dtype=torch.float64)

""",
)

add_docstr(
    torch.eq,
    r"""
>>>>>>> f50a248a
eq(input, other, *, out=None) -> Tensor

Computes element-wise equality

The second argument can be a number or a tensor whose shape is
:ref:`broadcastable <broadcasting-semantics>` with the first argument.

Args:
    input (Tensor): the tensor to compare
    other (Tensor or float): the tensor or value to compare

Keyword args:
    {out}

Returns:
    A boolean tensor that is True where :attr:`input` is equal to :attr:`other` and False elsewhere

Example::

    >>> torch.eq(torch.tensor([[1, 2], [3, 4]]), torch.tensor([[1, 1], [4, 4]]))
    tensor([[ True, False],
            [False, True]])
""".format(
        **common_args
    ),
)

add_docstr(
    torch.equal,
    r"""
equal(input, other) -> bool

``True`` if two tensors have the same size and elements, ``False`` otherwise.

Example::

    >>> torch.equal(torch.tensor([1, 2]), torch.tensor([1, 2]))
    True
""",
)

add_docstr(
    torch.erf,
    r"""
erf(input, *, out=None) -> Tensor

Alias for :func:`torch.special.erf`.
""",
)

add_docstr(
    torch.erfc,
    r"""
erfc(input, *, out=None) -> Tensor

Alias for :func:`torch.special.erfc`.
""",
)

add_docstr(
    torch.erfinv,
    r"""
erfinv(input, *, out=None) -> Tensor

Alias for :func:`torch.special.erfinv`.
""",
)

add_docstr(
    torch.exp,
    r"""
exp(input, *, out=None) -> Tensor

Returns a new tensor with the exponential of the elements
of the input tensor :attr:`input`.

.. math::
    y_{i} = e^{x_{i}}
"""
    + r"""
Args:
    {input}

Keyword args:
    {out}

Example::

    >>> torch.exp(torch.tensor([0, math.log(2.)]))
    tensor([ 1.,  2.])
""".format(
        **common_args
    ),
)

add_docstr(
    torch.exp2,
    r"""
exp2(input, *, out=None) -> Tensor

Alias for :func:`torch.special.exp2`.
""",
)

add_docstr(
    torch.expm1,
    r"""
expm1(input, *, out=None) -> Tensor

Alias for :func:`torch.special.expm1`.
""",
)

add_docstr(
    torch.eye,
    r"""
eye(n, m=None, *, out=None, dtype=None, layout=torch.strided, device=None, requires_grad=False) -> Tensor

Returns a 2-D tensor with ones on the diagonal and zeros elsewhere.

Args:
    n (int): the number of rows
    m (int, optional): the number of columns with default being :attr:`n`

Keyword arguments:
    {out}
    {dtype}
    {layout}
    {device}
    {requires_grad}

Returns:
    Tensor: A 2-D tensor with ones on the diagonal and zeros elsewhere

Example::

    >>> torch.eye(3)
    tensor([[ 1.,  0.,  0.],
            [ 0.,  1.,  0.],
            [ 0.,  0.,  1.]])
""".format(
        **factory_common_args
    ),
)

add_docstr(
    torch.floor,
    r"""
floor(input, *, out=None) -> Tensor

Returns a new tensor with the floor of the elements of :attr:`input`,
the largest integer less than or equal to each element.

.. math::
    \text{out}_{i} = \left\lfloor \text{input}_{i} \right\rfloor
"""
    + r"""
Args:
    {input}

Keyword args:
    {out}

Example::

    >>> a = torch.randn(4)
    >>> a
    tensor([-0.8166,  1.5308, -0.2530, -0.2091])
    >>> torch.floor(a)
    tensor([-1.,  1., -1., -1.])
""".format(
        **common_args
    ),
)

add_docstr(
    torch.floor_divide,
    r"""
floor_divide(input, other, *, out=None) -> Tensor

.. note::

    Before PyTorch 1.13 :func:`torch.floor_divide` incorrectly performed
    truncation division. To restore the previous behavior use
    :func:`torch.div` with ``rounding_mode='trunc'``.

Computes :attr:`input` divided by :attr:`other`, elementwise, and floors
the result.

.. math::
    \text{{out}}_i = \text{floor} \left( \frac{{\text{{input}}_i}}{{\text{{other}}_i}} \right)

"""
    + r"""

Supports broadcasting to a common shape, type promotion, and integer and float inputs.

Args:
    input (Tensor or Number): the dividend
    other (Tensor or Number): the divisor

Keyword args:
    {out}

Example::

    >>> a = torch.tensor([4.0, 3.0])
    >>> b = torch.tensor([2.0, 2.0])
    >>> torch.floor_divide(a, b)
    tensor([2.0, 1.0])
    >>> torch.floor_divide(a, 1.4)
    tensor([2.0, 2.0])
""".format(
        **common_args
    ),
)

add_docstr(
    torch.fmod,
    r"""
fmod(input, other, *, out=None) -> Tensor

Applies C++'s `std::fmod <https://en.cppreference.com/w/cpp/numeric/math/fmod>`_ entrywise.
The result has the same sign as the dividend :attr:`input` and its absolute value
is less than that of :attr:`other`.

This function may be defined in terms of :func:`torch.div` as

.. code:: python

    torch.fmod(a, b) == a - a.div(b, rounding_mode="trunc") * b

Supports :ref:`broadcasting to a common shape <broadcasting-semantics>`,
:ref:`type promotion <type-promotion-doc>`, and integer and float inputs.

.. note::

    When the divisor is zero, returns ``NaN`` for floating point dtypes
    on both CPU and GPU; raises ``RuntimeError`` for integer division by
    zero on CPU; Integer division by zero on GPU may return any value.

.. note::

   Complex inputs are not supported. In some cases, it is not mathematically
   possible to satisfy the definition of a modulo operation with complex numbers.

.. seealso::

    :func:`torch.remainder` which implements Python's modulus operator.
    This one is defined using division rounding down the result.

Args:
    input (Tensor): the dividend
    other (Tensor or Scalar): the divisor

Keyword args:
    {out}

Example::

    >>> torch.fmod(torch.tensor([-3., -2, -1, 1, 2, 3]), 2)
    tensor([-1., -0., -1.,  1.,  0.,  1.])
    >>> torch.fmod(torch.tensor([1, 2, 3, 4, 5]), -1.5)
    tensor([1.0000, 0.5000, 0.0000, 1.0000, 0.5000])

""".format(
        **common_args
    ),
)

add_docstr(
    torch.frac,
    r"""
frac(input, *, out=None) -> Tensor

Computes the fractional portion of each element in :attr:`input`.

.. math::
    \text{out}_{i} = \text{input}_{i} - \left\lfloor |\text{input}_{i}| \right\rfloor * \operatorname{sgn}(\text{input}_{i})

Example::

    >>> torch.frac(torch.tensor([1, 2.5, -3.2]))
    tensor([ 0.0000,  0.5000, -0.2000])
""",
)

add_docstr(
    torch.frexp,
    r"""
frexp(input, *, out=None) -> (Tensor mantissa, Tensor exponent)

Decomposes :attr:`input` into mantissa and exponent tensors
such that :math:`\text{input} = \text{mantissa} \times 2^{\text{exponent}}`.

The range of mantissa is the open interval (-1, 1).

Supports float inputs.

Args:
    input (Tensor): the input tensor


Keyword args:
    out (tuple, optional): the output tensors

Example::

    >>> x = torch.arange(9.)
    >>> mantissa, exponent = torch.frexp(x)
    >>> mantissa
    tensor([0.0000, 0.5000, 0.5000, 0.7500, 0.5000, 0.6250, 0.7500, 0.8750, 0.5000])
    >>> exponent
    tensor([0, 1, 2, 2, 3, 3, 3, 3, 4], dtype=torch.int32)
    >>> torch.ldexp(mantissa, exponent)
    tensor([0., 1., 2., 3., 4., 5., 6., 7., 8.])
""",
)

add_docstr(
    torch.from_numpy,
    r"""
from_numpy(ndarray) -> Tensor

Creates a :class:`Tensor` from a :class:`numpy.ndarray`.

The returned tensor and :attr:`ndarray` share the same memory. Modifications to
the tensor will be reflected in the :attr:`ndarray` and vice versa. The returned
tensor is not resizable.

It currently accepts :attr:`ndarray` with dtypes of ``numpy.float64``,
``numpy.float32``, ``numpy.float16``, ``numpy.complex64``, ``numpy.complex128``,
``numpy.int64``, ``numpy.int32``, ``numpy.int16``, ``numpy.int8``, ``numpy.uint8``,
and ``numpy.bool``.

.. warning::
    Writing to a tensor created from a read-only NumPy array is not supported and will result in undefined behavior.

Example::

    >>> a = numpy.array([1, 2, 3])
    >>> t = torch.from_numpy(a)
    >>> t
    tensor([ 1,  2,  3])
    >>> t[0] = -1
    >>> a
    array([-1,  2,  3])
""",
)

add_docstr(
    torch.frombuffer,
    r"""
frombuffer(buffer, *, dtype, count=-1, offset=0, requires_grad=False) -> Tensor

Creates a 1-dimensional :class:`Tensor` from an object that implements
the Python buffer protocol.

Skips the first :attr:`offset` bytes in the buffer, and interprets the rest of
the raw bytes as a 1-dimensional tensor of type :attr:`dtype` with :attr:`count`
elements.

Note that either of the following must be true:

1. :attr:`count` is a positive non-zero number, and the total number of bytes
in the buffer is less than :attr:`offset` plus :attr:`count` times the size
(in bytes) of :attr:`dtype`.

2. :attr:`count` is negative, and the length (number of bytes) of the buffer
subtracted by the :attr:`offset` is a multiple of the size (in bytes) of
:attr:`dtype`.

The returned tensor and buffer share the same memory. Modifications to
the tensor will be reflected in the buffer and vice versa. The returned
tensor is not resizable.

.. note::
    This function increments the reference count for the object that
    owns the shared memory. Therefore, such memory will not be deallocated
    before the returned tensor goes out of scope.

.. warning::
    This function's behavior is undefined when passed an object implementing
    the buffer protocol whose data is not on the CPU. Doing so is likely to
    cause a segmentation fault.

.. warning::
    This function does not try to infer the :attr:`dtype` (hence, it is not
    optional). Passing a different :attr:`dtype` than its source may result
    in unexpected behavior.

Args:
    buffer (object): a Python object that exposes the buffer interface.

Keyword args:
    dtype (:class:`torch.dtype`): the desired data type of returned tensor.
    count (int, optional): the number of desired elements to be read.
        If negative, all the elements (until the end of the buffer) will be
        read. Default: -1.
    offset (int, optional): the number of bytes to skip at the start of
        the buffer. Default: 0.
    {requires_grad}

Example::

    >>> import array
    >>> a = array.array('i', [1, 2, 3])
    >>> t = torch.frombuffer(a, dtype=torch.int32)
    >>> t
    tensor([ 1,  2,  3])
    >>> t[0] = -1
    >>> a
    array([-1,  2,  3])

    >>> # Interprets the signed char bytes as 32-bit integers.
    >>> # Each 4 signed char elements will be interpreted as
    >>> # 1 signed 32-bit integer.
    >>> import array
    >>> a = array.array('b', [-1, 0, 0, 0])
    >>> torch.frombuffer(a, dtype=torch.int32)
    tensor([255], dtype=torch.int32)
""".format(
        **factory_common_args
    ),
)

add_docstr(
    torch.flatten,
    r"""
flatten(input, start_dim=0, end_dim=-1) -> Tensor

Flattens :attr:`input` by reshaping it into a one-dimensional tensor. If :attr:`start_dim` or :attr:`end_dim`
are passed, only dimensions starting with :attr:`start_dim` and ending with :attr:`end_dim` are flattened.
The order of elements in :attr:`input` is unchanged.

Unlike NumPy's flatten, which always copies input's data, this function may return the original object, a view,
or copy. If no dimensions are flattened, then the original object :attr:`input` is returned. Otherwise, if input can
be viewed as the flattened shape, then that view is returned. Finally, only if the input cannot be viewed as the
flattened shape is input's data copied. See :meth:`torch.Tensor.view` for details on when a view will be returned.

.. note::
    Flattening a zero-dimensional tensor will return a one-dimensional view.

Args:
    {input}
    start_dim (int): the first dim to flatten
    end_dim (int): the last dim to flatten

Example::

    >>> t = torch.tensor([[[1, 2],
    ...                    [3, 4]],
    ...                   [[5, 6],
    ...                    [7, 8]]])
    >>> torch.flatten(t)
    tensor([1, 2, 3, 4, 5, 6, 7, 8])
    >>> torch.flatten(t, start_dim=1)
    tensor([[1, 2, 3, 4],
            [5, 6, 7, 8]])
""".format(
        **common_args
    ),
)

add_docstr(
    torch.gather,
    r"""
gather(input, dim, index, *, sparse_grad=False, out=None) -> Tensor

Gathers values along an axis specified by `dim`.

For a 3-D tensor the output is specified by::

    out[i][j][k] = input[index[i][j][k]][j][k]  # if dim == 0
    out[i][j][k] = input[i][index[i][j][k]][k]  # if dim == 1
    out[i][j][k] = input[i][j][index[i][j][k]]  # if dim == 2

:attr:`input` and :attr:`index` must have the same number of dimensions.
It is also required that ``index.size(d) <= input.size(d)`` for all
dimensions ``d != dim``.  :attr:`out` will have the same shape as :attr:`index`.
Note that ``input`` and ``index`` do not broadcast against each other.

Args:
    input (Tensor): the source tensor
    dim (int): the axis along which to index
    index (LongTensor): the indices of elements to gather

Keyword arguments:
    sparse_grad (bool, optional): If ``True``, gradient w.r.t. :attr:`input` will be a sparse tensor.
    out (Tensor, optional): the destination tensor

Example::

    >>> t = torch.tensor([[1, 2], [3, 4]])
    >>> torch.gather(t, 1, torch.tensor([[0, 0], [1, 0]]))
    tensor([[ 1,  1],
            [ 4,  3]])
""",
)


add_docstr(
    torch.gcd,
    r"""
gcd(input, other, *, out=None) -> Tensor

Computes the element-wise greatest common divisor (GCD) of :attr:`input` and :attr:`other`.

Both :attr:`input` and :attr:`other` must have integer types.

.. note::
    This defines :math:`gcd(0, 0) = 0`.

Args:
    {input}
    other (Tensor): the second input tensor

Keyword arguments:
    {out}

Example::

    >>> a = torch.tensor([5, 10, 15])
    >>> b = torch.tensor([3, 4, 5])
    >>> torch.gcd(a, b)
    tensor([1, 2, 5])
    >>> c = torch.tensor([3])
    >>> torch.gcd(a, c)
    tensor([1, 1, 3])
""".format(
        **common_args
    ),
)

add_docstr(
    torch.ge,
    r"""
ge(input, other, *, out=None) -> Tensor

Computes :math:`\text{input} \geq \text{other}` element-wise.
"""
    + r"""

The second argument can be a number or a tensor whose shape is
:ref:`broadcastable <broadcasting-semantics>` with the first argument.

Args:
    input (Tensor): the tensor to compare
    other (Tensor or float): the tensor or value to compare

Keyword args:
    {out}

Returns:
    A boolean tensor that is True where :attr:`input` is greater than or equal to :attr:`other` and False elsewhere

Example::

    >>> torch.ge(torch.tensor([[1, 2], [3, 4]]), torch.tensor([[1, 1], [4, 4]]))
    tensor([[True, True], [False, True]])
""".format(
        **common_args
    ),
)

add_docstr(
    torch.greater_equal,
    r"""
greater_equal(input, other, *, out=None) -> Tensor

Alias for :func:`torch.ge`.
""",
)

add_docstr(
    torch.gradient,
    r"""
gradient(input, *, spacing=1, dim=None, edge_order=1) -> List of Tensors

Estimates the gradient of a function :math:`g : \mathbb{R}^n \rightarrow \mathbb{R}` in
one or more dimensions using the `second-order accurate central differences method
<https://www.ams.org/journals/mcom/1988-51-184/S0025-5718-1988-0935077-0/S0025-5718-1988-0935077-0.pdf>`_.

The gradient of :math:`g` is estimated using samples. By default, when :attr:`spacing` is not
specified, the samples are entirely described by :attr:`input`, and the mapping of input coordinates
to an output is the same as the tensor's mapping of indices to values. For example, for a three-dimensional
:attr:`input` the function described is :math:`g : \mathbb{R}^3 \rightarrow \mathbb{R}`, and
:math:`g(1, 2, 3)\ == input[1, 2, 3]`.

When :attr:`spacing` is specified, it modifies the relationship between :attr:`input` and input coordinates.
This is detailed in the "Keyword Arguments" section below.

The gradient is estimated by estimating each partial derivative of :math:`g` independently. This estimation is
accurate if :math:`g` is in :math:`C^3` (it has at least 3 continuous derivatives), and the estimation can be
improved by providing closer samples. Mathematically, the value at each interior point of a partial derivative
is estimated using `Taylor’s theorem with remainder <https://en.wikipedia.org/wiki/Taylor%27s_theorem>`_.
Letting :math:`x` be an interior point and  :math:`x+h_r` be point neighboring it, the partial gradient at
:math:`f(x+h_r)` is estimated using:

.. math::
    \begin{aligned}
        f(x+h_r) = f(x) + h_r f'(x) + {h_r}^2  \frac{f''(x)}{2} + {h_r}^3 \frac{f'''(x_r)}{6} \\
    \end{aligned}

where :math:`x_r` is a number in the interval :math:`[x, x+ h_r]`  and using the fact that :math:`f \in C^3`
we derive :

.. math::
    f'(x) \approx \frac{ {h_l}^2 f(x+h_r) - {h_r}^2 f(x-h_l)
          + ({h_r}^2-{h_l}^2 ) f(x) }{ {h_r} {h_l}^2 + {h_r}^2 {h_l} }

.. note::
    We estimate the gradient of functions in complex domain
    :math:`g : \mathbb{C}^n \rightarrow \mathbb{C}` in the same way.

The value of each partial derivative at the boundary points is computed differently. See edge_order below.

Args:
    input (``Tensor``): the tensor that represents the values of the function

Keyword args:
    spacing (``scalar``, ``list of scalar``, ``list of Tensor``, optional): :attr:`spacing` can be used to modify
        how the :attr:`input` tensor's indices relate to sample coordinates. If :attr:`spacing` is a scalar then
        the indices are multiplied by the scalar to produce the coordinates. For example, if :attr:`spacing=2` the
        indices (1, 2, 3) become coordinates (2, 4, 6). If :attr:`spacing` is a list of scalars then the corresponding
        indices are multiplied. For example, if :attr:`spacing=(2, -1, 3)` the indices (1, 2, 3) become coordinates (2, -2, 9).
        Finally, if :attr:`spacing` is a list of one-dimensional tensors then each tensor specifies the coordinates for
        the corresponding dimension. For example, if the indices are (1, 2, 3) and the tensors are (t0, t1, t2), then
        the coordinates are (t0[1], t1[2], t2[3])

    dim (``int``, ``list of int``, optional): the dimension or dimensions to approximate the gradient over.  By default
        the partial  gradient in every dimension is computed. Note that when :attr:`dim` is  specified the elements of
        the :attr:`spacing` argument must correspond with the specified dims."

    edge_order (``int``, optional): 1 or 2, for `first-order
        <https://www.ams.org/journals/mcom/1988-51-184/S0025-5718-1988-0935077-0/S0025-5718-1988-0935077-0.pdf>`_ or
        `second-order <https://www.ams.org/journals/mcom/1988-51-184/S0025-5718-1988-0935077-0/S0025-5718-1988-0935077-0.pdf>`_
        estimation of the boundary ("edge") values, respectively.

Examples::

    >>> # Estimates the gradient of f(x)=x^2 at points [-2, -1, 2, 4]
    >>> coordinates = (torch.tensor([-2., -1., 1., 4.]),)
    >>> values = torch.tensor([4., 1., 1., 16.], )
    >>> torch.gradient(values, spacing = coordinates)
    (tensor([-3., -2., 2., 5.]),)

    >>> # Estimates the gradient of the R^2 -> R function whose samples are
    >>> # described by the tensor t. Implicit coordinates are [0, 1] for the outermost
    >>> # dimension and [0, 1, 2, 3] for the innermost dimension, and function estimates
    >>> # partial derivative for both dimensions.
    >>> t = torch.tensor([[1, 2, 4, 8], [10, 20, 40, 80]])
    >>> torch.gradient(t)
    (tensor([[ 9., 18., 36., 72.],
             [ 9., 18., 36., 72.]]),
     tensor([[ 1.0000, 1.5000, 3.0000, 4.0000],
             [10.0000, 15.0000, 30.0000, 40.0000]]))

    >>> # A scalar value for spacing modifies the relationship between tensor indices
    >>> # and input coordinates by multiplying the indices to find the
    >>> # coordinates. For example, below the indices of the innermost
    >>> # 0, 1, 2, 3 translate to coordinates of [0, 2, 4, 6], and the indices of
    >>> # the outermost dimension 0, 1 translate to coordinates of [0, 2].
    >>> torch.gradient(t, spacing = 2.0) # dim = None (implicitly [0, 1])
    (tensor([[ 4.5000, 9.0000, 18.0000, 36.0000],
              [ 4.5000, 9.0000, 18.0000, 36.0000]]),
     tensor([[ 0.5000, 0.7500, 1.5000, 2.0000],
              [ 5.0000, 7.5000, 15.0000, 20.0000]]))
    >>> # doubling the spacing between samples halves the estimated partial gradients.

    >>>
    >>> # Estimates only the partial derivative for dimension 1
    >>> torch.gradient(t, dim = 1) # spacing = None (implicitly 1.)
    (tensor([[ 1.0000, 1.5000, 3.0000, 4.0000],
             [10.0000, 15.0000, 30.0000, 40.0000]]),)

    >>> # When spacing is a list of scalars, the relationship between the tensor
    >>> # indices and input coordinates changes based on dimension.
    >>> # For example, below, the indices of the innermost dimension 0, 1, 2, 3 translate
    >>> # to coordinates of [0, 3, 6, 9], and the indices of the outermost dimension
    >>> # 0, 1 translate to coordinates of [0, 2].
    >>> torch.gradient(t, spacing = [3., 2.])
    (tensor([[ 4.5000, 9.0000, 18.0000, 36.0000],
             [ 4.5000, 9.0000, 18.0000, 36.0000]]),
     tensor([[ 0.3333, 0.5000, 1.0000, 1.3333],
             [ 3.3333, 5.0000, 10.0000, 13.3333]]))

    >>> # The following example is a replication of the previous one with explicit
    >>> # coordinates.
    >>> coords = (torch.tensor([0, 2]), torch.tensor([0, 3, 6, 9]))
    >>> torch.gradient(t, spacing = coords)
    (tensor([[ 4.5000, 9.0000, 18.0000, 36.0000],
             [ 4.5000, 9.0000, 18.0000, 36.0000]]),
     tensor([[ 0.3333, 0.5000, 1.0000, 1.3333],
             [ 3.3333, 5.0000, 10.0000, 13.3333]]))

""",
)

add_docstr(
    torch.geqrf,
    r"""
geqrf(input, *, out=None) -> (Tensor, Tensor)

This is a low-level function for calling LAPACK's geqrf directly. This function
returns a namedtuple (a, tau) as defined in `LAPACK documentation for geqrf`_ .

Computes a QR decomposition of :attr:`input`.
Both `Q` and `R` matrices are stored in the same output tensor `a`.
The elements of `R` are stored on and above the diagonal.
Elementary reflectors (or Householder vectors) implicitly defining matrix `Q`
are stored below the diagonal.
The results of this function can be used together with :func:`torch.linalg.householder_product`
to obtain the `Q` matrix or
with :func:`torch.ormqr`, which uses an implicit representation of the `Q` matrix,
for an efficient matrix-matrix multiplication.

See `LAPACK documentation for geqrf`_ for further details.

.. note::
    See also :func:`torch.linalg.qr`, which computes Q and R matrices, and :func:`torch.linalg.lstsq`
    with the ``driver="gels"`` option for a function that can solve matrix equations using a QR decomposition.

Args:
    input (Tensor): the input matrix

Keyword args:
    out (tuple, optional): the output tuple of (Tensor, Tensor). Ignored if `None`. Default: `None`.

.. _LAPACK documentation for geqrf:
    http://www.netlib.org/lapack/explore-html/df/dc5/group__variants_g_ecomputational_ga3766ea903391b5cf9008132f7440ec7b.html

""",
)

add_docstr(
    torch.inner,
    r"""
inner(input, other, *, out=None) -> Tensor

Computes the dot product for 1D tensors. For higher dimensions, sums the product
of elements from :attr:`input` and :attr:`other` along their last dimension.

.. note::

    If either :attr:`input` or :attr:`other` is a scalar, the result is equivalent
    to `torch.mul(input, other)`.

    If both :attr:`input` and :attr:`other` are non-scalars, the size of their last
    dimension must match and the result is equivalent to `torch.tensordot(input,
    other, dims=([-1], [-1]))`

Args:
    input (Tensor): First input tensor
    other (Tensor): Second input tensor

Keyword args:
    out (Tensor, optional): Optional output tensor to write result into. The output
                            shape is `input.shape[:-1] + other.shape[:-1]`.

Example::

    # Dot product
    >>> torch.inner(torch.tensor([1, 2, 3]), torch.tensor([0, 2, 1]))
    tensor(7)

    # Multidimensional input tensors
    >>> a = torch.randn(2, 3)
    >>> a
    tensor([[0.8173, 1.0874, 1.1784],
            [0.3279, 0.1234, 2.7894]])
    >>> b = torch.randn(2, 4, 3)
    >>> b
    tensor([[[-0.4682, -0.7159,  0.1506],
            [ 0.4034, -0.3657,  1.0387],
            [ 0.9892, -0.6684,  0.1774],
            [ 0.9482,  1.3261,  0.3917]],

            [[ 0.4537,  0.7493,  1.1724],
            [ 0.2291,  0.5749, -0.2267],
            [-0.7920,  0.3607, -0.3701],
            [ 1.3666, -0.5850, -1.7242]]])
    >>> torch.inner(a, b)
    tensor([[[-0.9837,  1.1560,  0.2907,  2.6785],
            [ 2.5671,  0.5452, -0.6912, -1.5509]],

            [[ 0.1782,  2.9843,  0.7366,  1.5672],
            [ 3.5115, -0.4864, -1.2476, -4.4337]]])

    # Scalar input
    >>> torch.inner(a, torch.tensor(2))
    tensor([[1.6347, 2.1748, 2.3567],
            [0.6558, 0.2469, 5.5787]])
""",
)

add_docstr(
    torch.outer,
    r"""
outer(input, vec2, *, out=None) -> Tensor

Outer product of :attr:`input` and :attr:`vec2`.
If :attr:`input` is a vector of size :math:`n` and :attr:`vec2` is a vector of
size :math:`m`, then :attr:`out` must be a matrix of size :math:`(n \times m)`.

.. note:: This function does not :ref:`broadcast <broadcasting-semantics>`.

Args:
    input (Tensor): 1-D input vector
    vec2 (Tensor): 1-D input vector

Keyword args:
    out (Tensor, optional): optional output matrix

Example::

    >>> v1 = torch.arange(1., 5.)
    >>> v2 = torch.arange(1., 4.)
    >>> torch.outer(v1, v2)
    tensor([[  1.,   2.,   3.],
            [  2.,   4.,   6.],
            [  3.,   6.,   9.],
            [  4.,   8.,  12.]])
""",
)

add_docstr(
    torch.ger,
    r"""
ger(input, vec2, *, out=None) -> Tensor

Alias of :func:`torch.outer`.

.. warning::
    This function is deprecated and will be removed in a future PyTorch release.
    Use :func:`torch.outer` instead.
""",
)

add_docstr(
    torch.get_default_dtype,
    r"""
get_default_dtype() -> torch.dtype

Get the current default floating point :class:`torch.dtype`.

Example::

    >>> torch.get_default_dtype()  # initial default for floating point is torch.float32
    torch.float32
    >>> torch.set_default_dtype(torch.float64)
    >>> torch.get_default_dtype()  # default is now changed to torch.float64
    torch.float64
    >>> torch.set_default_tensor_type(torch.FloatTensor)  # setting tensor type also affects this
    >>> torch.get_default_dtype()  # changed to torch.float32, the dtype for torch.FloatTensor
    torch.float32

""",
)

add_docstr(
    torch.get_num_threads,
    r"""
get_num_threads() -> int

Returns the number of threads used for parallelizing CPU operations
""",
)

add_docstr(
    torch.get_num_interop_threads,
    r"""
get_num_interop_threads() -> int

Returns the number of threads used for inter-op parallelism on CPU
(e.g. in JIT interpreter)
""",
)

add_docstr(
    torch.gt,
    r"""
gt(input, other, *, out=None) -> Tensor

Computes :math:`\text{input} > \text{other}` element-wise.
"""
    + r"""

The second argument can be a number or a tensor whose shape is
:ref:`broadcastable <broadcasting-semantics>` with the first argument.

Args:
    input (Tensor): the tensor to compare
    other (Tensor or float): the tensor or value to compare

Keyword args:
    {out}

Returns:
    A boolean tensor that is True where :attr:`input` is greater than :attr:`other` and False elsewhere

Example::

    >>> torch.gt(torch.tensor([[1, 2], [3, 4]]), torch.tensor([[1, 1], [4, 4]]))
    tensor([[False, True], [False, False]])
""".format(
        **common_args
    ),
)

add_docstr(
    torch.greater,
    r"""
greater(input, other, *, out=None) -> Tensor

Alias for :func:`torch.gt`.
""",
)

add_docstr(
    torch.histc,
    r"""
histc(input, bins=100, min=0, max=0, *, out=None) -> Tensor

Computes the histogram of a tensor.

The elements are sorted into equal width bins between :attr:`min` and
:attr:`max`. If :attr:`min` and :attr:`max` are both zero, the minimum and
maximum values of the data are used.

Elements lower than min and higher than max are ignored.

Args:
    {input}
    bins (int): number of histogram bins
    min (Scalar): lower end of the range (inclusive)
    max (Scalar): upper end of the range (inclusive)

Keyword args:
    {out}

Returns:
    Tensor: Histogram represented as a tensor

Example::

    >>> torch.histc(torch.tensor([1., 2, 1]), bins=4, min=0, max=3)
    tensor([ 0.,  2.,  1.,  0.])
""".format(
        **common_args
    ),
)

add_docstr(
    torch.histogram,
    r"""
histogram(input, bins, *, range=None, weight=None, density=False, out=None) -> (Tensor, Tensor)

Computes a histogram of the values in a tensor.

:attr:`bins` can be an integer or a 1D tensor.

If :attr:`bins` is an int, it specifies the number of equal-width bins.
By default, the lower and upper range of the bins is determined by the
minimum and maximum elements of the input tensor. The :attr:`range`
argument can be provided to specify a range for the bins.

If :attr:`bins` is a 1D tensor, it specifies the sequence of bin edges
including the rightmost edge. It should contain at least 2 elements
and its elements should be increasing.

Args:
    {input}
    bins: int or 1D Tensor. If int, defines the number of equal-width bins. If tensor,
          defines the sequence of bin edges including the rightmost edge.

Keyword args:
    range (tuple of float): Defines the range of the bins.
    weight (Tensor): If provided, weight should have the same shape as input. Each value in
                     input contributes its associated weight towards its bin's result.
    density (bool): If False, the result will contain the count (or total weight) in each bin.
                    If True, the result is the value of the probability density function over the bins,
                    normalized such that the integral over the range of the bins is 1.
    {out} (tuple, optional): The result tuple of two output tensors (hist, bin_edges).

Returns:
    hist (Tensor): 1D Tensor containing the values of the histogram.
    bin_edges(Tensor): 1D Tensor containing the edges of the histogram bins.

Example::

    >>> torch.histogram(torch.tensor([1., 2, 1]), bins=4, range=(0., 3.), weight=torch.tensor([1., 2., 4.]))
    (tensor([ 0.,  5.,  2.,  0.]), tensor([0., 0.75, 1.5, 2.25, 3.]))
    >>> torch.histogram(torch.tensor([1., 2, 1]), bins=4, range=(0., 3.), weight=torch.tensor([1., 2., 4.]), density=True)
    (tensor([ 0.,  0.9524,  0.3810,  0.]), tensor([0., 0.75, 1.5, 2.25, 3.]))
""".format(
        **common_args
    ),
)

add_docstr(
    torch.histogramdd,
    r"""
histogramdd(input, bins, *, range=None, weight=None, density=False, out=None) -> (Tensor, Tensor[])

Computes a multi-dimensional histogram of the values in a tensor.

Interprets the elements of an input tensor whose innermost dimension has size N
as a collection of N-dimensional points. Maps each of the points into a set of
N-dimensional bins and returns the number of points (or total weight) in each bin.

:attr:`input` must be a tensor with at least 2 dimensions.
If input has shape (M, N), each of its M rows defines a point in N-dimensional space.
If input has three or more dimensions, all but the last dimension are flattened.

Each dimension is independently associated with its own strictly increasing sequence
of bin edges. Bin edges may be specified explicitly by passing a sequence of 1D
tensors. Alternatively, bin edges may be constructed automatically by passing a
sequence of integers specifying the number of equal-width bins in each dimension.

For each N-dimensional point in input:
    - Each of its coordinates is binned independently among the bin edges
        corresponding to its dimension
    - Binning results are combined to identify the N-dimensional bin (if any)
        into which the point falls
    - If the point falls into a bin, the bin's count (or total weight) is incremented
    - Points which do not fall into any bin do not contribute to the output

:attr:`bins` can be a sequence of N 1D tensors, a sequence of N ints, or a single int.

If :attr:`bins` is a sequence of N 1D tensors, it explicitly specifies the N sequences
of bin edges. Each 1D tensor should contain a strictly increasing sequence with at
least one element. A sequence of K bin edges defines K-1 bins, explicitly specifying
the left and right edges of all bins. Every bin is exclusive of its left edge. Only
the rightmost bin is inclusive of its right edge.

If :attr:`bins` is a sequence of N ints, it specifies the number of equal-width bins
in each dimension. By default, the leftmost and rightmost bin edges in each dimension
are determined by the minimum and maximum elements of the input tensor in the
corresponding dimension. The :attr:`range` argument can be provided to manually
specify the leftmost and rightmost bin edges in each dimension.

If :attr:`bins` is an int, it specifies the number of equal-width bins for all dimensions.

.. note::
    See also :func:`torch.histogram`, which specifically computes 1D histograms.
    While :func:`torch.histogramdd` infers the dimensionality of its bins and
    binned values from the shape of :attr:`input`, :func:`torch.histogram`
    accepts and flattens :attr:`input` of any shape.

Args:
    {input}
    bins: Tensor[], int[], or int.
            If Tensor[], defines the sequences of bin edges.
            If int[], defines the number of equal-width bins in each dimension.
            If int, defines the number of equal-width bins for all dimensions.
Keyword args:
    range (sequence of float): Defines the leftmost and rightmost bin edges
                                in each dimension.
    weight (Tensor): By default, each value in the input has weight 1. If a weight
                        tensor is passed, each N-dimensional coordinate in input
                        contributes its associated weight towards its bin's result.
                        The weight tensor should have the same shape as the :attr:`input`
                        tensor excluding its innermost dimension N.
    density (bool): If False (default), the result will contain the count (or total weight)
                    in each bin. If True, each count (weight) is divided by the total count
                    (total weight), then divided by the volume of its associated bin.
Returns:
    hist (Tensor): N-dimensional Tensor containing the values of the histogram.
    bin_edges(Tensor[]): sequence of N 1D Tensors containing the bin edges.

Example::
    >>> torch.histogramdd(torch.tensor([[0., 1.], [1., 0.], [2., 0.], [2., 2.]]), bins=[3, 3],
    ...                   weight=torch.tensor([1., 2., 4., 8.]))
        torch.return_types.histogramdd(
            hist=tensor([[0., 1., 0.],
                         [2., 0., 0.],
                         [4., 0., 8.]]),
            bin_edges=(tensor([0.0000, 0.6667, 1.3333, 2.0000]),
                       tensor([0.0000, 0.6667, 1.3333, 2.0000])))

    >>> torch.histogramdd(torch.tensor([[0., 0.], [1., 1.], [2., 2.]]), bins=[2, 2],
    ...                   range=[0., 1., 0., 1.], density=True)
        torch.return_types.histogramdd(
           hist=tensor([[2., 0.],
                        [0., 2.]]),
           bin_edges=(tensor([0.0000, 0.5000, 1.0000]),
                      tensor([0.0000, 0.5000, 1.0000])))

""",
)
# TODO: Fix via https://github.com/pytorch/pytorch/issues/75798
torch.histogramdd.__module__ = "torch"

add_docstr(
    torch.hypot,
    r"""
hypot(input, other, *, out=None) -> Tensor

Given the legs of a right triangle, return its hypotenuse.

.. math::
    \text{out}_{i} = \sqrt{\text{input}_{i}^{2} + \text{other}_{i}^{2}}

The shapes of ``input`` and ``other`` must be
:ref:`broadcastable <broadcasting-semantics>`.
"""
    + r"""
Args:
    input (Tensor): the first input tensor
    other (Tensor): the second input tensor

Keyword args:
    {out}

Example::

    >>> a = torch.hypot(torch.tensor([4.0]), torch.tensor([3.0, 4.0, 5.0]))
    tensor([5.0000, 5.6569, 6.4031])

""".format(
        **common_args
    ),
)

add_docstr(
    torch.i0,
    r"""
i0(input, *, out=None) -> Tensor

Alias for :func:`torch.special.i0`.
""",
)

add_docstr(
    torch.igamma,
    r"""
igamma(input, other, *, out=None) -> Tensor

Alias for :func:`torch.special.gammainc`.
""",
)

add_docstr(
    torch.igammac,
    r"""
igammac(input, other, *, out=None) -> Tensor

Alias for :func:`torch.special.gammaincc`.
""",
)

add_docstr(
    torch.index_select,
    r"""
index_select(input, dim, index, *, out=None) -> Tensor

Returns a new tensor which indexes the :attr:`input` tensor along dimension
:attr:`dim` using the entries in :attr:`index` which is a `LongTensor`.

The returned tensor has the same number of dimensions as the original tensor
(:attr:`input`).  The :attr:`dim`\ th dimension has the same size as the length
of :attr:`index`; other dimensions have the same size as in the original tensor.

.. note:: The returned tensor does **not** use the same storage as the original
          tensor.  If :attr:`out` has a different shape than expected, we
          silently change it to the correct shape, reallocating the underlying
          storage if necessary.

Args:
    {input}
    dim (int): the dimension in which we index
    index (IntTensor or LongTensor): the 1-D tensor containing the indices to index

Keyword args:
    {out}

Example::

    >>> x = torch.randn(3, 4)
    >>> x
    tensor([[ 0.1427,  0.0231, -0.5414, -1.0009],
            [-0.4664,  0.2647, -0.1228, -1.1068],
            [-1.1734, -0.6571,  0.7230, -0.6004]])
    >>> indices = torch.tensor([0, 2])
    >>> torch.index_select(x, 0, indices)
    tensor([[ 0.1427,  0.0231, -0.5414, -1.0009],
            [-1.1734, -0.6571,  0.7230, -0.6004]])
    >>> torch.index_select(x, 1, indices)
    tensor([[ 0.1427, -0.5414],
            [-0.4664, -0.1228],
            [-1.1734,  0.7230]])
""".format(
        **common_args
    ),
)

add_docstr(
    torch.inverse,
    r"""
inverse(input, *, out=None) -> Tensor

Alias for :func:`torch.linalg.inv`
""",
)

add_docstr(
    torch.isin,
    r"""
isin(elements, test_elements, *, assume_unique=False, invert=False) -> Tensor

Tests if each element of :attr:`elements` is in :attr:`test_elements`. Returns
a boolean tensor of the same shape as :attr:`elements` that is True for elements
in :attr:`test_elements` and False otherwise.

.. note::
    One of :attr:`elements` or :attr:`test_elements` can be a scalar, but not both.

Args:
    elements (Tensor or Scalar): Input elements
    test_elements (Tensor or Scalar): Values against which to test for each input element
    assume_unique (bool, optional): If True, assumes both :attr:`elements` and
        :attr:`test_elements` contain unique elements, which can speed up the
        calculation. Default: False
    invert (bool, optional): If True, inverts the boolean return tensor, resulting in True
        values for elements *not* in :attr:`test_elements`. Default: False

Returns:
    A boolean tensor of the same shape as :attr:`elements` that is True for elements in
    :attr:`test_elements` and False otherwise

Example:
    >>> torch.isin(torch.tensor([[1, 2], [3, 4]]), torch.tensor([2, 3]))
    tensor([[False,  True],
            [ True, False]])
""",
)

add_docstr(
    torch.isinf,
    r"""
isinf(input) -> Tensor

Tests if each element of :attr:`input` is infinite
(positive or negative infinity) or not.

.. note::
    Complex values are infinite when their real or imaginary part is
    infinite.

Args:
    {input}

Returns:
    A boolean tensor that is True where :attr:`input` is infinite and False elsewhere

Example::

    >>> torch.isinf(torch.tensor([1, float('inf'), 2, float('-inf'), float('nan')]))
    tensor([False,  True,  False,  True,  False])
""".format(
        **common_args
    ),
)

add_docstr(
    torch.isposinf,
    r"""
isposinf(input, *, out=None) -> Tensor
Tests if each element of :attr:`input` is positive infinity or not.

Args:
  {input}

Keyword args:
  {out}

Example::

    >>> a = torch.tensor([-float('inf'), float('inf'), 1.2])
    >>> torch.isposinf(a)
    tensor([False,  True, False])
""".format(
        **common_args
    ),
)

add_docstr(
    torch.isneginf,
    r"""
isneginf(input, *, out=None) -> Tensor
Tests if each element of :attr:`input` is negative infinity or not.

Args:
  {input}

Keyword args:
  {out}

Example::

    >>> a = torch.tensor([-float('inf'), float('inf'), 1.2])
    >>> torch.isneginf(a)
    tensor([ True, False, False])
""".format(
        **common_args
    ),
)

add_docstr(
    torch.isclose,
    r"""
isclose(input, other, rtol=1e-05, atol=1e-08, equal_nan=False) -> Tensor

Returns a new tensor with boolean elements representing if each element of
:attr:`input` is "close" to the corresponding element of :attr:`other`.
Closeness is defined as:

.. math::
    \lvert \text{input} - \text{other} \rvert \leq \texttt{atol} + \texttt{rtol} \times \lvert \text{other} \rvert
"""
    + r"""

where :attr:`input` and :attr:`other` are finite. Where :attr:`input`
and/or :attr:`other` are nonfinite they are close if and only if
they are equal, with NaNs being considered equal to each other when
:attr:`equal_nan` is True.

Args:
    input (Tensor): first tensor to compare
    other (Tensor): second tensor to compare
    atol (float, optional): absolute tolerance. Default: 1e-08
    rtol (float, optional): relative tolerance. Default: 1e-05
    equal_nan (bool, optional): if ``True``, then two ``NaN`` s will be considered equal. Default: ``False``

Examples::

    >>> torch.isclose(torch.tensor((1., 2, 3)), torch.tensor((1 + 1e-10, 3, 4)))
    tensor([ True, False, False])
    >>> torch.isclose(torch.tensor((float('inf'), 4)), torch.tensor((float('inf'), 6)), rtol=.5)
    tensor([True, True])
""",
)

add_docstr(
    torch.isfinite,
    r"""
isfinite(input) -> Tensor

Returns a new tensor with boolean elements representing if each element is `finite` or not.

Real values are finite when they are not NaN, negative infinity, or infinity.
Complex values are finite when both their real and imaginary parts are finite.

Args:
    {input}

Returns:
    A boolean tensor that is True where :attr:`input` is finite and False elsewhere

Example::

    >>> torch.isfinite(torch.tensor([1, float('inf'), 2, float('-inf'), float('nan')]))
    tensor([True,  False,  True,  False,  False])
""".format(
        **common_args
    ),
)

add_docstr(
    torch.isnan,
    r"""
isnan(input) -> Tensor

Returns a new tensor with boolean elements representing if each element of :attr:`input`
is NaN or not. Complex values are considered NaN when either their real
and/or imaginary part is NaN.

Arguments:
    {input}

Returns:
    A boolean tensor that is True where :attr:`input` is NaN and False elsewhere

Example::

    >>> torch.isnan(torch.tensor([1, float('nan'), 2]))
    tensor([False, True, False])
""".format(
        **common_args
    ),
)

add_docstr(
    torch.isreal,
    r"""
isreal(input) -> Tensor

Returns a new tensor with boolean elements representing if each element of :attr:`input` is real-valued or not.
All real-valued types are considered real. Complex values are considered real when their imaginary part is 0.

Arguments:
    {input}

Returns:
    A boolean tensor that is True where :attr:`input` is real and False elsewhere

Example::

    >>> torch.isreal(torch.tensor([1, 1+1j, 2+0j]))
    tensor([True, False, True])
""".format(
        **common_args
    ),
)

add_docstr(
    torch.is_floating_point,
    r"""
is_floating_point(input) -> (bool)

Returns True if the data type of :attr:`input` is a floating point data type i.e.,
one of ``torch.float64``, ``torch.float32``, ``torch.float16``, and ``torch.bfloat16``.

Args:
    {input}
""".format(
        **common_args
    ),
)

add_docstr(
    torch.is_complex,
    r"""
is_complex(input) -> (bool)

Returns True if the data type of :attr:`input` is a complex data type i.e.,
one of ``torch.complex64``, and ``torch.complex128``.

Args:
    {input}
""".format(
        **common_args
    ),
)

add_docstr(
    torch.is_grad_enabled,
    r"""
is_grad_enabled() -> (bool)

Returns True if grad mode is currently enabled.
""".format(
        **common_args
    ),
)

add_docstr(
    torch.is_inference_mode_enabled,
    r"""
is_inference_mode_enabled() -> (bool)

Returns True if inference mode is currently enabled.
""".format(
        **common_args
    ),
)

add_docstr(
    torch.is_inference,
    r"""
is_inference(input) -> (bool)

Returns True if :attr:`input` is an inference tensor.

A non-view tensor is an inference tensor if and only if it was
allocated during inference mode. A view tensor is an inference
tensor if and only if the tensor it is a view of is an inference tensor.

For details on inference mode please see
`Inference Mode <https://pytorch.org/cppdocs/notes/inference_mode.html>`_.

Args:
    {input}
""".format(
        **common_args
    ),
)

add_docstr(
    torch.is_conj,
    r"""
is_conj(input) -> (bool)

Returns True if the :attr:`input` is a conjugated tensor, i.e. its conjugate bit is set to `True`.

Args:
    {input}
""".format(
        **common_args
    ),
)

add_docstr(
    torch.is_nonzero,
    r"""
is_nonzero(input) -> (bool)

Returns True if the :attr:`input` is a single element tensor which is not equal to zero
after type conversions.
i.e. not equal to ``torch.tensor([0.])`` or ``torch.tensor([0])`` or
``torch.tensor([False])``.
Throws a ``RuntimeError`` if ``torch.numel() != 1`` (even in case
of sparse tensors).

Args:
    {input}

Examples::

    >>> torch.is_nonzero(torch.tensor([0.]))
    False
    >>> torch.is_nonzero(torch.tensor([1.5]))
    True
    >>> torch.is_nonzero(torch.tensor([False]))
    False
    >>> torch.is_nonzero(torch.tensor([3]))
    True
    >>> torch.is_nonzero(torch.tensor([1, 3, 5]))
    Traceback (most recent call last):
    ...
    RuntimeError: bool value of Tensor with more than one value is ambiguous
    >>> torch.is_nonzero(torch.tensor([]))
    Traceback (most recent call last):
    ...
    RuntimeError: bool value of Tensor with no values is ambiguous
""".format(
        **common_args
    ),
)

add_docstr(
    torch.kron,
    r"""
kron(input, other, *, out=None) -> Tensor

Computes the Kronecker product, denoted by :math:`\otimes`, of :attr:`input` and :attr:`other`.

If :attr:`input` is a :math:`(a_0 \times a_1 \times \dots \times a_n)` tensor and :attr:`other` is a
:math:`(b_0 \times b_1 \times \dots \times b_n)` tensor, the result will be a
:math:`(a_0*b_0 \times a_1*b_1 \times \dots \times a_n*b_n)` tensor with the following entries:

.. math::
    (\text{input} \otimes \text{other})_{k_0, k_1, \dots, k_n} =
        \text{input}_{i_0, i_1, \dots, i_n} * \text{other}_{j_0, j_1, \dots, j_n},

where :math:`k_t = i_t * b_t + j_t` for :math:`0 \leq t \leq n`.
If one tensor has fewer dimensions than the other it is unsqueezed until it has the same number of dimensions.

Supports real-valued and complex-valued inputs.

.. note::
    This function generalizes the typical definition of the Kronecker product for two matrices to two tensors,
    as described above. When :attr:`input` is a :math:`(m \times n)` matrix and :attr:`other` is a
    :math:`(p \times q)` matrix, the result will be a :math:`(p*m \times q*n)` block matrix:

    .. math::
        \mathbf{A} \otimes \mathbf{B}=\begin{bmatrix}
        a_{11} \mathbf{B} & \cdots & a_{1 n} \mathbf{B} \\
        \vdots & \ddots & \vdots \\
        a_{m 1} \mathbf{B} & \cdots & a_{m n} \mathbf{B} \end{bmatrix}

    where :attr:`input` is :math:`\mathbf{A}` and :attr:`other` is :math:`\mathbf{B}`.

Arguments:
    input (Tensor)
    other (Tensor)

Keyword args:
    out (Tensor, optional): The output tensor. Ignored if ``None``. Default: ``None``

Examples::

    >>> mat1 = torch.eye(2)
    >>> mat2 = torch.ones(2, 2)
    >>> torch.kron(mat1, mat2)
    tensor([[1., 1., 0., 0.],
            [1., 1., 0., 0.],
            [0., 0., 1., 1.],
            [0., 0., 1., 1.]])

    >>> mat1 = torch.eye(2)
    >>> mat2 = torch.arange(1, 5).reshape(2, 2)
    >>> torch.kron(mat1, mat2)
    tensor([[1., 2., 0., 0.],
            [3., 4., 0., 0.],
            [0., 0., 1., 2.],
            [0., 0., 3., 4.]])
""",
)

add_docstr(
    torch.kthvalue,
    r"""
kthvalue(input, k, dim=None, keepdim=False, *, out=None) -> (Tensor, LongTensor)

Returns a namedtuple ``(values, indices)`` where ``values`` is the :attr:`k` th
smallest element of each row of the :attr:`input` tensor in the given dimension
:attr:`dim`. And ``indices`` is the index location of each element found.

If :attr:`dim` is not given, the last dimension of the `input` is chosen.

If :attr:`keepdim` is ``True``, both the :attr:`values` and :attr:`indices` tensors
are the same size as :attr:`input`, except in the dimension :attr:`dim` where
they are of size 1. Otherwise, :attr:`dim` is squeezed
(see :func:`torch.squeeze`), resulting in both the :attr:`values` and
:attr:`indices` tensors having 1 fewer dimension than the :attr:`input` tensor.

.. note::
    When :attr:`input` is a CUDA tensor and there are multiple valid
    :attr:`k` th values, this function may nondeterministically return
    :attr:`indices` for any of them.

Args:
    {input}
    k (int): k for the k-th smallest element
    dim (int, optional): the dimension to find the kth value along
    {keepdim}

Keyword args:
    out (tuple, optional): the output tuple of (Tensor, LongTensor)
                           can be optionally given to be used as output buffers

Example::

    >>> x = torch.arange(1., 6.)
    >>> x
    tensor([ 1.,  2.,  3.,  4.,  5.])
    >>> torch.kthvalue(x, 4)
    torch.return_types.kthvalue(values=tensor(4.), indices=tensor(3))

    >>> x=torch.arange(1.,7.).resize_(2,3)
    >>> x
    tensor([[ 1.,  2.,  3.],
            [ 4.,  5.,  6.]])
    >>> torch.kthvalue(x, 2, 0, True)
    torch.return_types.kthvalue(values=tensor([[4., 5., 6.]]), indices=tensor([[1, 1, 1]]))
""".format(
        **single_dim_common
    ),
)

add_docstr(
    torch.lcm,
    r"""
lcm(input, other, *, out=None) -> Tensor

Computes the element-wise least common multiple (LCM) of :attr:`input` and :attr:`other`.

Both :attr:`input` and :attr:`other` must have integer types.

.. note::
    This defines :math:`lcm(0, 0) = 0` and :math:`lcm(0, a) = 0`.

Args:
    {input}
    other (Tensor): the second input tensor

Keyword arguments:
    {out}

Example::

    >>> a = torch.tensor([5, 10, 15])
    >>> b = torch.tensor([3, 4, 5])
    >>> torch.lcm(a, b)
    tensor([15, 20, 15])
    >>> c = torch.tensor([3])
    >>> torch.lcm(a, c)
    tensor([15, 30, 15])
""".format(
        **common_args
    ),
)

add_docstr(
    torch.ldexp,
    r"""
ldexp(input, other, *, out=None) -> Tensor

Multiplies :attr:`input` by 2**:attr:`other`.

.. math::
    \text{{out}}_i = \text{{input}}_i * 2^\text{{other}}_i
"""
    + r"""

Typically this function is used to construct floating point numbers by multiplying
mantissas in :attr:`input` with integral powers of two created from the exponents
in :attr:`other`.

Args:
    {input}
    other (Tensor): a tensor of exponents, typically integers.

Keyword args:
    {out}

Example::

    >>> torch.ldexp(torch.tensor([1.]), torch.tensor([1]))
    tensor([2.])
    >>> torch.ldexp(torch.tensor([1.0]), torch.tensor([1, 2, 3, 4]))
    tensor([ 2.,  4.,  8., 16.])


""".format(
        **common_args
    ),
)

add_docstr(
    torch.le,
    r"""
le(input, other, *, out=None) -> Tensor

Computes :math:`\text{input} \leq \text{other}` element-wise.
"""
    + r"""

The second argument can be a number or a tensor whose shape is
:ref:`broadcastable <broadcasting-semantics>` with the first argument.

Args:
    input (Tensor): the tensor to compare
    other (Tensor or Scalar): the tensor or value to compare

Keyword args:
    {out}

Returns:
    A boolean tensor that is True where :attr:`input` is less than or equal to
    :attr:`other` and False elsewhere

Example::

    >>> torch.le(torch.tensor([[1, 2], [3, 4]]), torch.tensor([[1, 1], [4, 4]]))
    tensor([[True, False], [True, True]])
""".format(
        **common_args
    ),
)

add_docstr(
    torch.less_equal,
    r"""
less_equal(input, other, *, out=None) -> Tensor

Alias for :func:`torch.le`.
""",
)

add_docstr(
    torch.lerp,
    r"""
lerp(input, end, weight, *, out=None)

Does a linear interpolation of two tensors :attr:`start` (given by :attr:`input`) and :attr:`end` based
on a scalar or tensor :attr:`weight` and returns the resulting :attr:`out` tensor.

.. math::
    \text{out}_i = \text{start}_i + \text{weight}_i \times (\text{end}_i - \text{start}_i)
"""
    + r"""
The shapes of :attr:`start` and :attr:`end` must be
:ref:`broadcastable <broadcasting-semantics>`. If :attr:`weight` is a tensor, then
the shapes of :attr:`weight`, :attr:`start`, and :attr:`end` must be :ref:`broadcastable <broadcasting-semantics>`.

Args:
    input (Tensor): the tensor with the starting points
    end (Tensor): the tensor with the ending points
    weight (float or tensor): the weight for the interpolation formula

Keyword args:
    {out}

Example::

    >>> start = torch.arange(1., 5.)
    >>> end = torch.empty(4).fill_(10)
    >>> start
    tensor([ 1.,  2.,  3.,  4.])
    >>> end
    tensor([ 10.,  10.,  10.,  10.])
    >>> torch.lerp(start, end, 0.5)
    tensor([ 5.5000,  6.0000,  6.5000,  7.0000])
    >>> torch.lerp(start, end, torch.full_like(start, 0.5))
    tensor([ 5.5000,  6.0000,  6.5000,  7.0000])
""".format(
        **common_args
    ),
)

add_docstr(
    torch.lgamma,
    r"""
lgamma(input, *, out=None) -> Tensor

Computes the natural logarithm of the absolute value of the gamma function on :attr:`input`.

.. math::
    \text{out}_{i} = \ln \Gamma(|\text{input}_{i}|)
"""
    + """
Args:
    {input}

Keyword args:
    {out}

Example::

    >>> a = torch.arange(0.5, 2, 0.5)
    >>> torch.lgamma(a)
    tensor([ 0.5724,  0.0000, -0.1208])
""".format(
        **common_args
    ),
)

add_docstr(
    torch.linspace,
    r"""
linspace(start, end, steps, *, out=None, dtype=None, layout=torch.strided, device=None, requires_grad=False) -> Tensor

Creates a one-dimensional tensor of size :attr:`steps` whose values are evenly
spaced from :attr:`start` to :attr:`end`, inclusive. That is, the value are:

.. math::
    (\text{start},
    \text{start} + \frac{\text{end} - \text{start}}{\text{steps} - 1},
    \ldots,
    \text{start} + (\text{steps} - 2) * \frac{\text{end} - \text{start}}{\text{steps} - 1},
    \text{end})
"""
    + """

From PyTorch 1.11 linspace requires the steps argument. Use steps=100 to restore the previous behavior.

Args:
    start (float): the starting value for the set of points
    end (float): the ending value for the set of points
    steps (int): size of the constructed tensor

Keyword arguments:
    {out}
    dtype (torch.dtype, optional): the data type to perform the computation in.
        Default: if None, uses the global default dtype (see torch.get_default_dtype())
        when both :attr:`start` and :attr:`end` are real,
        and corresponding complex dtype when either is complex.
    {layout}
    {device}
    {requires_grad}


Example::

    >>> torch.linspace(3, 10, steps=5)
    tensor([  3.0000,   4.7500,   6.5000,   8.2500,  10.0000])
    >>> torch.linspace(-10, 10, steps=5)
    tensor([-10.,  -5.,   0.,   5.,  10.])
    >>> torch.linspace(start=-10, end=10, steps=5)
    tensor([-10.,  -5.,   0.,   5.,  10.])
    >>> torch.linspace(start=-10, end=10, steps=1)
    tensor([-10.])
""".format(
        **factory_common_args
    ),
)

add_docstr(
    torch.log,
    r"""
log(input, *, out=None) -> Tensor

Returns a new tensor with the natural logarithm of the elements
of :attr:`input`.

.. math::
    y_{i} = \log_{e} (x_{i})
"""
    + r"""

Args:
    {input}

Keyword args:
    {out}

Example::

    >>> a = torch.rand(5) * 5
    >>> a
    tensor([4.7767, 4.3234, 1.2156, 0.2411, 4.5739])
    >>> torch.log(a)
    tensor([ 1.5637,  1.4640,  0.1952, -1.4226,  1.5204])
""".format(
        **common_args
    ),
)

add_docstr(
    torch.log10,
    r"""
log10(input, *, out=None) -> Tensor

Returns a new tensor with the logarithm to the base 10 of the elements
of :attr:`input`.

.. math::
    y_{i} = \log_{10} (x_{i})
"""
    + r"""

Args:
    {input}

Keyword args:
    {out}

Example::

    >>> a = torch.rand(5)
    >>> a
    tensor([ 0.5224,  0.9354,  0.7257,  0.1301,  0.2251])


    >>> torch.log10(a)
    tensor([-0.2820, -0.0290, -0.1392, -0.8857, -0.6476])

""".format(
        **common_args
    ),
)

add_docstr(
    torch.log1p,
    r"""
log1p(input, *, out=None) -> Tensor

Returns a new tensor with the natural logarithm of (1 + :attr:`input`).

.. math::
    y_i = \log_{e} (x_i + 1)
"""
    + r"""
.. note:: This function is more accurate than :func:`torch.log` for small
          values of :attr:`input`

Args:
    {input}

Keyword args:
    {out}

Example::

    >>> a = torch.randn(5)
    >>> a
    tensor([-1.0090, -0.9923,  1.0249, -0.5372,  0.2492])
    >>> torch.log1p(a)
    tensor([    nan, -4.8653,  0.7055, -0.7705,  0.2225])
""".format(
        **common_args
    ),
)

add_docstr(
    torch.log2,
    r"""
log2(input, *, out=None) -> Tensor

Returns a new tensor with the logarithm to the base 2 of the elements
of :attr:`input`.

.. math::
    y_{i} = \log_{2} (x_{i})
"""
    + r"""

Args:
    {input}

Keyword args:
    {out}

Example::

    >>> a = torch.rand(5)
    >>> a
    tensor([ 0.8419,  0.8003,  0.9971,  0.5287,  0.0490])


    >>> torch.log2(a)
    tensor([-0.2483, -0.3213, -0.0042, -0.9196, -4.3504])

""".format(
        **common_args
    ),
)

add_docstr(
    torch.logaddexp,
    r"""
logaddexp(input, other, *, out=None) -> Tensor

Logarithm of the sum of exponentiations of the inputs.

Calculates pointwise :math:`\log\left(e^x + e^y\right)`. This function is useful
in statistics where the calculated probabilities of events may be so small as to
exceed the range of normal floating point numbers. In such cases the logarithm
of the calculated probability is stored. This function allows adding
probabilities stored in such a fashion.

This op should be disambiguated with :func:`torch.logsumexp` which performs a
reduction on a single tensor.

Args:
    {input}
    other (Tensor): the second input tensor

Keyword arguments:
    {out}

Example::

    >>> torch.logaddexp(torch.tensor([-1.0]), torch.tensor([-1.0, -2, -3]))
    tensor([-0.3069, -0.6867, -0.8731])
    >>> torch.logaddexp(torch.tensor([-100.0, -200, -300]), torch.tensor([-1.0, -2, -3]))
    tensor([-1., -2., -3.])
    >>> torch.logaddexp(torch.tensor([1.0, 2000, 30000]), torch.tensor([-1.0, -2, -3]))
    tensor([1.1269e+00, 2.0000e+03, 3.0000e+04])
""".format(
        **common_args
    ),
)

add_docstr(
    torch.logaddexp2,
    r"""
logaddexp2(input, other, *, out=None) -> Tensor

Logarithm of the sum of exponentiations of the inputs in base-2.

Calculates pointwise :math:`\log_2\left(2^x + 2^y\right)`. See
:func:`torch.logaddexp` for more details.

Args:
    {input}
    other (Tensor): the second input tensor

Keyword arguments:
    {out}
""".format(
        **common_args
    ),
)

add_docstr(
    torch.xlogy,
    r"""
xlogy(input, other, *, out=None) -> Tensor

Alias for :func:`torch.special.xlogy`.
""",
)

add_docstr(
    torch.logical_and,
    r"""
logical_and(input, other, *, out=None) -> Tensor

Computes the element-wise logical AND of the given input tensors. Zeros are treated as ``False`` and nonzeros are
treated as ``True``.

Args:
    {input}
    other (Tensor): the tensor to compute AND with

Keyword args:
    {out}

Example::

    >>> torch.logical_and(torch.tensor([True, False, True]), torch.tensor([True, False, False]))
    tensor([ True, False, False])
    >>> a = torch.tensor([0, 1, 10, 0], dtype=torch.int8)
    >>> b = torch.tensor([4, 0, 1, 0], dtype=torch.int8)
    >>> torch.logical_and(a, b)
    tensor([False, False,  True, False])
    >>> torch.logical_and(a.double(), b.double())
    tensor([False, False,  True, False])
    >>> torch.logical_and(a.double(), b)
    tensor([False, False,  True, False])
    >>> torch.logical_and(a, b, out=torch.empty(4, dtype=torch.bool))
    tensor([False, False,  True, False])
""".format(
        **common_args
    ),
)

add_docstr(
    torch.logical_not,
    r"""
logical_not(input, *, out=None) -> Tensor

Computes the element-wise logical NOT of the given input tensor. If not specified, the output tensor will have the bool
dtype. If the input tensor is not a bool tensor, zeros are treated as ``False`` and non-zeros are treated as ``True``.

Args:
    {input}

Keyword args:
    {out}

Example::

    >>> torch.logical_not(torch.tensor([True, False]))
    tensor([False,  True])
    >>> torch.logical_not(torch.tensor([0, 1, -10], dtype=torch.int8))
    tensor([ True, False, False])
    >>> torch.logical_not(torch.tensor([0., 1.5, -10.], dtype=torch.double))
    tensor([ True, False, False])
    >>> torch.logical_not(torch.tensor([0., 1., -10.], dtype=torch.double), out=torch.empty(3, dtype=torch.int16))
    tensor([1, 0, 0], dtype=torch.int16)
""".format(
        **common_args
    ),
)

add_docstr(
    torch.logical_or,
    r"""
logical_or(input, other, *, out=None) -> Tensor

Computes the element-wise logical OR of the given input tensors. Zeros are treated as ``False`` and nonzeros are
treated as ``True``.

Args:
    {input}
    other (Tensor): the tensor to compute OR with

Keyword args:
    {out}

Example::

    >>> torch.logical_or(torch.tensor([True, False, True]), torch.tensor([True, False, False]))
    tensor([ True, False,  True])
    >>> a = torch.tensor([0, 1, 10, 0], dtype=torch.int8)
    >>> b = torch.tensor([4, 0, 1, 0], dtype=torch.int8)
    >>> torch.logical_or(a, b)
    tensor([ True,  True,  True, False])
    >>> torch.logical_or(a.double(), b.double())
    tensor([ True,  True,  True, False])
    >>> torch.logical_or(a.double(), b)
    tensor([ True,  True,  True, False])
    >>> torch.logical_or(a, b, out=torch.empty(4, dtype=torch.bool))
    tensor([ True,  True,  True, False])
""".format(
        **common_args
    ),
)

add_docstr(
    torch.logical_xor,
    r"""
logical_xor(input, other, *, out=None) -> Tensor

Computes the element-wise logical XOR of the given input tensors. Zeros are treated as ``False`` and nonzeros are
treated as ``True``.

Args:
    {input}
    other (Tensor): the tensor to compute XOR with

Keyword args:
    {out}

Example::

    >>> torch.logical_xor(torch.tensor([True, False, True]), torch.tensor([True, False, False]))
    tensor([False, False,  True])
    >>> a = torch.tensor([0, 1, 10, 0], dtype=torch.int8)
    >>> b = torch.tensor([4, 0, 1, 0], dtype=torch.int8)
    >>> torch.logical_xor(a, b)
    tensor([ True,  True, False, False])
    >>> torch.logical_xor(a.double(), b.double())
    tensor([ True,  True, False, False])
    >>> torch.logical_xor(a.double(), b)
    tensor([ True,  True, False, False])
    >>> torch.logical_xor(a, b, out=torch.empty(4, dtype=torch.bool))
    tensor([ True,  True, False, False])
""".format(
        **common_args
    ),
)

add_docstr(
    torch.logspace,
    """
logspace(start, end, steps, base=10.0, *, \
         out=None, dtype=None, layout=torch.strided, device=None, requires_grad=False) -> Tensor
"""
    + r"""

Creates a one-dimensional tensor of size :attr:`steps` whose values are evenly
spaced from :math:`{{\text{{base}}}}^{{\text{{start}}}}` to
:math:`{{\text{{base}}}}^{{\text{{end}}}}`, inclusive, on a logarithmic scale
with base :attr:`base`. That is, the values are:

.. math::
    (\text{base}^{\text{start}},
    \text{base}^{(\text{start} + \frac{\text{end} - \text{start}}{ \text{steps} - 1})},
    \ldots,
    \text{base}^{(\text{start} + (\text{steps} - 2) * \frac{\text{end} - \text{start}}{ \text{steps} - 1})},
    \text{base}^{\text{end}})
"""
    + """


From PyTorch 1.11 logspace requires the steps argument. Use steps=100 to restore the previous behavior.

Args:
    start (float): the starting value for the set of points
    end (float): the ending value for the set of points
    steps (int): size of the constructed tensor
    base (float, optional): base of the logarithm function. Default: ``10.0``.

Keyword arguments:
    {out}
    dtype (torch.dtype, optional): the data type to perform the computation in.
        Default: if None, uses the global default dtype (see torch.get_default_dtype())
        when both :attr:`start` and :attr:`end` are real,
        and corresponding complex dtype when either is complex.
    {layout}
    {device}
    {requires_grad}

Example::

    >>> torch.logspace(start=-10, end=10, steps=5)
    tensor([ 1.0000e-10,  1.0000e-05,  1.0000e+00,  1.0000e+05,  1.0000e+10])
    >>> torch.logspace(start=0.1, end=1.0, steps=5)
    tensor([  1.2589,   2.1135,   3.5481,   5.9566,  10.0000])
    >>> torch.logspace(start=0.1, end=1.0, steps=1)
    tensor([1.2589])
    >>> torch.logspace(start=2, end=2, steps=1, base=2)
    tensor([4.0])
""".format(
        **factory_common_args
    ),
)

add_docstr(
    torch.logsumexp,
    r"""
logsumexp(input, dim, keepdim=False, *, out=None)

Returns the log of summed exponentials of each row of the :attr:`input`
tensor in the given dimension :attr:`dim`. The computation is numerically
stabilized.

For summation index :math:`j` given by `dim` and other indices :math:`i`, the result is

    .. math::
        \text{{logsumexp}}(x)_{{i}} = \log \sum_j \exp(x_{{ij}})

{keepdim_details}

Args:
    {input}
    {dim}
    {keepdim}

Keyword args:
    {out}

Example::

    >>> a = torch.randn(3, 3)
    >>> torch.logsumexp(a, 1)
    tensor([1.4907, 1.0593, 1.5696])
    >>> torch.dist(torch.logsumexp(a, 1), torch.log(torch.sum(torch.exp(a), 1)))
    tensor(1.6859e-07)
""".format(
        **multi_dim_common
    ),
)

add_docstr(
    torch.lstsq,
    r"""
lstsq(input, A, *, out=None) -> (Tensor, Tensor)

Computes the solution to the least squares and least norm problems for a full
rank matrix :math:`A` of size :math:`(m \times n)` and a matrix :math:`B` of
size :math:`(m \times k)`.

If :math:`m \geq n`, :func:`lstsq` solves the least-squares problem:

.. math::

   \begin{array}{ll}
   \min_X & \|AX-B\|_2.
   \end{array}

If :math:`m < n`, :func:`lstsq` solves the least-norm problem:

.. math::

   \begin{array}{llll}
   \min_X & \|X\|_2 & \text{subject to} & AX = B.
   \end{array}

Returned tensor :math:`X` has shape :math:`(\max(m, n) \times k)`. The first :math:`n`
rows of :math:`X` contains the solution. If :math:`m \geq n`, the residual sum of squares
for the solution in each column is given by the sum of squares of elements in the
remaining :math:`m - n` rows of that column.

.. warning::

    :func:`torch.lstsq` is deprecated in favor of :func:`torch.linalg.lstsq`
    and will be removed in a future PyTorch release. :func:`torch.linalg.lstsq`
    has reversed arguments and does not return the QR decomposition in the returned tuple,
    (it returns other information about the problem).
    The returned `solution` in :func:`torch.lstsq` stores the residuals of the solution in the
    last `m - n` columns in the case `m > n`. In :func:`torch.linalg.lstsq`, the residuals
    are in the field 'residuals' of the returned named tuple.

    Unpacking the solution as ``X = torch.lstsq(B, A).solution[:A.size(1)]`` should be replaced with

    .. code:: python

        X = torch.linalg.lstsq(A, B).solution

.. note::
    The case when :math:`m < n` is not supported on the GPU.

Args:
    input (Tensor): the matrix :math:`B`
    A (Tensor): the :math:`m` by :math:`n` matrix :math:`A`

Keyword args:
    out (tuple, optional): the optional destination tensor

Returns:
    (Tensor, Tensor): A namedtuple (solution, QR) containing:

        - **solution** (*Tensor*): the least squares solution
        - **QR** (*Tensor*): the details of the QR factorization

.. note::

    The returned matrices will always be transposed, irrespective of the strides
    of the input matrices. That is, they will have stride `(1, m)` instead of
    `(m, 1)`.

Example::

    >>> A = torch.tensor([[1., 1, 1],
    ...                   [2, 3, 4],
    ...                   [3, 5, 2],
    ...                   [4, 2, 5],
    ...                   [5, 4, 3]])
    >>> B = torch.tensor([[-10., -3],
    ...                   [ 12, 14],
    ...                   [ 14, 12],
    ...                   [ 16, 16],
    ...                   [ 18, 16]])
    >>> X, _ = torch.lstsq(B, A)
    >>> X
    tensor([[  2.0000,   1.0000],
            [  1.0000,   1.0000],
            [  1.0000,   2.0000],
            [ 10.9635,   4.8501],
            [  8.9332,   5.2418]])
""",
)

add_docstr(
    torch.lt,
    r"""
lt(input, other, *, out=None) -> Tensor

Computes :math:`\text{input} < \text{other}` element-wise.
"""
    + r"""

The second argument can be a number or a tensor whose shape is
:ref:`broadcastable <broadcasting-semantics>` with the first argument.

Args:
    input (Tensor): the tensor to compare
    other (Tensor or float): the tensor or value to compare

Keyword args:
    {out}

Returns:
    A boolean tensor that is True where :attr:`input` is less than :attr:`other` and False elsewhere

Example::

    >>> torch.lt(torch.tensor([[1, 2], [3, 4]]), torch.tensor([[1, 1], [4, 4]]))
    tensor([[False, False], [True, False]])
""".format(
        **common_args
    ),
)

add_docstr(
    torch.lu_unpack,
    r"""
lu_unpack(LU_data, LU_pivots, unpack_data=True, unpack_pivots=True, *, out=None) -> (Tensor, Tensor, Tensor)

Unpacks the LU decomposition returned by :func:`~linalg.lu_factor` into the `P, L, U` matrices.

.. seealso::

    :func:`~linalg.lu` returns the matrices from the LU decomposition. Its gradient formula is more efficient
    than that of doing :func:`~linalg.lu_factor` followed by :func:`~linalg.lu_unpack`.

Args:
    LU_data (Tensor): the packed LU factorization data
    LU_pivots (Tensor): the packed LU factorization pivots
    unpack_data (bool): flag indicating if the data should be unpacked.
                        If ``False``, then the returned ``L`` and ``U`` are empty tensors.
                        Default: ``True``
    unpack_pivots (bool): flag indicating if the pivots should be unpacked into a permutation matrix ``P``.
                          If ``False``, then the returned ``P`` is  an empty tensor.
                          Default: ``True``

Keyword args:
    out (tuple, optional): output tuple of three tensors. Ignored if `None`.

Returns:
    A namedtuple ``(P, L, U)``

Examples::

    >>> A = torch.randn(2, 3, 3)
    >>> LU, pivots = torch.linalg.lu_factor(A)
    >>> P, L, U = torch.lu_unpack(LU, pivots)
    >>> # We can recover A from the factorization
    >>> A_ = P @ L @ U
    >>> torch.allclose(A, A_)
    True

    >>> # LU factorization of a rectangular matrix:
    >>> A = torch.randn(2, 3, 2)
    >>> LU, pivots = torch.linalg.lu_factor(A)
    >>> P, L, U = torch.lu_unpack(LU, pivots)
    >>> # P, L, U are the same as returned by linalg.lu
    >>> P_, L_, U_ = torch.linalg.lu(A)
    >>> torch.allclose(P, P_) and torch.allclose(L, L_) and torch.allclose(U, U_)
    True

""".format(
        **common_args
    ),
)

add_docstr(
    torch.less,
    r"""
less(input, other, *, out=None) -> Tensor

Alias for :func:`torch.lt`.
""",
)

add_docstr(
    torch.lu_solve,
    r"""
lu_solve(b, LU_data, LU_pivots, *, out=None) -> Tensor

Returns the LU solve of the linear system :math:`Ax = b` using the partially pivoted
LU factorization of A from :func:`~linalg.lu_factor`.

This function supports ``float``, ``double``, ``cfloat`` and ``cdouble`` dtypes for :attr:`input`.

.. warning::

    :func:`torch.lu_solve` is deprecated in favor of :func:`torch.linalg.lu_solve`.
    :func:`torch.lu_solve` will be removed in a future PyTorch release.
    ``X = torch.lu_solve(B, LU, pivots)`` should be replaced with

    .. code:: python

        X = linalg.lu_solve(LU, pivots, B)

Arguments:
    b (Tensor): the RHS tensor of size :math:`(*, m, k)`, where :math:`*`
                is zero or more batch dimensions.
    LU_data (Tensor): the pivoted LU factorization of A from :meth:`~linalg.lu_factor` of size :math:`(*, m, m)`,
                       where :math:`*` is zero or more batch dimensions.
    LU_pivots (IntTensor): the pivots of the LU factorization from :meth:`~linalg.lu_factor` of size :math:`(*, m)`,
                           where :math:`*` is zero or more batch dimensions.
                           The batch dimensions of :attr:`LU_pivots` must be equal to the batch dimensions of
                           :attr:`LU_data`.

Keyword args:
    {out}

Example::

    >>> A = torch.randn(2, 3, 3)
    >>> b = torch.randn(2, 3, 1)
    >>> LU, pivots = torch.linalg.lu_factor(A)
    >>> x = torch.lu_solve(b, LU, pivots)
    >>> torch.dist(A @ x, b)
    tensor(1.00000e-07 *
           2.8312)
""".format(
        **common_args
    ),
)

add_docstr(
    torch.masked_select,
    r"""
masked_select(input, mask, *, out=None) -> Tensor

Returns a new 1-D tensor which indexes the :attr:`input` tensor according to
the boolean mask :attr:`mask` which is a `BoolTensor`.

The shapes of the :attr:`mask` tensor and the :attr:`input` tensor don't need
to match, but they must be :ref:`broadcastable <broadcasting-semantics>`.

.. note:: The returned tensor does **not** use the same storage
          as the original tensor

Args:
    {input}
    mask  (BoolTensor): the tensor containing the binary mask to index with

Keyword args:
    {out}

Example::

    >>> x = torch.randn(3, 4)
    >>> x
    tensor([[ 0.3552, -2.3825, -0.8297,  0.3477],
            [-1.2035,  1.2252,  0.5002,  0.6248],
            [ 0.1307, -2.0608,  0.1244,  2.0139]])
    >>> mask = x.ge(0.5)
    >>> mask
    tensor([[False, False, False, False],
            [False, True, True, True],
            [False, False, False, True]])
    >>> torch.masked_select(x, mask)
    tensor([ 1.2252,  0.5002,  0.6248,  2.0139])
""".format(
        **common_args
    ),
)

add_docstr(
    torch.matrix_rank,
    r"""
matrix_rank(input, tol=None, symmetric=False, *, out=None) -> Tensor

Returns the numerical rank of a 2-D tensor. The method to compute the
matrix rank is done using SVD by default. If :attr:`symmetric` is ``True``,
then :attr:`input` is assumed to be symmetric, and the computation of the
rank is done by obtaining the eigenvalues.

:attr:`tol` is the threshold below which the singular values (or the eigenvalues
when :attr:`symmetric` is ``True``) are considered to be 0. If :attr:`tol` is not
specified, :attr:`tol` is set to ``S.max() * max(S.size()) * eps`` where `S` is the
singular values (or the eigenvalues when :attr:`symmetric` is ``True``), and ``eps``
is the epsilon value for the datatype of :attr:`input`.

.. warning::

    :func:`torch.matrix_rank` is deprecated in favor of :func:`torch.linalg.matrix_rank`
    and will be removed in a future PyTorch release. The parameter :attr:`symmetric` was
    renamed in :func:`torch.linalg.matrix_rank` to :attr:`hermitian`.

Args:
    input (Tensor): the input 2-D tensor
    tol (float, optional): the tolerance value. Default: ``None``
    symmetric(bool, optional): indicates whether :attr:`input` is symmetric.
                               Default: ``False``

Keyword args:
    {out}

Example::

    >>> a = torch.eye(10)
    >>> torch.matrix_rank(a)
    tensor(10)
    >>> b = torch.eye(10)
    >>> b[0, 0] = 0
    >>> torch.matrix_rank(b)
    tensor(9)
""".format(
        **common_args
    ),
)

add_docstr(
    torch.matrix_power,
    r"""
matrix_power(input, n, *, out=None) -> Tensor

Alias for :func:`torch.linalg.matrix_power`
""",
)

add_docstr(
    torch.matrix_exp,
    r"""
matrix_exp(A) -> Tensor

Alias for :func:`torch.linalg.matrix_exp`.
""",
)

add_docstr(
    torch.max,
    r"""
max(input) -> Tensor

Returns the maximum value of all elements in the ``input`` tensor.

.. warning::
    This function produces deterministic (sub)gradients unlike ``max(dim=0)``

Args:
    {input}

Example::

    >>> a = torch.randn(1, 3)
    >>> a
    tensor([[ 0.6763,  0.7445, -2.2369]])
    >>> torch.max(a)
    tensor(0.7445)

.. function:: max(input, dim, keepdim=False, *, out=None) -> (Tensor, LongTensor)
   :noindex:

Returns a namedtuple ``(values, indices)`` where ``values`` is the maximum
value of each row of the :attr:`input` tensor in the given dimension
:attr:`dim`. And ``indices`` is the index location of each maximum value found
(argmax).

If ``keepdim`` is ``True``, the output tensors are of the same size
as ``input`` except in the dimension ``dim`` where they are of size 1.
Otherwise, ``dim`` is squeezed (see :func:`torch.squeeze`), resulting
in the output tensors having 1 fewer dimension than ``input``.

.. note:: If there are multiple maximal values in a reduced row then
          the indices of the first maximal value are returned.

Args:
    {input}
    {dim}
    {keepdim} Default: ``False``.

Keyword args:
    out (tuple, optional): the result tuple of two output tensors (max, max_indices)

Example::

    >>> a = torch.randn(4, 4)
    >>> a
    tensor([[-1.2360, -0.2942, -0.1222,  0.8475],
            [ 1.1949, -1.1127, -2.2379, -0.6702],
            [ 1.5717, -0.9207,  0.1297, -1.8768],
            [-0.6172,  1.0036, -0.6060, -0.2432]])
    >>> torch.max(a, 1)
    torch.return_types.max(values=tensor([0.8475, 1.1949, 1.5717, 1.0036]), indices=tensor([3, 0, 0, 1]))

.. function:: max(input, other, *, out=None) -> Tensor
   :noindex:

See :func:`torch.maximum`.

""".format(
        **single_dim_common
    ),
)

add_docstr(
    torch.maximum,
    r"""
maximum(input, other, *, out=None) -> Tensor

Computes the element-wise maximum of :attr:`input` and :attr:`other`.

.. note::
    If one of the elements being compared is a NaN, then that element is returned.
    :func:`maximum` is not supported for tensors with complex dtypes.

Args:
    {input}
    other (Tensor): the second input tensor

Keyword args:
    {out}

Example::

    >>> a = torch.tensor((1, 2, -1))
    >>> b = torch.tensor((3, 0, 4))
    >>> torch.maximum(a, b)
    tensor([3, 2, 4])
""".format(
        **common_args
    ),
)

add_docstr(
    torch.fmax,
    r"""
fmax(input, other, *, out=None) -> Tensor

Computes the element-wise maximum of :attr:`input` and :attr:`other`.

This is like :func:`torch.maximum` except it handles NaNs differently:
if exactly one of the two elements being compared is a NaN then the non-NaN element is taken as the maximum.
Only if both elements are NaN is NaN propagated.

This function is a wrapper around C++'s ``std::fmax`` and is similar to NumPy's ``fmax`` function.

Supports :ref:`broadcasting to a common shape <broadcasting-semantics>`,
:ref:`type promotion <type-promotion-doc>`, and integer and floating-point inputs.

Args:
    {input}
    other (Tensor): the second input tensor

Keyword args:
    {out}

Example::

    >>> a = torch.tensor([9.7, float('nan'), 3.1, float('nan')])
    >>> b = torch.tensor([-2.2, 0.5, float('nan'), float('nan')])
    >>> torch.fmax(a, b)
    tensor([9.7000, 0.5000, 3.1000,    nan])
""".format(
        **common_args
    ),
)

add_docstr(
    torch.amax,
    r"""
amax(input, dim, keepdim=False, *, out=None) -> Tensor

Returns the maximum value of each slice of the :attr:`input` tensor in the given
dimension(s) :attr:`dim`.

.. note::
    The difference between ``max``/``min`` and ``amax``/``amin`` is:
        - ``amax``/``amin`` supports reducing on multiple dimensions,
        - ``amax``/``amin`` does not return indices,
        - ``amax``/``amin`` evenly distributes gradient between equal values,
          while ``max(dim)``/``min(dim)`` propagates gradient only to a single
          index in the source tensor.

{keepdim_details}

Args:
    {input}
    {dim}
    {keepdim}

Keyword args:
  {out}

Example::

    >>> a = torch.randn(4, 4)
    >>> a
    tensor([[ 0.8177,  1.4878, -0.2491,  0.9130],
            [-0.7158,  1.1775,  2.0992,  0.4817],
            [-0.0053,  0.0164, -1.3738, -0.0507],
            [ 1.9700,  1.1106, -1.0318, -1.0816]])
    >>> torch.amax(a, 1)
    tensor([1.4878, 2.0992, 0.0164, 1.9700])
""".format(
        **multi_dim_common
    ),
)

add_docstr(
    torch.argmax,
    r"""
argmax(input) -> LongTensor

Returns the indices of the maximum value of all elements in the :attr:`input` tensor.

This is the second value returned by :meth:`torch.max`. See its
documentation for the exact semantics of this method.

.. note:: If there are multiple maximal values then the indices of the first maximal value are returned.

Args:
    {input}

Example::

    >>> a = torch.randn(4, 4)
    >>> a
    tensor([[ 1.3398,  0.2663, -0.2686,  0.2450],
            [-0.7401, -0.8805, -0.3402, -1.1936],
            [ 0.4907, -1.3948, -1.0691, -0.3132],
            [-1.6092,  0.5419, -0.2993,  0.3195]])
    >>> torch.argmax(a)
    tensor(0)

.. function:: argmax(input, dim, keepdim=False) -> LongTensor
   :noindex:

Returns the indices of the maximum values of a tensor across a dimension.

This is the second value returned by :meth:`torch.max`. See its
documentation for the exact semantics of this method.

Args:
    {input}
    {dim} If ``None``, the argmax of the flattened input is returned.
    {keepdim} Ignored if ``dim=None``.

Example::

    >>> a = torch.randn(4, 4)
    >>> a
    tensor([[ 1.3398,  0.2663, -0.2686,  0.2450],
            [-0.7401, -0.8805, -0.3402, -1.1936],
            [ 0.4907, -1.3948, -1.0691, -0.3132],
            [-1.6092,  0.5419, -0.2993,  0.3195]])
    >>> torch.argmax(a, dim=1)
    tensor([ 0,  2,  0,  1])
""".format(
        **single_dim_common
    ),
)

add_docstr(
    torch.argwhere,
    r"""
argwhere(input) -> Tensor

Returns a tensor containing the indices of all non-zero elements of
:attr:`input`.  Each row in the result contains the indices of a non-zero
element in :attr:`input`. The result is sorted lexicographically, with
the last index changing the fastest (C-style).

If :attr:`input` has :math:`n` dimensions, then the resulting indices tensor
:attr:`out` is of size :math:`(z \times n)`, where :math:`z` is the total number of
non-zero elements in the :attr:`input` tensor.

.. note::
    This function is similar to NumPy's `argwhere`.

    When :attr:`input` is on CUDA, this function causes host-device synchronization.

Args:
    {input}

Example::

    >>> t = torch.tensor([1, 0, 1])
    >>> torch.argwhere(t)
    tensor([[0],
            [2]])
    >>> t = torch.tensor([[1, 0, 1], [0, 1, 1]])
    >>> torch.argwhere(t)
    tensor([[0, 0],
            [0, 2],
            [1, 1],
            [1, 2]])
""",
)

add_docstr(
    torch.mean,
    r"""
mean(input, *, dtype=None) -> Tensor

Returns the mean value of all elements in the :attr:`input` tensor.

Args:
    {input}

Keyword args:
    {dtype}

Example::

    >>> a = torch.randn(1, 3)
    >>> a
    tensor([[ 0.2294, -0.5481,  1.3288]])
    >>> torch.mean(a)
    tensor(0.3367)

.. function:: mean(input, dim, keepdim=False, *, dtype=None, out=None) -> Tensor
   :noindex:

Returns the mean value of each row of the :attr:`input` tensor in the given
dimension :attr:`dim`. If :attr:`dim` is a list of dimensions,
reduce over all of them.

{keepdim_details}

Args:
    {input}
    {dim}
    {keepdim}

Keyword args:
    {dtype}
    {out}

.. seealso::

    :func:`torch.nanmean` computes the mean value of `non-NaN` elements.

Example::

    >>> a = torch.randn(4, 4)
    >>> a
    tensor([[-0.3841,  0.6320,  0.4254, -0.7384],
            [-0.9644,  1.0131, -0.6549, -1.4279],
            [-0.2951, -1.3350, -0.7694,  0.5600],
            [ 1.0842, -0.9580,  0.3623,  0.2343]])
    >>> torch.mean(a, 1)
    tensor([-0.0163, -0.5085, -0.4599,  0.1807])
    >>> torch.mean(a, 1, True)
    tensor([[-0.0163],
            [-0.5085],
            [-0.4599],
            [ 0.1807]])
""".format(
        **multi_dim_common
    ),
)

add_docstr(
    torch.nanmean,
    r"""
nanmean(input, dim=None, keepdim=False, *, dtype=None, out=None) -> Tensor

Computes the mean of all `non-NaN` elements along the specified dimensions.

This function is identical to :func:`torch.mean` when there are no `NaN` values
in the :attr:`input` tensor. In the presence of `NaN`, :func:`torch.mean` will
propagate the `NaN` to the output whereas :func:`torch.nanmean` will ignore the
`NaN` values (`torch.nanmean(a)` is equivalent to `torch.mean(a[~a.isnan()])`).

{keepdim_details}

Args:
    {input}
    {dim} If `None`, reduces all dimensions. Default is `None`.
    {keepdim}

Keyword args:
    {dtype}
    {out}

.. seealso::

    :func:`torch.mean` computes the mean value, propagating `NaN`.

Example::

    >>> x = torch.tensor([[torch.nan, 1, 2], [1, 2, 3]])
    >>> x.mean()
    tensor(nan)
    >>> x.nanmean()
    tensor(1.8000)
    >>> x.mean(dim=0)
    tensor([   nan, 1.5000, 2.5000])
    >>> x.nanmean(dim=0)
    tensor([1.0000, 1.5000, 2.5000])

    # If all elements in the reduced dimensions are NaN then the result is NaN
    >>> torch.tensor([torch.nan]).nanmean()
    tensor(nan)
""".format(
        **multi_dim_common
    ),
)

add_docstr(
    torch.median,
    r"""
median(input) -> Tensor

Returns the median of the values in :attr:`input`.

.. note::
    The median is not unique for :attr:`input` tensors with an even number
    of elements. In this case the lower of the two medians is returned. To
    compute the mean of both medians, use :func:`torch.quantile` with ``q=0.5`` instead.

.. warning::
    This function produces deterministic (sub)gradients unlike ``median(dim=0)``

Args:
    {input}

Example::

    >>> a = torch.randn(1, 3)
    >>> a
    tensor([[ 1.5219, -1.5212,  0.2202]])
    >>> torch.median(a)
    tensor(0.2202)

.. function:: median(input, dim=-1, keepdim=False, *, out=None) -> (Tensor, LongTensor)
   :noindex:

Returns a namedtuple ``(values, indices)`` where ``values`` contains the median of each row of :attr:`input`
in the dimension :attr:`dim`, and ``indices`` contains the index of the median values found in the dimension :attr:`dim`.

By default, :attr:`dim` is the last dimension of the :attr:`input` tensor.

If :attr:`keepdim` is ``True``, the output tensors are of the same size
as :attr:`input` except in the dimension :attr:`dim` where they are of size 1.
Otherwise, :attr:`dim` is squeezed (see :func:`torch.squeeze`), resulting in
the outputs tensor having 1 fewer dimension than :attr:`input`.

.. note::
    The median is not unique for :attr:`input` tensors with an even number
    of elements in the dimension :attr:`dim`. In this case the lower of the
    two medians is returned. To compute the mean of both medians in
    :attr:`input`, use :func:`torch.quantile` with ``q=0.5`` instead.

.. warning::
    ``indices`` does not necessarily contain the first occurrence of each
    median value found, unless it is unique.
    The exact implementation details are device-specific.
    Do not expect the same result when run on CPU and GPU in general.
    For the same reason do not expect the gradients to be deterministic.

Args:
    {input}
    {dim}
    {keepdim}

Keyword args:
    out ((Tensor, Tensor), optional): The first tensor will be populated with the median values and the second
                                      tensor, which must have dtype long, with their indices in the dimension
                                      :attr:`dim` of :attr:`input`.

Example::

    >>> a = torch.randn(4, 5)
    >>> a
    tensor([[ 0.2505, -0.3982, -0.9948,  0.3518, -1.3131],
            [ 0.3180, -0.6993,  1.0436,  0.0438,  0.2270],
            [-0.2751,  0.7303,  0.2192,  0.3321,  0.2488],
            [ 1.0778, -1.9510,  0.7048,  0.4742, -0.7125]])
    >>> torch.median(a, 1)
    torch.return_types.median(values=tensor([-0.3982,  0.2270,  0.2488,  0.4742]), indices=tensor([1, 4, 4, 3]))
""".format(
        **single_dim_common
    ),
)

add_docstr(
    torch.nanmedian,
    r"""
nanmedian(input) -> Tensor

Returns the median of the values in :attr:`input`, ignoring ``NaN`` values.

This function is identical to :func:`torch.median` when there are no ``NaN`` values in :attr:`input`.
When :attr:`input` has one or more ``NaN`` values, :func:`torch.median` will always return ``NaN``,
while this function will return the median of the non-``NaN`` elements in :attr:`input`.
If all the elements in :attr:`input` are ``NaN`` it will also return ``NaN``.

Args:
    {input}

Example::

    >>> a = torch.tensor([1, float('nan'), 3, 2])
    >>> a.median()
    tensor(nan)
    >>> a.nanmedian()
    tensor(2.)

.. function:: nanmedian(input, dim=-1, keepdim=False, *, out=None) -> (Tensor, LongTensor)
   :noindex:

Returns a namedtuple ``(values, indices)`` where ``values`` contains the median of each row of :attr:`input`
in the dimension :attr:`dim`, ignoring ``NaN`` values, and ``indices`` contains the index of the median values
found in the dimension :attr:`dim`.

This function is identical to :func:`torch.median` when there are no ``NaN`` values in a reduced row. When a reduced row has
one or more ``NaN`` values, :func:`torch.median` will always reduce it to ``NaN``, while this function will reduce it to the
median of the non-``NaN`` elements. If all the elements in a reduced row are ``NaN`` then it will be reduced to ``NaN``, too.

Args:
    {input}
    {dim}
    {keepdim}

Keyword args:
    out ((Tensor, Tensor), optional): The first tensor will be populated with the median values and the second
                                      tensor, which must have dtype long, with their indices in the dimension
                                      :attr:`dim` of :attr:`input`.

Example::

    >>> a = torch.tensor([[2, 3, 1], [float('nan'), 1, float('nan')]])
    >>> a
    tensor([[2., 3., 1.],
            [nan, 1., nan]])
    >>> a.median(0)
    torch.return_types.median(values=tensor([nan, 1., nan]), indices=tensor([1, 1, 1]))
    >>> a.nanmedian(0)
    torch.return_types.nanmedian(values=tensor([2., 1., 1.]), indices=tensor([0, 1, 0]))
""".format(
        **single_dim_common
    ),
)

add_docstr(
    torch.quantile,
    r"""
quantile(input, q, dim=None, keepdim=False, *, interpolation='linear', out=None) -> Tensor

Computes the q-th quantiles of each row of the :attr:`input` tensor along the dimension :attr:`dim`.

To compute the quantile, we map q in [0, 1] to the range of indices [0, n] to find the location
of the quantile in the sorted input. If the quantile lies between two data points ``a < b`` with
indices ``i`` and ``j`` in the sorted order, result is computed according to the given
:attr:`interpolation` method as follows:

- ``linear``: ``a + (b - a) * fraction``, where ``fraction`` is the fractional part of the computed quantile index.
- ``lower``: ``a``.
- ``higher``: ``b``.
- ``nearest``: ``a`` or ``b``, whichever's index is closer to the computed quantile index (rounding down for .5 fractions).
- ``midpoint``: ``(a + b) / 2``.

If :attr:`q` is a 1D tensor, the first dimension of the output represents the quantiles and has size
equal to the size of :attr:`q`, the remaining dimensions are what remains from the reduction.

.. note::
    By default :attr:`dim` is ``None`` resulting in the :attr:`input` tensor being flattened before computation.

Args:
    {input}
    q (float or Tensor): a scalar or 1D tensor of values in the range [0, 1].
    {dim}
    {keepdim}

Keyword arguments:
    interpolation (string): interpolation method to use when the desired quantile lies between two data points.
                            Can be ``linear``, ``lower``, ``higher``, ``midpoint`` and ``nearest``.
                            Default is ``linear``.
    {out}

Example::

    >>> a = torch.randn(2, 3)
    >>> a
    tensor([[ 0.0795, -1.2117,  0.9765],
            [ 1.1707,  0.6706,  0.4884]])
    >>> q = torch.tensor([0.25, 0.5, 0.75])
    >>> torch.quantile(a, q, dim=1, keepdim=True)
    tensor([[[-0.5661],
            [ 0.5795]],

            [[ 0.0795],
            [ 0.6706]],

            [[ 0.5280],
            [ 0.9206]]])
    >>> torch.quantile(a, q, dim=1, keepdim=True).shape
    torch.Size([3, 2, 1])
    >>> a = torch.arange(4.)
    >>> a
    tensor([0., 1., 2., 3.])
    >>> torch.quantile(a, 0.6, interpolation='linear')
    tensor(1.8000)
    >>> torch.quantile(a, 0.6, interpolation='lower')
    tensor(1.)
    >>> torch.quantile(a, 0.6, interpolation='higher')
    tensor(2.)
    >>> torch.quantile(a, 0.6, interpolation='midpoint')
    tensor(1.5000)
    >>> torch.quantile(a, 0.6, interpolation='nearest')
    tensor(2.)
    >>> torch.quantile(a, 0.4, interpolation='nearest')
    tensor(1.)
""".format(
        **single_dim_common
    ),
)

add_docstr(
    torch.nanquantile,
    r"""
nanquantile(input, q, dim=None, keepdim=False, *, interpolation='linear', out=None) -> Tensor

This is a variant of :func:`torch.quantile` that "ignores" ``NaN`` values,
computing the quantiles :attr:`q` as if ``NaN`` values in :attr:`input` did
not exist. If all values in a reduced row are ``NaN`` then the quantiles for
that reduction will be ``NaN``. See the documentation for :func:`torch.quantile`.

Args:
    {input}
    q (float or Tensor): a scalar or 1D tensor of quantile values in the range [0, 1]
    {dim}
    {keepdim}

Keyword arguments:
    interpolation (string): interpolation method to use when the desired quantile lies between two data points.
                            Can be ``linear``, ``lower``, ``higher``, ``midpoint`` and ``nearest``.
                            Default is ``linear``.
    {out}

Example::

    >>> t = torch.tensor([float('nan'), 1, 2])
    >>> t.quantile(0.5)
    tensor(nan)
    >>> t.nanquantile(0.5)
    tensor(1.5000)
    >>> t = torch.tensor([[float('nan'), float('nan')], [1, 2]])
    >>> t
    tensor([[nan, nan],
            [1., 2.]])
    >>> t.nanquantile(0.5, dim=0)
    tensor([1., 2.])
    >>> t.nanquantile(0.5, dim=1)
    tensor([   nan, 1.5000])
""".format(
        **single_dim_common
    ),
)

add_docstr(
    torch.min,
    r"""
min(input) -> Tensor

Returns the minimum value of all elements in the :attr:`input` tensor.

.. warning::
    This function produces deterministic (sub)gradients unlike ``min(dim=0)``

Args:
    {input}

Example::

    >>> a = torch.randn(1, 3)
    >>> a
    tensor([[ 0.6750,  1.0857,  1.7197]])
    >>> torch.min(a)
    tensor(0.6750)

.. function:: min(input, dim, keepdim=False, *, out=None) -> (Tensor, LongTensor)
   :noindex:

Returns a namedtuple ``(values, indices)`` where ``values`` is the minimum
value of each row of the :attr:`input` tensor in the given dimension
:attr:`dim`. And ``indices`` is the index location of each minimum value found
(argmin).

If :attr:`keepdim` is ``True``, the output tensors are of the same size as
:attr:`input` except in the dimension :attr:`dim` where they are of size 1.
Otherwise, :attr:`dim` is squeezed (see :func:`torch.squeeze`), resulting in
the output tensors having 1 fewer dimension than :attr:`input`.

.. note:: If there are multiple minimal values in a reduced row then
          the indices of the first minimal value are returned.

Args:
    {input}
    {dim}
    {keepdim}

Keyword args:
    out (tuple, optional): the tuple of two output tensors (min, min_indices)

Example::

    >>> a = torch.randn(4, 4)
    >>> a
    tensor([[-0.6248,  1.1334, -1.1899, -0.2803],
            [-1.4644, -0.2635, -0.3651,  0.6134],
            [ 0.2457,  0.0384,  1.0128,  0.7015],
            [-0.1153,  2.9849,  2.1458,  0.5788]])
    >>> torch.min(a, 1)
    torch.return_types.min(values=tensor([-1.1899, -1.4644,  0.0384, -0.1153]), indices=tensor([2, 0, 1, 0]))

.. function:: min(input, other, *, out=None) -> Tensor
   :noindex:

See :func:`torch.minimum`.
""".format(
        **single_dim_common
    ),
)

add_docstr(
    torch.minimum,
    r"""
minimum(input, other, *, out=None) -> Tensor

Computes the element-wise minimum of :attr:`input` and :attr:`other`.

.. note::
    If one of the elements being compared is a NaN, then that element is returned.
    :func:`minimum` is not supported for tensors with complex dtypes.

Args:
    {input}
    other (Tensor): the second input tensor

Keyword args:
    {out}

Example::

    >>> a = torch.tensor((1, 2, -1))
    >>> b = torch.tensor((3, 0, 4))
    >>> torch.minimum(a, b)
    tensor([1, 0, -1])
""".format(
        **common_args
    ),
)

add_docstr(
    torch.fmin,
    r"""
fmin(input, other, *, out=None) -> Tensor

Computes the element-wise minimum of :attr:`input` and :attr:`other`.

This is like :func:`torch.minimum` except it handles NaNs differently:
if exactly one of the two elements being compared is a NaN then the non-NaN element is taken as the minimum.
Only if both elements are NaN is NaN propagated.

This function is a wrapper around C++'s ``std::fmin`` and is similar to NumPy's ``fmin`` function.

Supports :ref:`broadcasting to a common shape <broadcasting-semantics>`,
:ref:`type promotion <type-promotion-doc>`, and integer and floating-point inputs.

Args:
    {input}
    other (Tensor): the second input tensor

Keyword args:
    {out}

Example::

    >>> a = torch.tensor([2.2, float('nan'), 2.1, float('nan')])
    >>> b = torch.tensor([-9.3, 0.1, float('nan'), float('nan')])
    >>> torch.fmin(a, b)
    tensor([-9.3000, 0.1000, 2.1000,    nan])
""".format(
        **common_args
    ),
)

add_docstr(
    torch.amin,
    r"""
amin(input, dim, keepdim=False, *, out=None) -> Tensor

Returns the minimum value of each slice of the :attr:`input` tensor in the given
dimension(s) :attr:`dim`.

.. note::
    The difference between ``max``/``min`` and ``amax``/``amin`` is:
        - ``amax``/``amin`` supports reducing on multiple dimensions,
        - ``amax``/``amin`` does not return indices,
        - ``amax``/``amin`` evenly distributes gradient between equal values,
          while ``max(dim)``/``min(dim)`` propagates gradient only to a single
          index in the source tensor.

{keepdim_details}

Args:
    {input}
    {dim}
    {keepdim}

Keyword args:
  {out}

Example::

    >>> a = torch.randn(4, 4)
    >>> a
    tensor([[ 0.6451, -0.4866,  0.2987, -1.3312],
            [-0.5744,  1.2980,  1.8397, -0.2713],
            [ 0.9128,  0.9214, -1.7268, -0.2995],
            [ 0.9023,  0.4853,  0.9075, -1.6165]])
    >>> torch.amin(a, 1)
    tensor([-1.3312, -0.5744, -1.7268, -1.6165])
""".format(
        **multi_dim_common
    ),
)

add_docstr(
    torch.aminmax,
    r"""
aminmax(input, *, dim=None, keepdim=False, out=None) -> (Tensor min, Tensor max)

Computes the minimum and maximum values of the :attr:`input` tensor.

Args:
    input (Tensor):
        The input tensor

Keyword Args:
    dim (Optional[int]):
        The dimension along which to compute the values. If `None`,
        computes the values over the entire :attr:`input` tensor.
        Default is `None`.
    keepdim (bool):
        If `True`, the reduced dimensions will be kept in the output
        tensor as dimensions with size 1 for broadcasting, otherwise
        they will be removed, as if calling (:func:`torch.squeeze`).
        Default is `False`.
    out (Optional[Tuple[Tensor, Tensor]]):
        Optional tensors on which to write the result. Must have the same
        shape and dtype as the expected output.
        Default is `None`.

Returns:
    A named tuple `(min, max)` containing the minimum and maximum values.

Raises:
    RuntimeError
        If any of the dimensions to compute the values over has size 0.

.. note::
    NaN values are propagated to the output if at least one value is NaN.

.. seealso::
    :func:`torch.amin` computes just the minimum value
    :func:`torch.amax` computes just the maximum value

Example::

    >>> torch.aminmax(torch.tensor([1, -3, 5]))
    torch.return_types.aminmax(
    min=tensor(-3),
    max=tensor(5))

    >>> # aminmax propagates NaNs
    >>> torch.aminmax(torch.tensor([1, -3, 5, torch.nan]))
    torch.return_types.aminmax(
    min=tensor(nan),
    max=tensor(nan))

    >>> t = torch.arange(10).view(2, 5)
    >>> t
    tensor([[0, 1, 2, 3, 4],
            [5, 6, 7, 8, 9]])
    >>> t.aminmax(dim=0, keepdim=True)
    torch.return_types.aminmax(
    min=tensor([[0, 1, 2, 3, 4]]),
    max=tensor([[5, 6, 7, 8, 9]]))
""",
)

add_docstr(
    torch.argmin,
    r"""
argmin(input, dim=None, keepdim=False) -> LongTensor

Returns the indices of the minimum value(s) of the flattened tensor or along a dimension

This is the second value returned by :meth:`torch.min`. See its
documentation for the exact semantics of this method.

.. note:: If there are multiple minimal values then the indices of the first minimal value are returned.

Args:
    {input}
    {dim} If ``None``, the argmin of the flattened input is returned.
    {keepdim}.

Example::

    >>> a = torch.randn(4, 4)
    >>> a
    tensor([[ 0.1139,  0.2254, -0.1381,  0.3687],
            [ 1.0100, -1.1975, -0.0102, -0.4732],
            [-0.9240,  0.1207, -0.7506, -1.0213],
            [ 1.7809, -1.2960,  0.9384,  0.1438]])
    >>> torch.argmin(a)
    tensor(13)
    >>> torch.argmin(a, dim=1)
    tensor([ 2,  1,  3,  1])
    >>> torch.argmin(a, dim=1, keepdim=True)
    tensor([[2],
            [1],
            [3],
            [1]])
""".format(
        **single_dim_common
    ),
)

add_docstr(
    torch.mm,
    r"""
mm(input, mat2, *, out=None) -> Tensor

Performs a matrix multiplication of the matrices :attr:`input` and :attr:`mat2`.

If :attr:`input` is a :math:`(n \times m)` tensor, :attr:`mat2` is a
:math:`(m \times p)` tensor, :attr:`out` will be a :math:`(n \times p)` tensor.

.. note:: This function does not :ref:`broadcast <broadcasting-semantics>`.
          For broadcasting matrix products, see :func:`torch.matmul`.

Supports strided and sparse 2-D tensors as inputs, autograd with
respect to strided inputs.

{tf32_note}

{rocm_fp16_note}

Args:
    input (Tensor): the first matrix to be matrix multiplied
    mat2 (Tensor): the second matrix to be matrix multiplied

Keyword args:
    {out}

Example::

    >>> mat1 = torch.randn(2, 3)
    >>> mat2 = torch.randn(3, 3)
    >>> torch.mm(mat1, mat2)
    tensor([[ 0.4851,  0.5037, -0.3633],
            [-0.0760, -3.6705,  2.4784]])
""".format(
        **common_args, **tf32_notes, **rocm_fp16_notes
    ),
)

add_docstr(
    torch.hspmm,
    r"""
hspmm(mat1, mat2, *, out=None) -> Tensor

Performs a matrix multiplication of a :ref:`sparse COO matrix
<sparse-coo-docs>` :attr:`mat1` and a strided matrix :attr:`mat2`. The
result is a (1 + 1)-dimensional :ref:`hybrid COO matrix
<sparse-hybrid-coo-docs>`.

Args:
    mat1 (Tensor): the first sparse matrix to be matrix multiplied
    mat2 (Tensor): the second strided matrix to be matrix multiplied

Keyword args:
    {out}
""".format(
        **common_args
    ),
)

add_docstr(
    torch.matmul,
    r"""
matmul(input, other, *, out=None) -> Tensor

Matrix product of two tensors.

The behavior depends on the dimensionality of the tensors as follows:

- If both tensors are 1-dimensional, the dot product (scalar) is returned.
- If both arguments are 2-dimensional, the matrix-matrix product is returned.
- If the first argument is 1-dimensional and the second argument is 2-dimensional,
  a 1 is prepended to its dimension for the purpose of the matrix multiply.
  After the matrix multiply, the prepended dimension is removed.
- If the first argument is 2-dimensional and the second argument is 1-dimensional,
  the matrix-vector product is returned.
- If both arguments are at least 1-dimensional and at least one argument is
  N-dimensional (where N > 2), then a batched matrix multiply is returned.  If the first
  argument is 1-dimensional, a 1 is prepended to its dimension for the purpose of the
  batched matrix multiply and removed after.  If the second argument is 1-dimensional, a
  1 is appended to its dimension for the purpose of the batched matrix multiple and removed after.
  The non-matrix (i.e. batch) dimensions are :ref:`broadcasted <broadcasting-semantics>` (and thus
  must be broadcastable).  For example, if :attr:`input` is a
  :math:`(j \times 1 \times n \times n)` tensor and :attr:`other` is a :math:`(k \times n \times n)`
  tensor, :attr:`out` will be a :math:`(j \times k \times n \times n)` tensor.

  Note that the broadcasting logic only looks at the batch dimensions when determining if the inputs
  are broadcastable, and not the matrix dimensions. For example, if :attr:`input` is a
  :math:`(j \times 1 \times n \times m)` tensor and :attr:`other` is a :math:`(k \times m \times p)`
  tensor, these inputs are valid for broadcasting even though the final two dimensions (i.e. the
  matrix dimensions) are different. :attr:`out` will be a :math:`(j \times k \times n \times p)` tensor.

{tf32_note}

{rocm_fp16_note}

.. note::

    The 1-dimensional dot product version of this function does not support an :attr:`out` parameter.

Arguments:
    input (Tensor): the first tensor to be multiplied
    other (Tensor): the second tensor to be multiplied

Keyword args:
    {out}

Example::

    >>> # vector x vector
    >>> tensor1 = torch.randn(3)
    >>> tensor2 = torch.randn(3)
    >>> torch.matmul(tensor1, tensor2).size()
    torch.Size([])
    >>> # matrix x vector
    >>> tensor1 = torch.randn(3, 4)
    >>> tensor2 = torch.randn(4)
    >>> torch.matmul(tensor1, tensor2).size()
    torch.Size([3])
    >>> # batched matrix x broadcasted vector
    >>> tensor1 = torch.randn(10, 3, 4)
    >>> tensor2 = torch.randn(4)
    >>> torch.matmul(tensor1, tensor2).size()
    torch.Size([10, 3])
    >>> # batched matrix x batched matrix
    >>> tensor1 = torch.randn(10, 3, 4)
    >>> tensor2 = torch.randn(10, 4, 5)
    >>> torch.matmul(tensor1, tensor2).size()
    torch.Size([10, 3, 5])
    >>> # batched matrix x broadcasted matrix
    >>> tensor1 = torch.randn(10, 3, 4)
    >>> tensor2 = torch.randn(4, 5)
    >>> torch.matmul(tensor1, tensor2).size()
    torch.Size([10, 3, 5])

""".format(
        **common_args, **tf32_notes, **rocm_fp16_notes
    ),
)

add_docstr(
    torch.mode,
    r"""
mode(input, dim=-1, keepdim=False, *, out=None) -> (Tensor, LongTensor)

Returns a namedtuple ``(values, indices)`` where ``values`` is the mode
value of each row of the :attr:`input` tensor in the given dimension
:attr:`dim`, i.e. a value which appears most often
in that row, and ``indices`` is the index location of each mode value found.

By default, :attr:`dim` is the last dimension of the :attr:`input` tensor.

If :attr:`keepdim` is ``True``, the output tensors are of the same size as
:attr:`input` except in the dimension :attr:`dim` where they are of size 1.
Otherwise, :attr:`dim` is squeezed (see :func:`torch.squeeze`), resulting
in the output tensors having 1 fewer dimension than :attr:`input`.

.. note:: This function is not defined for ``torch.cuda.Tensor`` yet.

Args:
    {input}
    {dim}
    {keepdim}

Keyword args:
    out (tuple, optional): the result tuple of two output tensors (values, indices)

Example::

    >>> a = torch.randint(10, (5,))
    >>> a
    tensor([6, 5, 1, 0, 2])
    >>> b = a + (torch.randn(50, 1) * 5).long()
    >>> torch.mode(b, 0)
    torch.return_types.mode(values=tensor([6, 5, 1, 0, 2]), indices=tensor([2, 2, 2, 2, 2]))
""".format(
        **single_dim_common
    ),
)

add_docstr(
    torch.mul,
    r"""
mul(input, other, *, out=None) -> Tensor

Multiplies :attr:`input` by :attr:`other`.


.. math::
    \text{out}_i = \text{input}_i \times \text{other}_i
"""
    + r"""

Supports :ref:`broadcasting to a common shape <broadcasting-semantics>`,
:ref:`type promotion <type-promotion-doc>`, and integer, float, and complex inputs.

Args:
    {input}
    other (Tensor or Number) - the tensor or number to multiply input by.

Keyword args:
    {out}

Examples::

    >>> a = torch.randn(3)
    >>> a
    tensor([ 0.2015, -0.4255,  2.6087])
    >>> torch.mul(a, 100)
    tensor([  20.1494,  -42.5491,  260.8663])

    >>> b = torch.randn(4, 1)
    >>> b
    tensor([[ 1.1207],
            [-0.3137],
            [ 0.0700],
            [ 0.8378]])
    >>> c = torch.randn(1, 4)
    >>> c
    tensor([[ 0.5146,  0.1216, -0.5244,  2.2382]])
    >>> torch.mul(b, c)
    tensor([[ 0.5767,  0.1363, -0.5877,  2.5083],
            [-0.1614, -0.0382,  0.1645, -0.7021],
            [ 0.0360,  0.0085, -0.0367,  0.1567],
            [ 0.4312,  0.1019, -0.4394,  1.8753]])
""".format(
        **common_args
    ),
)

add_docstr(
    torch.multiply,
    r"""
multiply(input, other, *, out=None)

Alias for :func:`torch.mul`.
""",
)

add_docstr(
    torch.multinomial,
    r"""
multinomial(input, num_samples, replacement=False, *, generator=None, out=None) -> LongTensor

Returns a tensor where each row contains :attr:`num_samples` indices sampled
from the multinomial probability distribution located in the corresponding row
of tensor :attr:`input`.

.. note::
    The rows of :attr:`input` do not need to sum to one (in which case we use
    the values as weights), but must be non-negative, finite and have
    a non-zero sum.

Indices are ordered from left to right according to when each was sampled
(first samples are placed in first column).

If :attr:`input` is a vector, :attr:`out` is a vector of size :attr:`num_samples`.

If :attr:`input` is a matrix with `m` rows, :attr:`out` is an matrix of shape
:math:`(m \times \text{{num\_samples}})`.

If replacement is ``True``, samples are drawn with replacement.

If not, they are drawn without replacement, which means that when a
sample index is drawn for a row, it cannot be drawn again for that row.

.. note::
    When drawn without replacement, :attr:`num_samples` must be lower than
    number of non-zero elements in :attr:`input` (or the min number of non-zero
    elements in each row of :attr:`input` if it is a matrix).

Args:
    input (Tensor): the input tensor containing probabilities
    num_samples (int): number of samples to draw
    replacement (bool, optional): whether to draw with replacement or not

Keyword args:
    {generator}
    {out}

Example::

    >>> weights = torch.tensor([0, 10, 3, 0], dtype=torch.float) # create a tensor of weights
    >>> torch.multinomial(weights, 2)
    tensor([1, 2])
    >>> torch.multinomial(weights, 4) # ERROR!
    RuntimeError: invalid argument 2: invalid multinomial distribution (with replacement=False,
    not enough non-negative category to sample) at ../aten/src/TH/generic/THTensorRandom.cpp:320
    >>> torch.multinomial(weights, 4, replacement=True)
    tensor([ 2,  1,  1,  1])
""".format(
        **common_args
    ),
)

add_docstr(
    torch.mv,
    r"""
mv(input, vec, *, out=None) -> Tensor

Performs a matrix-vector product of the matrix :attr:`input` and the vector
:attr:`vec`.

If :attr:`input` is a :math:`(n \times m)` tensor, :attr:`vec` is a 1-D tensor of
size :math:`m`, :attr:`out` will be 1-D of size :math:`n`.

.. note:: This function does not :ref:`broadcast <broadcasting-semantics>`.

Args:
    input (Tensor): matrix to be multiplied
    vec (Tensor): vector to be multiplied

Keyword args:
    {out}

Example::

    >>> mat = torch.randn(2, 3)
    >>> vec = torch.randn(3)
    >>> torch.mv(mat, vec)
    tensor([ 1.0404, -0.6361])
""".format(
        **common_args
    ),
)

add_docstr(
    torch.mvlgamma,
    r"""
mvlgamma(input, p, *, out=None) -> Tensor

Alias for :func:`torch.special.multigammaln`.
""",
)

add_docstr(
    torch.movedim,
    r"""
movedim(input, source, destination) -> Tensor

Moves the dimension(s) of :attr:`input` at the position(s) in :attr:`source`
to the position(s) in :attr:`destination`.

Other dimensions of :attr:`input` that are not explicitly moved remain in
their original order and appear at the positions not specified in :attr:`destination`.

Args:
    {input}
    source (int or tuple of ints): Original positions of the dims to move. These must be unique.
    destination (int or tuple of ints): Destination positions for each of the original dims. These must also be unique.

Examples::

    >>> t = torch.randn(3,2,1)
    >>> t
    tensor([[[-0.3362],
            [-0.8437]],

            [[-0.9627],
            [ 0.1727]],

            [[ 0.5173],
            [-0.1398]]])
    >>> torch.movedim(t, 1, 0).shape
    torch.Size([2, 3, 1])
    >>> torch.movedim(t, 1, 0)
    tensor([[[-0.3362],
            [-0.9627],
            [ 0.5173]],

            [[-0.8437],
            [ 0.1727],
            [-0.1398]]])
    >>> torch.movedim(t, (1, 2), (0, 1)).shape
    torch.Size([2, 1, 3])
    >>> torch.movedim(t, (1, 2), (0, 1))
    tensor([[[-0.3362, -0.9627,  0.5173]],

            [[-0.8437,  0.1727, -0.1398]]])
""".format(
        **common_args
    ),
)

add_docstr(
    torch.moveaxis,
    r"""
moveaxis(input, source, destination) -> Tensor

Alias for :func:`torch.movedim`.

This function is equivalent to NumPy's moveaxis function.

Examples::

    >>> t = torch.randn(3,2,1)
    >>> t
    tensor([[[-0.3362],
            [-0.8437]],

            [[-0.9627],
            [ 0.1727]],

            [[ 0.5173],
            [-0.1398]]])
    >>> torch.moveaxis(t, 1, 0).shape
    torch.Size([2, 3, 1])
    >>> torch.moveaxis(t, 1, 0)
    tensor([[[-0.3362],
            [-0.9627],
            [ 0.5173]],

            [[-0.8437],
            [ 0.1727],
            [-0.1398]]])
    >>> torch.moveaxis(t, (1, 2), (0, 1)).shape
    torch.Size([2, 1, 3])
    >>> torch.moveaxis(t, (1, 2), (0, 1))
    tensor([[[-0.3362, -0.9627,  0.5173]],

            [[-0.8437,  0.1727, -0.1398]]])
""".format(
        **common_args
    ),
)

add_docstr(
    torch.swapdims,
    r"""
swapdims(input, dim0, dim1) -> Tensor

Alias for :func:`torch.transpose`.

This function is equivalent to NumPy's swapaxes function.

Examples::

    >>> x = torch.tensor([[[0,1],[2,3]],[[4,5],[6,7]]])
    >>> x
    tensor([[[0, 1],
            [2, 3]],

            [[4, 5],
            [6, 7]]])
    >>> torch.swapdims(x, 0, 1)
    tensor([[[0, 1],
            [4, 5]],

            [[2, 3],
            [6, 7]]])
    >>> torch.swapdims(x, 0, 2)
    tensor([[[0, 4],
            [2, 6]],

            [[1, 5],
            [3, 7]]])
""".format(
        **common_args
    ),
)

add_docstr(
    torch.swapaxes,
    r"""
swapaxes(input, axis0, axis1) -> Tensor

Alias for :func:`torch.transpose`.

This function is equivalent to NumPy's swapaxes function.

Examples::

    >>> x = torch.tensor([[[0,1],[2,3]],[[4,5],[6,7]]])
    >>> x
    tensor([[[0, 1],
            [2, 3]],

            [[4, 5],
            [6, 7]]])
    >>> torch.swapaxes(x, 0, 1)
    tensor([[[0, 1],
            [4, 5]],

            [[2, 3],
            [6, 7]]])
    >>> torch.swapaxes(x, 0, 2)
    tensor([[[0, 4],
            [2, 6]],

            [[1, 5],
            [3, 7]]])
""".format(
        **common_args
    ),
)

add_docstr(
    torch.narrow,
    r"""
narrow(input, dim, start, length) -> Tensor

Returns a new tensor that is a narrowed version of :attr:`input` tensor. The
dimension :attr:`dim` is input from :attr:`start` to ``start + length``. The
returned tensor and :attr:`input` tensor share the same underlying storage.

Args:
    input (Tensor): the tensor to narrow
    dim (int): the dimension along which to narrow
    start (int): the starting dimension
    length (int): the distance to the ending dimension

Example::

    >>> x = torch.tensor([[1, 2, 3], [4, 5, 6], [7, 8, 9]])
    >>> torch.narrow(x, 0, 0, 2)
    tensor([[ 1,  2,  3],
            [ 4,  5,  6]])
    >>> torch.narrow(x, 1, 1, 2)
    tensor([[ 2,  3],
            [ 5,  6],
            [ 8,  9]])
""",
)

add_docstr(
    torch.nan_to_num,
    r"""
nan_to_num(input, nan=0.0, posinf=None, neginf=None, *, out=None) -> Tensor

Replaces :literal:`NaN`, positive infinity, and negative infinity values in :attr:`input`
with the values specified by :attr:`nan`, :attr:`posinf`, and :attr:`neginf`, respectively.
By default, :literal:`NaN`\ s are replaced with zero, positive infinity is replaced with the
greatest finite value representable by :attr:`input`'s dtype, and negative infinity
is replaced with the least finite value representable by :attr:`input`'s dtype.

Args:
    {input}
    nan (Number, optional): the value to replace :literal:`NaN`\s with. Default is zero.
    posinf (Number, optional): if a Number, the value to replace positive infinity values with.
        If None, positive infinity values are replaced with the greatest finite value representable by :attr:`input`'s dtype.
        Default is None.
    neginf (Number, optional): if a Number, the value to replace negative infinity values with.
        If None, negative infinity values are replaced with the lowest finite value representable by :attr:`input`'s dtype.
        Default is None.

Keyword args:
    {out}

Example::

    >>> x = torch.tensor([float('nan'), float('inf'), -float('inf'), 3.14])
    >>> torch.nan_to_num(x)
    tensor([ 0.0000e+00,  3.4028e+38, -3.4028e+38,  3.1400e+00])
    >>> torch.nan_to_num(x, nan=2.0)
    tensor([ 2.0000e+00,  3.4028e+38, -3.4028e+38,  3.1400e+00])
    >>> torch.nan_to_num(x, nan=2.0, posinf=1.0)
    tensor([ 2.0000e+00,  1.0000e+00, -3.4028e+38,  3.1400e+00])

""".format(
        **common_args
    ),
)

add_docstr(
    torch.ne,
    r"""
ne(input, other, *, out=None) -> Tensor

Computes :math:`\text{input} \neq \text{other}` element-wise.
"""
    + r"""

The second argument can be a number or a tensor whose shape is
:ref:`broadcastable <broadcasting-semantics>` with the first argument.

Args:
    input (Tensor): the tensor to compare
    other (Tensor or float): the tensor or value to compare

Keyword args:
    {out}

Returns:
    A boolean tensor that is True where :attr:`input` is not equal to :attr:`other` and False elsewhere

Example::

    >>> torch.ne(torch.tensor([[1, 2], [3, 4]]), torch.tensor([[1, 1], [4, 4]]))
    tensor([[False, True], [True, False]])
""".format(
        **common_args
    ),
)

add_docstr(
    torch.not_equal,
    r"""
not_equal(input, other, *, out=None) -> Tensor

Alias for :func:`torch.ne`.
""",
)

add_docstr(
    torch.neg,
    r"""
neg(input, *, out=None) -> Tensor

Returns a new tensor with the negative of the elements of :attr:`input`.

.. math::
    \text{out} = -1 \times \text{input}
"""
    + r"""
Args:
    {input}

Keyword args:
    {out}

Example::

    >>> a = torch.randn(5)
    >>> a
    tensor([ 0.0090, -0.2262, -0.0682, -0.2866,  0.3940])
    >>> torch.neg(a)
    tensor([-0.0090,  0.2262,  0.0682,  0.2866, -0.3940])
""".format(
        **common_args
    ),
)

add_docstr(
    torch.negative,
    r"""
negative(input, *, out=None) -> Tensor

Alias for :func:`torch.neg`
""",
)

add_docstr(
    torch.nextafter,
    r"""
nextafter(input, other, *, out=None) -> Tensor

Return the next floating-point value after :attr:`input` towards :attr:`other`, elementwise.

The shapes of ``input`` and ``other`` must be
:ref:`broadcastable <broadcasting-semantics>`.

Args:
    input (Tensor): the first input tensor
    other (Tensor): the second input tensor

Keyword args:
    {out}

Example::

    >>> eps = torch.finfo(torch.float32).eps
    >>> torch.nextafter(torch.tensor([1.0, 2.0]), torch.tensor([2.0, 1.0])) == torch.tensor([eps + 1, 2 - eps])
    tensor([True, True])

""".format(
        **common_args
    ),
)

add_docstr(
    torch.nonzero,
    r"""
nonzero(input, *, out=None, as_tuple=False) -> LongTensor or tuple of LongTensors

.. note::
    :func:`torch.nonzero(..., as_tuple=False) <torch.nonzero>` (default) returns a
    2-D tensor where each row is the index for a nonzero value.

    :func:`torch.nonzero(..., as_tuple=True) <torch.nonzero>` returns a tuple of 1-D
    index tensors, allowing for advanced indexing, so ``x[x.nonzero(as_tuple=True)]``
    gives all nonzero values of tensor ``x``. Of the returned tuple, each index tensor
    contains nonzero indices for a certain dimension.

    See below for more details on the two behaviors.

    When :attr:`input` is on CUDA, :func:`torch.nonzero() <torch.nonzero>` causes
    host-device synchronization.

**When** :attr:`as_tuple` **is** ``False`` **(default)**:

Returns a tensor containing the indices of all non-zero elements of
:attr:`input`.  Each row in the result contains the indices of a non-zero
element in :attr:`input`. The result is sorted lexicographically, with
the last index changing the fastest (C-style).

If :attr:`input` has :math:`n` dimensions, then the resulting indices tensor
:attr:`out` is of size :math:`(z \times n)`, where :math:`z` is the total number of
non-zero elements in the :attr:`input` tensor.

**When** :attr:`as_tuple` **is** ``True``:

Returns a tuple of 1-D tensors, one for each dimension in :attr:`input`,
each containing the indices (in that dimension) of all non-zero elements of
:attr:`input` .

If :attr:`input` has :math:`n` dimensions, then the resulting tuple contains :math:`n`
tensors of size :math:`z`, where :math:`z` is the total number of
non-zero elements in the :attr:`input` tensor.

As a special case, when :attr:`input` has zero dimensions and a nonzero scalar
value, it is treated as a one-dimensional tensor with one element.

Args:
    {input}

Keyword args:
    out (LongTensor, optional): the output tensor containing indices

Returns:
    LongTensor or tuple of LongTensor: If :attr:`as_tuple` is ``False``, the output
    tensor containing indices. If :attr:`as_tuple` is ``True``, one 1-D tensor for
    each dimension, containing the indices of each nonzero element along that
    dimension.

Example::

    >>> torch.nonzero(torch.tensor([1, 1, 1, 0, 1]))
    tensor([[ 0],
            [ 1],
            [ 2],
            [ 4]])
    >>> torch.nonzero(torch.tensor([[0.6, 0.0, 0.0, 0.0],
    ...                             [0.0, 0.4, 0.0, 0.0],
    ...                             [0.0, 0.0, 1.2, 0.0],
    ...                             [0.0, 0.0, 0.0,-0.4]]))
    tensor([[ 0,  0],
            [ 1,  1],
            [ 2,  2],
            [ 3,  3]])
    >>> torch.nonzero(torch.tensor([1, 1, 1, 0, 1]), as_tuple=True)
    (tensor([0, 1, 2, 4]),)
    >>> torch.nonzero(torch.tensor([[0.6, 0.0, 0.0, 0.0],
    ...                             [0.0, 0.4, 0.0, 0.0],
    ...                             [0.0, 0.0, 1.2, 0.0],
    ...                             [0.0, 0.0, 0.0,-0.4]]), as_tuple=True)
    (tensor([0, 1, 2, 3]), tensor([0, 1, 2, 3]))
    >>> torch.nonzero(torch.tensor(5), as_tuple=True)
    (tensor([0]),)
""".format(
        **common_args
    ),
)

add_docstr(
    torch.normal,
    r"""
normal(mean, std, *, generator=None, out=None) -> Tensor

Returns a tensor of random numbers drawn from separate normal distributions
whose mean and standard deviation are given.

The :attr:`mean` is a tensor with the mean of
each output element's normal distribution

The :attr:`std` is a tensor with the standard deviation of
each output element's normal distribution

The shapes of :attr:`mean` and :attr:`std` don't need to match, but the
total number of elements in each tensor need to be the same.

.. note:: When the shapes do not match, the shape of :attr:`mean`
          is used as the shape for the returned output tensor

.. note:: When :attr:`std` is a CUDA tensor, this function synchronizes
          its device with the CPU.

Args:
    mean (Tensor): the tensor of per-element means
    std (Tensor): the tensor of per-element standard deviations

Keyword args:
    {generator}
    {out}

Example::

    >>> torch.normal(mean=torch.arange(1., 11.), std=torch.arange(1, 0, -0.1))
    tensor([  1.0425,   3.5672,   2.7969,   4.2925,   4.7229,   6.2134,
              8.0505,   8.1408,   9.0563,  10.0566])

.. function:: normal(mean=0.0, std, *, out=None) -> Tensor
   :noindex:

Similar to the function above, but the means are shared among all drawn
elements.

Args:
    mean (float, optional): the mean for all distributions
    std (Tensor): the tensor of per-element standard deviations

Keyword args:
    {out}

Example::

    >>> torch.normal(mean=0.5, std=torch.arange(1., 6.))
    tensor([-1.2793, -1.0732, -2.0687,  5.1177, -1.2303])

.. function:: normal(mean, std=1.0, *, out=None) -> Tensor
   :noindex:

Similar to the function above, but the standard deviations are shared among
all drawn elements.

Args:
    mean (Tensor): the tensor of per-element means
    std (float, optional): the standard deviation for all distributions

Keyword args:
    out (Tensor, optional): the output tensor

Example::

    >>> torch.normal(mean=torch.arange(1., 6.))
    tensor([ 1.1552,  2.6148,  2.6535,  5.8318,  4.2361])

.. function:: normal(mean, std, size, *, out=None) -> Tensor
   :noindex:

Similar to the function above, but the means and standard deviations are shared
among all drawn elements. The resulting tensor has size given by :attr:`size`.

Args:
    mean (float): the mean for all distributions
    std (float): the standard deviation for all distributions
    size (int...): a sequence of integers defining the shape of the output tensor.

Keyword args:
    {out}

Example::

    >>> torch.normal(2, 3, size=(1, 4))
    tensor([[-1.3987, -1.9544,  3.6048,  0.7909]])
""".format(
        **common_args
    ),
)

add_docstr(
    torch.numel,
    r"""
numel(input) -> int

Returns the total number of elements in the :attr:`input` tensor.

Args:
    {input}

Example::

    >>> a = torch.randn(1, 2, 3, 4, 5)
    >>> torch.numel(a)
    120
    >>> a = torch.zeros(4,4)
    >>> torch.numel(a)
    16

""".format(
        **common_args
    ),
)

add_docstr(
    torch.ones,
    r"""
ones(*size, *, out=None, dtype=None, layout=torch.strided, device=None, requires_grad=False) -> Tensor

Returns a tensor filled with the scalar value `1`, with the shape defined
by the variable argument :attr:`size`.

Args:
    size (int...): a sequence of integers defining the shape of the output tensor.
        Can be a variable number of arguments or a collection like a list or tuple.

Keyword arguments:
    {out}
    {dtype}
    {layout}
    {device}
    {requires_grad}

Example::

    >>> torch.ones(2, 3)
    tensor([[ 1.,  1.,  1.],
            [ 1.,  1.,  1.]])

    >>> torch.ones(5)
    tensor([ 1.,  1.,  1.,  1.,  1.])

""".format(
        **factory_common_args
    ),
)

add_docstr(
    torch.ones_like,
    r"""
ones_like(input, *, dtype=None, layout=None, device=None, requires_grad=False, memory_format=torch.preserve_format) -> Tensor

Returns a tensor filled with the scalar value `1`, with the same size as
:attr:`input`. ``torch.ones_like(input)`` is equivalent to
``torch.ones(input.size(), dtype=input.dtype, layout=input.layout, device=input.device)``.

.. warning::
    As of 0.4, this function does not support an :attr:`out` keyword. As an alternative,
    the old ``torch.ones_like(input, out=output)`` is equivalent to
    ``torch.ones(input.size(), out=output)``.

Args:
    {input}

Keyword arguments:
    {dtype}
    {layout}
    {device}
    {requires_grad}
    {memory_format}

Example::

    >>> input = torch.empty(2, 3)
    >>> torch.ones_like(input)
    tensor([[ 1.,  1.,  1.],
            [ 1.,  1.,  1.]])
""".format(
        **factory_like_common_args
    ),
)

add_docstr(
    torch.orgqr,
    r"""
orgqr(input, tau) -> Tensor

Alias for :func:`torch.linalg.householder_product`.
""",
)

add_docstr(
    torch.ormqr,
    r"""
ormqr(input, tau, other, left=True, transpose=False, *, out=None) -> Tensor

Computes the matrix-matrix multiplication of a product of Householder matrices with a general matrix.

Multiplies a :math:`m \times n` matrix `C` (given by :attr:`other`) with a matrix `Q`,
where `Q` is represented using Householder reflectors `(input, tau)`.
See `Representation of Orthogonal or Unitary Matrices`_ for further details.

If :attr:`left` is `True` then `op(Q)` times `C` is computed, otherwise the result is `C` times `op(Q)`.
When :attr:`left` is `True`, the implicit matrix `Q` has size :math:`m \times m`.
It has size :math:`n \times n` otherwise.
If :attr:`transpose` is `True` then `op` is the conjugate transpose operation, otherwise it's a no-op.

Supports inputs of float, double, cfloat and cdouble dtypes.
Also supports batched inputs, and, if the input is batched, the output is batched with the same dimensions.

.. seealso::

        :func:`torch.geqrf` can be used to form the Householder representation `(input, tau)` of matrix `Q`
        from the QR decomposition.

Args:
    input (Tensor): tensor of shape `(*, mn, k)` where `*` is zero or more batch dimensions
                    and `mn` equals to `m` or `n` depending on the :attr:`left`.
    tau (Tensor): tensor of shape `(*, min(mn, k))` where `*` is zero or more batch dimensions.
    other (Tensor): tensor of shape `(*, m, n)` where `*` is zero or more batch dimensions.
    left (bool): controls the order of multiplication.
    transpose (bool): controls whether the matrix `Q` is conjugate transposed or not.

Keyword args:
    out (Tensor, optional): the output Tensor. Ignored if `None`. Default: `None`.

.. _Representation of Orthogonal or Unitary Matrices:
    https://www.netlib.org/lapack/lug/node128.html
""",
)

add_docstr(
    torch.permute,
    r"""
permute(input, dims) -> Tensor

Returns a view of the original tensor :attr:`input` with its dimensions permuted.

Args:
    {input}
    dims (tuple of ints): The desired ordering of dimensions

Example:
    >>> x = torch.randn(2, 3, 5)
    >>> x.size()
    torch.Size([2, 3, 5])
    >>> torch.permute(x, (2, 0, 1)).size()
    torch.Size([5, 2, 3])
""".format(
        **common_args
    ),
)

add_docstr(
    torch.poisson,
    r"""
poisson(input, generator=None) -> Tensor

Returns a tensor of the same size as :attr:`input` with each element
sampled from a Poisson distribution with rate parameter given by the corresponding
element in :attr:`input` i.e.,

.. math::
    \text{{out}}_i \sim \text{{Poisson}}(\text{{input}}_i)

Args:
    input (Tensor): the input tensor containing the rates of the Poisson distribution

Keyword args:
    {generator}

Example::

    >>> rates = torch.rand(4, 4) * 5  # rate parameter between 0 and 5
    >>> torch.poisson(rates)
    tensor([[9., 1., 3., 5.],
            [8., 6., 6., 0.],
            [0., 4., 5., 3.],
            [2., 1., 4., 2.]])
""".format(
        **common_args
    ),
)

add_docstr(
    torch.polygamma,
    r"""
polygamma(n, input, *, out=None) -> Tensor

Alias for :func:`torch.special.polygamma`.
""",
)

add_docstr(
    torch.positive,
    r"""
positive(input) -> Tensor

Returns :attr:`input`.
Throws a runtime error if :attr:`input` is a bool tensor.
"""
    + r"""
Args:
    {input}

Example::

    >>> t = torch.randn(5)
    >>> t
    tensor([ 0.0090, -0.2262, -0.0682, -0.2866,  0.3940])
    >>> torch.positive(t)
    tensor([ 0.0090, -0.2262, -0.0682, -0.2866,  0.3940])
""".format(
        **common_args
    ),
)

add_docstr(
    torch.pow,
    r"""
pow(input, exponent, *, out=None) -> Tensor

Takes the power of each element in :attr:`input` with :attr:`exponent` and
returns a tensor with the result.

:attr:`exponent` can be either a single ``float`` number or a `Tensor`
with the same number of elements as :attr:`input`.

When :attr:`exponent` is a scalar value, the operation applied is:

.. math::
    \text{out}_i = x_i ^ \text{exponent}

When :attr:`exponent` is a tensor, the operation applied is:

.. math::
    \text{out}_i = x_i ^ {\text{exponent}_i}
"""
    + r"""
When :attr:`exponent` is a tensor, the shapes of :attr:`input`
and :attr:`exponent` must be :ref:`broadcastable <broadcasting-semantics>`.

Args:
    {input}
    exponent (float or tensor): the exponent value

Keyword args:
    {out}

Example::

    >>> a = torch.randn(4)
    >>> a
    tensor([ 0.4331,  1.2475,  0.6834, -0.2791])
    >>> torch.pow(a, 2)
    tensor([ 0.1875,  1.5561,  0.4670,  0.0779])
    >>> exp = torch.arange(1., 5.)

    >>> a = torch.arange(1., 5.)
    >>> a
    tensor([ 1.,  2.,  3.,  4.])
    >>> exp
    tensor([ 1.,  2.,  3.,  4.])
    >>> torch.pow(a, exp)
    tensor([   1.,    4.,   27.,  256.])

.. function:: pow(self, exponent, *, out=None) -> Tensor
   :noindex:

:attr:`self` is a scalar ``float`` value, and :attr:`exponent` is a tensor.
The returned tensor :attr:`out` is of the same shape as :attr:`exponent`

The operation applied is:

.. math::
    \text{{out}}_i = \text{{self}} ^ {{\text{{exponent}}_i}}

Args:
    self (float): the scalar base value for the power operation
    exponent (Tensor): the exponent tensor

Keyword args:
    {out}

Example::

    >>> exp = torch.arange(1., 5.)
    >>> base = 2
    >>> torch.pow(base, exp)
    tensor([  2.,   4.,   8.,  16.])
""".format(
        **common_args
    ),
)

add_docstr(
    torch.float_power,
    r"""
float_power(input, exponent, *, out=None) -> Tensor

Raises :attr:`input` to the power of :attr:`exponent`, elementwise, in double precision.
If neither input is complex returns a ``torch.float64`` tensor,
and if one or more inputs is complex returns a ``torch.complex128`` tensor.

.. note::
    This function always computes in double precision, unlike :func:`torch.pow`,
    which implements more typical :ref:`type promotion <type-promotion-doc>`.
    This is useful when the computation needs to be performed in a wider or more precise dtype,
    or the results of the computation may contain fractional values not representable in the input dtypes,
    like when an integer base is raised to a negative integer exponent.

Args:
    input (Tensor or Number): the base value(s)
    exponent (Tensor or Number): the exponent value(s)

Keyword args:
    {out}

Example::

    >>> a = torch.randint(10, (4,))
    >>> a
    tensor([6, 4, 7, 1])
    >>> torch.float_power(a, 2)
    tensor([36., 16., 49.,  1.], dtype=torch.float64)

    >>> a = torch.arange(1, 5)
    >>> a
    tensor([ 1,  2,  3,  4])
    >>> exp = torch.tensor([2, -3, 4, -5])
    >>> exp
    tensor([ 2, -3,  4, -5])
    >>> torch.float_power(a, exp)
    tensor([1.0000e+00, 1.2500e-01, 8.1000e+01, 9.7656e-04], dtype=torch.float64)
""".format(
        **common_args
    ),
)

add_docstr(
    torch.prod,
    r"""
prod(input, *, dtype=None) -> Tensor

Returns the product of all elements in the :attr:`input` tensor.

Args:
    {input}

Keyword args:
    {dtype}

Example::

    >>> a = torch.randn(1, 3)
    >>> a
    tensor([[-0.8020,  0.5428, -1.5854]])
    >>> torch.prod(a)
    tensor(0.6902)

.. function:: prod(input, dim, keepdim=False, *, dtype=None) -> Tensor
   :noindex:

Returns the product of each row of the :attr:`input` tensor in the given
dimension :attr:`dim`.

{keepdim_details}

Args:
    {input}
    {dim}
    {keepdim}

Keyword args:
    {dtype}

Example::

    >>> a = torch.randn(4, 2)
    >>> a
    tensor([[ 0.5261, -0.3837],
            [ 1.1857, -0.2498],
            [-1.1646,  0.0705],
            [ 1.1131, -1.0629]])
    >>> torch.prod(a, 1)
    tensor([-0.2018, -0.2962, -0.0821, -1.1831])
""".format(
        **single_dim_common
    ),
)

add_docstr(
    torch.promote_types,
    r"""
promote_types(type1, type2) -> dtype

Returns the :class:`torch.dtype` with the smallest size and scalar kind that is
not smaller nor of lower kind than either `type1` or `type2`. See type promotion
:ref:`documentation <type-promotion-doc>` for more information on the type
promotion logic.

Args:
    type1 (:class:`torch.dtype`)
    type2 (:class:`torch.dtype`)

Example::

    >>> torch.promote_types(torch.int32, torch.float32)
    torch.float32
    >>> torch.promote_types(torch.uint8, torch.long)
    torch.long
""",
)

add_docstr(
    torch.qr,
    r"""
qr(input, some=True, *, out=None) -> (Tensor, Tensor)

Computes the QR decomposition of a matrix or a batch of matrices :attr:`input`,
and returns a namedtuple (Q, R) of tensors such that :math:`\text{input} = Q R`
with :math:`Q` being an orthogonal matrix or batch of orthogonal matrices and
:math:`R` being an upper triangular matrix or batch of upper triangular matrices.

If :attr:`some` is ``True``, then this function returns the thin (reduced) QR factorization.
Otherwise, if :attr:`some` is ``False``, this function returns the complete QR factorization.

.. warning::

    :func:`torch.qr` is deprecated in favor of :func:`torch.linalg.qr`
    and will be removed in a future PyTorch release. The boolean parameter :attr:`some` has been
    replaced with a string parameter :attr:`mode`.

    ``Q, R = torch.qr(A)`` should be replaced with

    .. code:: python

        Q, R = torch.linalg.qr(A)

    ``Q, R = torch.qr(A, some=False)`` should be replaced with

    .. code:: python

        Q, R = torch.linalg.qr(A, mode="complete")

.. warning::
          If you plan to backpropagate through QR, note that the current backward implementation
          is only well-defined when the first :math:`\min(input.size(-1), input.size(-2))`
          columns of :attr:`input` are linearly independent.
          This behavior will propably change once QR supports pivoting.

.. note:: This function uses LAPACK for CPU inputs and MAGMA for CUDA inputs,
          and may produce different (valid) decompositions on different device types
          or different platforms.

Args:
    input (Tensor): the input tensor of size :math:`(*, m, n)` where `*` is zero or more
                batch dimensions consisting of matrices of dimension :math:`m \times n`.
    some (bool, optional): Set to ``True`` for reduced QR decomposition and ``False`` for
                complete QR decomposition. If `k = min(m, n)` then:

                  * ``some=True`` : returns `(Q, R)` with dimensions (m, k), (k, n) (default)

                  * ``'some=False'``: returns `(Q, R)` with dimensions (m, m), (m, n)

Keyword args:
    out (tuple, optional): tuple of `Q` and `R` tensors.
                The dimensions of `Q` and `R` are detailed in the description of :attr:`some` above.

Example::

    >>> a = torch.tensor([[12., -51, 4], [6, 167, -68], [-4, 24, -41]])
    >>> q, r = torch.qr(a)
    >>> q
    tensor([[-0.8571,  0.3943,  0.3314],
            [-0.4286, -0.9029, -0.0343],
            [ 0.2857, -0.1714,  0.9429]])
    >>> r
    tensor([[ -14.0000,  -21.0000,   14.0000],
            [   0.0000, -175.0000,   70.0000],
            [   0.0000,    0.0000,  -35.0000]])
    >>> torch.mm(q, r).round()
    tensor([[  12.,  -51.,    4.],
            [   6.,  167.,  -68.],
            [  -4.,   24.,  -41.]])
    >>> torch.mm(q.t(), q).round()
    tensor([[ 1.,  0.,  0.],
            [ 0.,  1., -0.],
            [ 0., -0.,  1.]])
    >>> a = torch.randn(3, 4, 5)
    >>> q, r = torch.qr(a, some=False)
    >>> torch.allclose(torch.matmul(q, r), a)
    True
    >>> torch.allclose(torch.matmul(q.mT, q), torch.eye(5))
    True
""",
)

add_docstr(
    torch.rad2deg,
    r"""
rad2deg(input, *, out=None) -> Tensor

Returns a new tensor with each of the elements of :attr:`input`
converted from angles in radians to degrees.

Args:
    {input}

Keyword arguments:
    {out}

Example::

    >>> a = torch.tensor([[3.142, -3.142], [6.283, -6.283], [1.570, -1.570]])
    >>> torch.rad2deg(a)
    tensor([[ 180.0233, -180.0233],
            [ 359.9894, -359.9894],
            [  89.9544,  -89.9544]])

""".format(
        **common_args
    ),
)

add_docstr(
    torch.deg2rad,
    r"""
deg2rad(input, *, out=None) -> Tensor

Returns a new tensor with each of the elements of :attr:`input`
converted from angles in degrees to radians.

Args:
    {input}

Keyword arguments:
    {out}

Example::

    >>> a = torch.tensor([[180.0, -180.0], [360.0, -360.0], [90.0, -90.0]])
    >>> torch.deg2rad(a)
    tensor([[ 3.1416, -3.1416],
            [ 6.2832, -6.2832],
            [ 1.5708, -1.5708]])

""".format(
        **common_args
    ),
)

add_docstr(
    torch.heaviside,
    r"""
heaviside(input, values, *, out=None) -> Tensor

Computes the Heaviside step function for each element in :attr:`input`.
The Heaviside step function is defined as:

.. math::
    \text{{heaviside}}(input, values) = \begin{cases}
        0, & \text{if input < 0}\\
        values, & \text{if input == 0}\\
        1, & \text{if input > 0}
    \end{cases}
"""
    + r"""

Args:
    {input}
    values (Tensor): The values to use where :attr:`input` is zero.

Keyword arguments:
    {out}

Example::

    >>> input = torch.tensor([-1.5, 0, 2.0])
    >>> values = torch.tensor([0.5])
    >>> torch.heaviside(input, values)
    tensor([0.0000, 0.5000, 1.0000])
    >>> values = torch.tensor([1.2, -2.0, 3.5])
    >>> torch.heaviside(input, values)
    tensor([0., -2., 1.])

""".format(
        **common_args
    ),
)

add_docstr(
    torch.rand,
    r"""
rand(*size, *, out=None, dtype=None, layout=torch.strided, device=None, requires_grad=False) -> Tensor

Returns a tensor filled with random numbers from a uniform distribution
on the interval :math:`[0, 1)`

The shape of the tensor is defined by the variable argument :attr:`size`.

Args:
    size (int...): a sequence of integers defining the shape of the output tensor.
        Can be a variable number of arguments or a collection like a list or tuple.

Keyword args:
    {generator}
    {out}
    {dtype}
    {layout}
    {device}
    {requires_grad}

Example::

    >>> torch.rand(4)
    tensor([ 0.5204,  0.2503,  0.3525,  0.5673])
    >>> torch.rand(2, 3)
    tensor([[ 0.8237,  0.5781,  0.6879],
            [ 0.3816,  0.7249,  0.0998]])
""".format(
        **factory_common_args
    ),
)

add_docstr(
    torch.rand_like,
    r"""
rand_like(input, *, dtype=None, layout=None, device=None, requires_grad=False, memory_format=torch.preserve_format) -> Tensor

Returns a tensor with the same size as :attr:`input` that is filled with
random numbers from a uniform distribution on the interval :math:`[0, 1)`.
``torch.rand_like(input)`` is equivalent to
``torch.rand(input.size(), dtype=input.dtype, layout=input.layout, device=input.device)``.

Args:
    {input}

Keyword args:
    {dtype}
    {layout}
    {device}
    {requires_grad}
    {memory_format}

""".format(
        **factory_like_common_args
    ),
)

add_docstr(
    torch.randint,
    """
randint(low=0, high, size, \\*, generator=None, out=None, \
dtype=None, layout=torch.strided, device=None, requires_grad=False) -> Tensor

Returns a tensor filled with random integers generated uniformly
between :attr:`low` (inclusive) and :attr:`high` (exclusive).

The shape of the tensor is defined by the variable argument :attr:`size`.

.. note::
    With the global dtype default (``torch.float32``), this function returns
    a tensor with dtype ``torch.int64``.

Args:
    low (int, optional): Lowest integer to be drawn from the distribution. Default: 0.
    high (int): One above the highest integer to be drawn from the distribution.
    size (tuple): a tuple defining the shape of the output tensor.

Keyword args:
    {generator}
    {out}
    dtype (`torch.dtype`, optional) - the desired data type of returned tensor. Default: if ``None``,
        this function returns a tensor with dtype ``torch.int64``.
    {layout}
    {device}
    {requires_grad}

Example::

    >>> torch.randint(3, 5, (3,))
    tensor([4, 3, 4])


    >>> torch.randint(10, (2, 2))
    tensor([[0, 2],
            [5, 5]])


    >>> torch.randint(3, 10, (2, 2))
    tensor([[4, 5],
            [6, 7]])


""".format(
        **factory_common_args
    ),
)

add_docstr(
    torch.randint_like,
    """
randint_like(input, low=0, high, \\*, dtype=None, layout=torch.strided, device=None, requires_grad=False, \
memory_format=torch.preserve_format) -> Tensor

Returns a tensor with the same shape as Tensor :attr:`input` filled with
random integers generated uniformly between :attr:`low` (inclusive) and
:attr:`high` (exclusive).

.. note:
    With the global dtype default (``torch.float32``), this function returns
    a tensor with dtype ``torch.int64``.

Args:
    {input}
    low (int, optional): Lowest integer to be drawn from the distribution. Default: 0.
    high (int): One above the highest integer to be drawn from the distribution.

Keyword args:
    {dtype}
    {layout}
    {device}
    {requires_grad}
    {memory_format}

""".format(
        **factory_like_common_args
    ),
)

add_docstr(
    torch.randn,
    r"""
randn(*size, *, out=None, dtype=None, layout=torch.strided, device=None, requires_grad=False) -> Tensor

Returns a tensor filled with random numbers from a normal distribution
with mean `0` and variance `1` (also called the standard normal
distribution).

.. math::
    \text{{out}}_{{i}} \sim \mathcal{{N}}(0, 1)

The shape of the tensor is defined by the variable argument :attr:`size`.

Args:
    size (int...): a sequence of integers defining the shape of the output tensor.
        Can be a variable number of arguments or a collection like a list or tuple.

Keyword args:
    {generator}
    {out}
    {dtype}
    {layout}
    {device}
    {requires_grad}

Example::

    >>> torch.randn(4)
    tensor([-2.1436,  0.9966,  2.3426, -0.6366])
    >>> torch.randn(2, 3)
    tensor([[ 1.5954,  2.8929, -1.0923],
            [ 1.1719, -0.4709, -0.1996]])
""".format(
        **factory_common_args
    ),
)

add_docstr(
    torch.randn_like,
    r"""
randn_like(input, *, dtype=None, layout=None, device=None, requires_grad=False, memory_format=torch.preserve_format) -> Tensor

Returns a tensor with the same size as :attr:`input` that is filled with
random numbers from a normal distribution with mean 0 and variance 1.
``torch.randn_like(input)`` is equivalent to
``torch.randn(input.size(), dtype=input.dtype, layout=input.layout, device=input.device)``.

Args:
    {input}

Keyword args:
    {dtype}
    {layout}
    {device}
    {requires_grad}
    {memory_format}

""".format(
        **factory_like_common_args
    ),
)

add_docstr(
    torch.randperm,
    """
randperm(n, *, generator=None, out=None, dtype=torch.int64,layout=torch.strided, \
device=None, requires_grad=False, pin_memory=False) -> Tensor
"""
    + r"""
Returns a random permutation of integers from ``0`` to ``n - 1``.

Args:
    n (int): the upper bound (exclusive)

Keyword args:
    {generator}
    {out}
    dtype (:class:`torch.dtype`, optional): the desired data type of returned tensor.
        Default: ``torch.int64``.
    {layout}
    {device}
    {requires_grad}
    {pin_memory}

Example::

    >>> torch.randperm(4)
    tensor([2, 1, 0, 3])
""".format(
        **factory_common_args
    ),
)

add_docstr(
    torch.tensor,
    r"""
tensor(data, *, dtype=None, device=None, requires_grad=False, pin_memory=False) -> Tensor

Constructs a tensor with no autograd history (also known as a "leaf tensor", see :doc:`/notes/autograd`) by copying :attr:`data`.

.. warning::

    When working with tensors prefer using :func:`torch.Tensor.clone`,
    :func:`torch.Tensor.detach`, and :func:`torch.Tensor.requires_grad_` for
    readability. Letting `t` be a tensor, ``torch.tensor(t)`` is equivalent to
    ``t.clone().detach()``, and ``torch.tensor(t, requires_grad=True)``
    is equivalent to ``t.clone().detach().requires_grad_(True)``.

.. seealso::

    :func:`torch.as_tensor` preserves autograd history and avoids copies where possible.
    :func:`torch.from_numpy` creates a tensor that shares storage with a NumPy array.

Args:
    {data}

Keyword args:
    {dtype}
    device (:class:`torch.device`, optional): the device of the constructed tensor. If None and data is a tensor
        then the device of data is used. If None and data is not a tensor then
        the result tensor is constructed on the CPU.
    {requires_grad}
    {pin_memory}


Example::

    >>> torch.tensor([[0.1, 1.2], [2.2, 3.1], [4.9, 5.2]])
    tensor([[ 0.1000,  1.2000],
            [ 2.2000,  3.1000],
            [ 4.9000,  5.2000]])

    >>> torch.tensor([0, 1])  # Type inference on data
    tensor([ 0,  1])

    >>> torch.tensor([[0.11111, 0.222222, 0.3333333]],
    ...              dtype=torch.float64,
    ...              device=torch.device('cuda:0'))  # creates a double tensor on a CUDA device
    tensor([[ 0.1111,  0.2222,  0.3333]], dtype=torch.float64, device='cuda:0')

    >>> torch.tensor(3.14159)  # Create a zero-dimensional (scalar) tensor
    tensor(3.1416)

    >>> torch.tensor([])  # Create an empty tensor (of size (0,))
    tensor([])
""".format(
        **factory_data_common_args
    ),
)

add_docstr(
    torch.range,
    r"""
range(start=0, end, step=1, *, out=None, dtype=None, layout=torch.strided, device=None, requires_grad=False) -> Tensor

Returns a 1-D tensor of size :math:`\left\lfloor \frac{\text{end} - \text{start}}{\text{step}} \right\rfloor + 1`
with values from :attr:`start` to :attr:`end` with step :attr:`step`. Step is
the gap between two values in the tensor.

.. math::
    \text{out}_{i+1} = \text{out}_i + \text{step}.
"""
    + r"""
.. warning::
    This function is deprecated and will be removed in a future release because its behavior is inconsistent with
    Python's range builtin. Instead, use :func:`torch.arange`, which produces values in [start, end).

Args:
    start (float): the starting value for the set of points. Default: ``0``.
    end (float): the ending value for the set of points
    step (float): the gap between each pair of adjacent points. Default: ``1``.

Keyword args:
    {out}
    {dtype} If `dtype` is not given, infer the data type from the other input
        arguments. If any of `start`, `end`, or `stop` are floating-point, the
        `dtype` is inferred to be the default dtype, see
        :meth:`~torch.get_default_dtype`. Otherwise, the `dtype` is inferred to
        be `torch.int64`.
    {layout}
    {device}
    {requires_grad}

Example::

    >>> torch.range(1, 4)
    tensor([ 1.,  2.,  3.,  4.])
    >>> torch.range(1, 4, 0.5)
    tensor([ 1.0000,  1.5000,  2.0000,  2.5000,  3.0000,  3.5000,  4.0000])
""".format(
        **factory_common_args
    ),
)

add_docstr(
    torch.arange,
    r"""
arange(start=0, end, step=1, *, out=None, dtype=None, layout=torch.strided, device=None, requires_grad=False) -> Tensor

Returns a 1-D tensor of size :math:`\left\lceil \frac{\text{end} - \text{start}}{\text{step}} \right\rceil`
with values from the interval ``[start, end)`` taken with common difference
:attr:`step` beginning from `start`.

Note that non-integer :attr:`step` is subject to floating point rounding errors when
comparing against :attr:`end`; to avoid inconsistency, we advise adding a small epsilon to :attr:`end`
in such cases.

.. math::
    \text{out}_{{i+1}} = \text{out}_{i} + \text{step}
"""
    + r"""
Args:
    start (Number): the starting value for the set of points. Default: ``0``.
    end (Number): the ending value for the set of points
    step (Number): the gap between each pair of adjacent points. Default: ``1``.

Keyword args:
    {out}
    {dtype} If `dtype` is not given, infer the data type from the other input
        arguments. If any of `start`, `end`, or `stop` are floating-point, the
        `dtype` is inferred to be the default dtype, see
        :meth:`~torch.get_default_dtype`. Otherwise, the `dtype` is inferred to
        be `torch.int64`.
    {layout}
    {device}
    {requires_grad}

Example::

    >>> torch.arange(5)
    tensor([ 0,  1,  2,  3,  4])
    >>> torch.arange(1, 4)
    tensor([ 1,  2,  3])
    >>> torch.arange(1, 2.5, 0.5)
    tensor([ 1.0000,  1.5000,  2.0000])
""".format(
        **factory_common_args
    ),
)

add_docstr(
    torch.ravel,
    r"""
ravel(input) -> Tensor

Return a contiguous flattened tensor. A copy is made only if needed.

Args:
    {input}

Example::

    >>> t = torch.tensor([[[1, 2],
    ...                    [3, 4]],
    ...                   [[5, 6],
    ...                    [7, 8]]])
    >>> torch.ravel(t)
    tensor([1, 2, 3, 4, 5, 6, 7, 8])
""".format(
        **common_args
    ),
)

add_docstr(
    torch.remainder,
    r"""
remainder(input, other, *, out=None) -> Tensor

Computes
`Python's modulus operation <https://docs.python.org/3/reference/expressions.html#binary-arithmetic-operations>`_
entrywise.  The result has the same sign as the divisor :attr:`other` and its absolute value
is less than that of :attr:`other`.

It may also be defined in terms of :func:`torch.div` as

.. code:: python

    torch.remainder(a, b) == a - a.div(b, rounding_mode="floor") * b

Supports :ref:`broadcasting to a common shape <broadcasting-semantics>`,
:ref:`type promotion <type-promotion-doc>`, and integer and float inputs.

.. note::
    Complex inputs are not supported. In some cases, it is not mathematically
    possible to satisfy the definition of a modulo operation with complex numbers.
    See :func:`torch.fmod` for how division by zero is handled.

.. seealso::

    :func:`torch.fmod` which implements C++'s `std::fmod <https://en.cppreference.com/w/cpp/numeric/math/fmod>`_.
    This one is defined in terms of division rounding towards zero.

Args:
    input (Tensor or Scalar): the dividend
    other (Tensor or Scalar): the divisor

Keyword args:
    {out}

Example::

    >>> torch.remainder(torch.tensor([-3., -2, -1, 1, 2, 3]), 2)
    tensor([ 1.,  0.,  1.,  1.,  0.,  1.])
    >>> torch.remainder(torch.tensor([1, 2, 3, 4, 5]), -1.5)
    tensor([ -0.5000, -1.0000,  0.0000, -0.5000, -1.0000 ])
""".format(
        **common_args
    ),
)

add_docstr(
    torch.renorm,
    r"""
renorm(input, p, dim, maxnorm, *, out=None) -> Tensor

Returns a tensor where each sub-tensor of :attr:`input` along dimension
:attr:`dim` is normalized such that the `p`-norm of the sub-tensor is lower
than the value :attr:`maxnorm`

.. note:: If the norm of a row is lower than `maxnorm`, the row is unchanged

Args:
    {input}
    p (float): the power for the norm computation
    dim (int): the dimension to slice over to get the sub-tensors
    maxnorm (float): the maximum norm to keep each sub-tensor under

Keyword args:
    {out}

Example::

    >>> x = torch.ones(3, 3)
    >>> x[1].fill_(2)
    tensor([ 2.,  2.,  2.])
    >>> x[2].fill_(3)
    tensor([ 3.,  3.,  3.])
    >>> x
    tensor([[ 1.,  1.,  1.],
            [ 2.,  2.,  2.],
            [ 3.,  3.,  3.]])
    >>> torch.renorm(x, 1, 0, 5)
    tensor([[ 1.0000,  1.0000,  1.0000],
            [ 1.6667,  1.6667,  1.6667],
            [ 1.6667,  1.6667,  1.6667]])
""".format(
        **common_args
    ),
)

add_docstr(
    torch.reshape,
    r"""
reshape(input, shape) -> Tensor

Returns a tensor with the same data and number of elements as :attr:`input`,
but with the specified shape. When possible, the returned tensor will be a view
of :attr:`input`. Otherwise, it will be a copy. Contiguous inputs and inputs
with compatible strides can be reshaped without copying, but you should not
depend on the copying vs. viewing behavior.

See :meth:`torch.Tensor.view` on when it is possible to return a view.

A single dimension may be -1, in which case it's inferred from the remaining
dimensions and the number of elements in :attr:`input`.

Args:
    input (Tensor): the tensor to be reshaped
    shape (tuple of ints): the new shape

Example::

    >>> a = torch.arange(4.)
    >>> torch.reshape(a, (2, 2))
    tensor([[ 0.,  1.],
            [ 2.,  3.]])
    >>> b = torch.tensor([[0, 1], [2, 3]])
    >>> torch.reshape(b, (-1,))
    tensor([ 0,  1,  2,  3])
""",
)


add_docstr(
    torch.result_type,
    r"""
result_type(tensor1, tensor2) -> dtype

Returns the :class:`torch.dtype` that would result from performing an arithmetic
operation on the provided input tensors. See type promotion :ref:`documentation <type-promotion-doc>`
for more information on the type promotion logic.

Args:
    tensor1 (Tensor or Number): an input tensor or number
    tensor2 (Tensor or Number): an input tensor or number

Example::

    >>> torch.result_type(torch.tensor([1, 2], dtype=torch.int), 1.0)
    torch.float32
    >>> torch.result_type(torch.tensor([1, 2], dtype=torch.uint8), torch.tensor(1))
    torch.uint8
""",
)

add_docstr(
    torch.row_stack,
    r"""
row_stack(tensors, *, out=None) -> Tensor

Alias of :func:`torch.vstack`.
""",
)

add_docstr(
    torch.round,
    r"""
round(input, *, decimals=0, out=None) -> Tensor

Rounds elements of :attr:`input` to the nearest integer.

.. note::
    This function implements the "round half to even" to
    break ties when a number is equidistant from two
    integers (e.g. `round(2.5)` is 2).

    When the :attr:\`decimals\` argument is specified the
    algorithm used is similar to NumPy's `around`. This
    algorithm is fast but inexact and it can easily
    overflow for low precision dtypes.
    Eg. `round(tensor([10000], dtype=torch.float16), decimals=3)` is `inf`.

.. seealso::
    :func:`torch.ceil`, which rounds up.
    :func:`torch.floor`, which rounds down.
    :func:`torch.trunc`, which rounds towards zero.

Args:
    {input}
    decimals (int): Number of decimal places to round to (default: 0).
        If decimals is negative, it specifies the number of positions
        to the left of the decimal point.

Keyword args:
    {out}

Example::

    >>> torch.round(torch.tensor((4.7, -2.3, 9.1, -7.7)))
    tensor([ 5.,  -2.,  9., -8.])

    >>> # Values equidistant from two integers are rounded towards the
    >>> #   the nearest even value (zero is treated as even)
    >>> torch.round(torch.tensor([-0.5, 0.5, 1.5, 2.5]))
    tensor([-0., 0., 2., 2.])

    >>> # A positive decimals argument rounds to the to that decimal place
    >>> torch.round(torch.tensor([0.1234567]), decimals=3)
    tensor([0.1230])

    >>> # A negative decimals argument rounds to the left of the decimal
    >>> torch.round(torch.tensor([1200.1234567]), decimals=-3)
    tensor([1000.])
""".format(
        **common_args
    ),
)

add_docstr(
    torch.rsqrt,
    r"""
rsqrt(input, *, out=None) -> Tensor

Returns a new tensor with the reciprocal of the square-root of each of
the elements of :attr:`input`.

.. math::
    \text{out}_{i} = \frac{1}{\sqrt{\text{input}_{i}}}
"""
    + r"""
Args:
    {input}

Keyword args:
    {out}

Example::

    >>> a = torch.randn(4)
    >>> a
    tensor([-0.0370,  0.2970,  1.5420, -0.9105])
    >>> torch.rsqrt(a)
    tensor([    nan,  1.8351,  0.8053,     nan])
""".format(
        **common_args
    ),
)

add_docstr(
    torch.scatter,
    r"""
scatter(input, dim, index, src) -> Tensor

Out-of-place version of :meth:`torch.Tensor.scatter_`
""",
)

add_docstr(
    torch.scatter_add,
    r"""
scatter_add(input, dim, index, src) -> Tensor

Out-of-place version of :meth:`torch.Tensor.scatter_add_`
""",
)

add_docstr(
    torch.scatter_reduce,
    r"""
scatter_reduce(input, dim, index, src, reduce, *, include_self=True) -> Tensor

Out-of-place version of :meth:`torch.Tensor.scatter_reduce_`
""",
)

add_docstr(
    torch.select,
    r"""
select(input, dim, index) -> Tensor

Slices the :attr:`input` tensor along the selected dimension at the given index.
This function returns a view of the original tensor with the given dimension removed.

Args:
    {input}
    dim (int): the dimension to slice
    index (int): the index to select with

.. note::

    :meth:`select` is equivalent to slicing. For example,
    ``tensor.select(0, index)`` is equivalent to ``tensor[index]`` and
    ``tensor.select(2, index)`` is equivalent to ``tensor[:,:,index]``.
""".format(
        **common_args
    ),
)

add_docstr(
    torch.select_scatter,
    r"""
select_scatter(input, src, dim, index) -> Tensor

Embeds the values of the :attr:`src` tensor into :attr:`input` at the given index.
This function returns a tensor with fresh storage; it does not create a view.


Args:
    {input}
    src (Tensor): The tensor to embed into :attr:`input`
    dim (int): the dimension to insert the slice into.
    index (int): the index to select with

.. note::

    :attr:`src` must be of the proper size in order to be embedded
    into :attr:`input`. Specifically, it should have the same shape as
    ``torch.select(input, dim, index)``

Example::

    >>> a = torch.zeros(2, 2)
    >>> b = torch.ones(2)
    >>> a.select_scatter(b, 0, 0)
    tensor([[1., 1.],
            [0., 0.]])
""".format(
        **common_args
    ),
)

add_docstr(
    torch.slice_scatter,
    r"""
slice_scatter(input, src, dim=0, start=None, end=None, step=1) -> Tensor

Embeds the values of the :attr:`src` tensor into :attr:`input` at the given
dimension.
This function returns a tensor with fresh storage; it does not create a view.


Args:
    {input}
    src (Tensor): The tensor to embed into :attr:`input`
    dim (int): the dimension to insert the slice into
    start (Optional[int]): the start index of where to insert the slice
    end (Optional[int]): the end index of where to insert the slice
    step (int): the how many elements to skip in

Example::

    >>> a = torch.zeros(8, 8)
    >>> b = torch.ones(8)
    >>> a.slice_scatter(b, start=6)
    tensor([[0., 0., 0., 0., 0., 0., 0., 0.],
            [0., 0., 0., 0., 0., 0., 0., 0.],
            [0., 0., 0., 0., 0., 0., 0., 0.],
            [0., 0., 0., 0., 0., 0., 0., 0.],
            [0., 0., 0., 0., 0., 0., 0., 0.],
            [0., 0., 0., 0., 0., 0., 0., 0.],
            [1., 1., 1., 1., 1., 1., 1., 1.],
            [1., 1., 1., 1., 1., 1., 1., 1.]])

    >>> b = torch.ones(2)
    >>> a.slice_scatter(b, dim=1, start=2, end=6, step=2)
    tensor([[0., 0., 1., 0., 1., 0., 0., 0.],
            [0., 0., 1., 0., 1., 0., 0., 0.],
            [0., 0., 1., 0., 1., 0., 0., 0.],
            [0., 0., 1., 0., 1., 0., 0., 0.],
            [0., 0., 1., 0., 1., 0., 0., 0.],
            [0., 0., 1., 0., 1., 0., 0., 0.],
            [0., 0., 1., 0., 1., 0., 0., 0.],
            [0., 0., 1., 0., 1., 0., 0., 0.]])
""".format(
        **common_args
    ),
)

add_docstr(
    torch.set_flush_denormal,
    r"""
set_flush_denormal(mode) -> bool

Disables denormal floating numbers on CPU.

Returns ``True`` if your system supports flushing denormal numbers and it
successfully configures flush denormal mode.  :meth:`~torch.set_flush_denormal`
is only supported on x86 architectures supporting SSE3.

Args:
    mode (bool): Controls whether to enable flush denormal mode or not

Example::

    >>> torch.set_flush_denormal(True)
    True
    >>> torch.tensor([1e-323], dtype=torch.float64)
    tensor([ 0.], dtype=torch.float64)
    >>> torch.set_flush_denormal(False)
    True
    >>> torch.tensor([1e-323], dtype=torch.float64)
    tensor(9.88131e-324 *
           [ 1.0000], dtype=torch.float64)
""",
)

add_docstr(
    torch.set_num_threads,
    r"""
set_num_threads(int)

Sets the number of threads used for intraop parallelism on CPU.

.. warning::
    To ensure that the correct number of threads is used, set_num_threads
    must be called before running eager, JIT or autograd code.
""",
)

add_docstr(
    torch.set_num_interop_threads,
    r"""
set_num_interop_threads(int)

Sets the number of threads used for interop parallelism
(e.g. in JIT interpreter) on CPU.

.. warning::
    Can only be called once and before any inter-op parallel work
    is started (e.g. JIT execution).
""",
)

add_docstr(
    torch.sigmoid,
    r"""
sigmoid(input, *, out=None) -> Tensor

Alias for :func:`torch.special.expit`.
""",
)

add_docstr(
    torch.logit,
    r"""
logit(input, eps=None, *, out=None) -> Tensor

Alias for :func:`torch.special.logit`.
""",
)

add_docstr(
    torch.sign,
    r"""
sign(input, *, out=None) -> Tensor

Returns a new tensor with the signs of the elements of :attr:`input`.

.. math::
    \text{out}_{i} = \operatorname{sgn}(\text{input}_{i})
"""
    + r"""
Args:
    {input}

Keyword args:
    {out}

Example::

    >>> a = torch.tensor([0.7, -1.2, 0., 2.3])
    >>> a
    tensor([ 0.7000, -1.2000,  0.0000,  2.3000])
    >>> torch.sign(a)
    tensor([ 1., -1.,  0.,  1.])
""".format(
        **common_args
    ),
)

add_docstr(
    torch.signbit,
    r"""
signbit(input, *, out=None) -> Tensor

Tests if each element of :attr:`input` has its sign bit set or not.

Args:
  {input}

Keyword args:
  {out}

Example::

    >>> a = torch.tensor([0.7, -1.2, 0., 2.3])
    >>> torch.signbit(a)
    tensor([ False, True,  False,  False])
    >>> a = torch.tensor([-0.0, 0.0])
    >>> torch.signbit(a)
    tensor([ True,  False])

.. note::
    signbit handles signed zeros, so negative zero (-0) returns True.

""".format(
        **common_args
    ),
)

add_docstr(
    torch.sgn,
    r"""
sgn(input, *, out=None) -> Tensor

This function is an extension of torch.sign() to complex tensors.
It computes a new tensor whose elements have
the same angles as the corresponding elements of :attr:`input` and
absolute values (i.e. magnitudes) of one for complex tensors and
is equivalent to torch.sign() for non-complex tensors.

.. math::
    \text{out}_{i} = \begin{cases}
                    0 & |\text{{input}}_i| == 0 \\
                    \frac{{\text{{input}}_i}}{|{\text{{input}}_i}|} & \text{otherwise}
                    \end{cases}

"""
    + r"""
Args:
    {input}

Keyword args:
  {out}

Example::

    >>> t = torch.tensor([3+4j, 7-24j, 0, 1+2j])
    >>> t.sgn()
    tensor([0.6000+0.8000j, 0.2800-0.9600j, 0.0000+0.0000j, 0.4472+0.8944j])
""".format(
        **common_args
    ),
)

add_docstr(
    torch.sin,
    r"""
sin(input, *, out=None) -> Tensor

Returns a new tensor with the sine of the elements of :attr:`input`.

.. math::
    \text{out}_{i} = \sin(\text{input}_{i})
"""
    + r"""
Args:
    {input}

Keyword args:
    {out}

Example::

    >>> a = torch.randn(4)
    >>> a
    tensor([-0.5461,  0.1347, -2.7266, -0.2746])
    >>> torch.sin(a)
    tensor([-0.5194,  0.1343, -0.4032, -0.2711])
""".format(
        **common_args
    ),
)

add_docstr(
    torch.sinc,
    r"""
sinc(input, *, out=None) -> Tensor

Alias for :func:`torch.special.sinc`.
""",
)

add_docstr(
    torch.sinh,
    r"""
sinh(input, *, out=None) -> Tensor

Returns a new tensor with the hyperbolic sine of the elements of
:attr:`input`.

.. math::
    \text{out}_{i} = \sinh(\text{input}_{i})
"""
    + r"""
Args:
    {input}

Keyword args:
    {out}

Example::

    >>> a = torch.randn(4)
    >>> a
    tensor([ 0.5380, -0.8632, -0.1265,  0.9399])
    >>> torch.sinh(a)
    tensor([ 0.5644, -0.9744, -0.1268,  1.0845])

.. note::
   When :attr:`input` is on the CPU, the implementation of torch.sinh may use
   the Sleef library, which rounds very large results to infinity or negative
   infinity. See `here <https://sleef.org/purec.xhtml>`_ for details.
""".format(
        **common_args
    ),
)

add_docstr(
    torch.sort,
    r"""
sort(input, dim=-1, descending=False, stable=False, *, out=None) -> (Tensor, LongTensor)

Sorts the elements of the :attr:`input` tensor along a given dimension
in ascending order by value.

If :attr:`dim` is not given, the last dimension of the `input` is chosen.

If :attr:`descending` is ``True`` then the elements are sorted in descending
order by value.

If :attr:`stable` is ``True`` then the sorting routine becomes stable, preserving
the order of equivalent elements.

A namedtuple of (values, indices) is returned, where the `values` are the
sorted values and `indices` are the indices of the elements in the original
`input` tensor.

Args:
    {input}
    dim (int, optional): the dimension to sort along
    descending (bool, optional): controls the sorting order (ascending or descending)
    stable (bool, optional): makes the sorting routine stable, which guarantees that the order
       of equivalent elements is preserved.

Keyword args:
    out (tuple, optional): the output tuple of (`Tensor`, `LongTensor`) that can
        be optionally given to be used as output buffers

Example::

    >>> x = torch.randn(3, 4)
    >>> sorted, indices = torch.sort(x)
    >>> sorted
    tensor([[-0.2162,  0.0608,  0.6719,  2.3332],
            [-0.5793,  0.0061,  0.6058,  0.9497],
            [-0.5071,  0.3343,  0.9553,  1.0960]])
    >>> indices
    tensor([[ 1,  0,  2,  3],
            [ 3,  1,  0,  2],
            [ 0,  3,  1,  2]])

    >>> sorted, indices = torch.sort(x, 0)
    >>> sorted
    tensor([[-0.5071, -0.2162,  0.6719, -0.5793],
            [ 0.0608,  0.0061,  0.9497,  0.3343],
            [ 0.6058,  0.9553,  1.0960,  2.3332]])
    >>> indices
    tensor([[ 2,  0,  0,  1],
            [ 0,  1,  1,  2],
            [ 1,  2,  2,  0]])
    >>> x = torch.tensor([0, 1] * 9)
    >>> x.sort()
    torch.return_types.sort(
        values=tensor([0, 0, 0, 0, 0, 0, 0, 0, 0, 1, 1, 1, 1, 1, 1, 1, 1, 1]),
        indices=tensor([ 2, 16,  4,  6, 14,  8,  0, 10, 12,  9, 17, 15, 13, 11,  7,  5,  3,  1]))
    >>> x.sort(stable=True)
    torch.return_types.sort(
        values=tensor([0, 0, 0, 0, 0, 0, 0, 0, 0, 1, 1, 1, 1, 1, 1, 1, 1, 1]),
        indices=tensor([ 0,  2,  4,  6,  8, 10, 12, 14, 16,  1,  3,  5,  7,  9, 11, 13, 15, 17]))
""".format(
        **common_args
    ),
)

add_docstr(
    torch.argsort,
    r"""
argsort(input, dim=-1, descending=False, stable=False) -> Tensor

Returns the indices that sort a tensor along a given dimension in ascending
order by value.

This is the second value returned by :meth:`torch.sort`.  See its documentation
for the exact semantics of this method.

If :attr:`stable` is ``True`` then the sorting routine becomes stable, preserving
the order of equivalent elements. If ``False``, the relative order of values
which compare equal is not guaranteed. ``True`` is slower.

Args:
    {input}
    dim (int, optional): the dimension to sort along
    descending (bool, optional): controls the sorting order (ascending or descending)
    stable (bool, optional): controls the relative order of equivalent elements

Example::

    >>> a = torch.randn(4, 4)
    >>> a
    tensor([[ 0.0785,  1.5267, -0.8521,  0.4065],
            [ 0.1598,  0.0788, -0.0745, -1.2700],
            [ 1.2208,  1.0722, -0.7064,  1.2564],
            [ 0.0669, -0.2318, -0.8229, -0.9280]])


    >>> torch.argsort(a, dim=1)
    tensor([[2, 0, 3, 1],
            [3, 2, 1, 0],
            [2, 1, 0, 3],
            [3, 2, 1, 0]])
""".format(
        **common_args
    ),
)

add_docstr(
    torch.msort,
    r"""
msort(input, *, out=None) -> Tensor

Sorts the elements of the :attr:`input` tensor along its first dimension
in ascending order by value.

.. note:: `torch.msort(t)` is equivalent to `torch.sort(t, dim=0)[0]`.
          See also :func:`torch.sort`.

Args:
    {input}

Keyword args:
    {out}

Example::

    >>> t = torch.randn(3, 4)
    >>> t
    tensor([[-0.1321,  0.4370, -1.2631, -1.1289],
            [-2.0527, -1.1250,  0.2275,  0.3077],
            [-0.0881, -0.1259, -0.5495,  1.0284]])
    >>> torch.msort(t)
    tensor([[-2.0527, -1.1250, -1.2631, -1.1289],
            [-0.1321, -0.1259, -0.5495,  0.3077],
            [-0.0881,  0.4370,  0.2275,  1.0284]])
""".format(
        **common_args
    ),
)

add_docstr(
    torch.sparse_compressed_tensor,
    r"""
sparse_compressed_tensor(compressed_indices, plain_indices, values, size=None,
                         *, dtype=None, layout=None, device=None, requires_grad=False) -> Tensor

Constructs a :ref:`sparse tensor in Compressed Sparse format - CSR,
CSC, BSR, or BSC - <sparse-csr-docs>` with specified values at the
given :attr:`compressed_indices` and :attr:`plain_indices`. Sparse
matrix multiplication operations in Compressed Sparse format are
typically faster than that for sparse tensors in COO format. Make you
have a look at :ref:`the note on the data type of the indices
<sparse-csr-docs>`.

Args:
    compressed_indices (array_like): One-dimensional array of size
        size[cdim] + 1 where cdim is 0 or 1 depending on the layout.
        The last element is the number of non-zeros. This tensor
        encodes the index in values and plain_indices depending on
        where the given compressed dimension (row or column)
        starts. Each successive number in the tensor subtracted by the
        number before it denotes the number of elements in a given
        compressed dimension.
    plain_indices (array_like): Plain dimension (column or row)
        co-ordinates of each element in values. Strictly one
        dimensional tensor with the same length as values.
    values (array_list): Initial values for the tensor. Can be a list,
        tuple, NumPy ``ndarray``, scalar, and other types.  For block
        sparse formats, the dimensionality of values must be two plus
        the dimensionality of plain_indices.
    size (list, tuple, :class:`torch.Size`, optional): Size of the
        sparse tensor. If not provided, the size will be inferred as
        the minimum size big enough to hold all non-zero elements.

Keyword args:
    dtype (:class:`torch.dtype`, optional): the desired data type of
        returned tensor.  Default: if None, infers data type from
        :attr:`values`.
    layout (:class:`torch.layout`, required): the desired layout of
        returned tensor: :attr:`torch.sparse_csr`,
        :attr:`torch.sparse_csc`, :attr:`torch.sparse_bsr`, or
        :attr:`torch.sparse_bsc`.
    device (:class:`torch.device`, optional): the desired device of
        returned tensor.  Default: if None, uses the current device
        for the default tensor type (see
        :func:`torch.set_default_tensor_type`). :attr:`device` will be
        the CPU for CPU tensor types and the current CUDA device for
        CUDA tensor types.
    {requires_grad}

Example::
    >>> compressed_indices = [0, 2, 4]
    >>> plain_indices = [0, 1, 0, 1]
    >>> values = [1, 2, 3, 4]
    >>> torch.sparse_compressed_tensor(torch.tensor(compressed_indices, dtype=torch.int64),
    ...                                torch.tensor(plain_indices, dtype=torch.int64),
    ...                                torch.tensor(values), dtype=torch.double, layout=torch.sparse_csr)
    tensor(crow_indices=tensor([0, 2, 4]),
           col_indices=tensor([0, 1, 0, 1]),
           values=tensor([1., 2., 3., 4.]), size=(2, 2), nnz=4,
           dtype=torch.float64, layout=torch.sparse_csr)
""".format(
        **factory_common_args
    ),
)

add_docstr(
    torch.sparse_csr_tensor,
    r"""
sparse_csr_tensor(crow_indices, col_indices, values, size=None, *, dtype=None, device=None, requires_grad=False) -> Tensor

Constructs a :ref:`sparse tensor in CSR (Compressed Sparse Row) <sparse-csr-docs>` with specified
values at the given :attr:`crow_indices` and :attr:`col_indices`. Sparse matrix multiplication operations
in CSR format are typically faster than that for sparse tensors in COO format. Make you have a look
at :ref:`the note on the data type of the indices <sparse-csr-docs>`.

Args:
    crow_indices (array_like): One-dimensional array of size size[0] + 1.
        The last element is the number of non-zeros. This tensor
        encodes the index in values and col_indices depending on where
        the given row starts. Each successive number in the tensor
        subtracted by the number before it denotes the number of
        elements in a given row.
    col_indices (array_like): Column co-ordinates of each element in
        values. Strictly one dimensional tensor with the same length
        as values.
    values (array_list): Initial values for the tensor. Can be a list,
        tuple, NumPy ``ndarray``, scalar, and other types.
    size (list, tuple, :class:`torch.Size`, optional): Size of the
        sparse tensor. If not provided, the size will be inferred as
        the minimum size big enough to hold all non-zero elements.

Keyword args:
    dtype (:class:`torch.dtype`, optional): the desired data type of
        returned tensor.  Default: if None, infers data type from
        :attr:`values`.
    device (:class:`torch.device`, optional): the desired device of
        returned tensor.  Default: if None, uses the current device
        for the default tensor type (see
        :func:`torch.set_default_tensor_type`). :attr:`device` will be
        the CPU for CPU tensor types and the current CUDA device for
        CUDA tensor types.
    {requires_grad}

Example::
    >>> crow_indices = [0, 2, 4]
    >>> col_indices = [0, 1, 0, 1]
    >>> values = [1, 2, 3, 4]
    >>> torch.sparse_csr_tensor(torch.tensor(crow_indices, dtype=torch.int64),
    ...                         torch.tensor(col_indices, dtype=torch.int64),
    ...                         torch.tensor(values), dtype=torch.double)
    tensor(crow_indices=tensor([0, 2, 4]),
           col_indices=tensor([0, 1, 0, 1]),
           values=tensor([1., 2., 3., 4.]), size=(2, 2), nnz=4,
           dtype=torch.float64, layout=torch.sparse_csr)
""".format(
        **factory_common_args
    ),
)

add_docstr(
    torch.sparse_csc_tensor,
    r"""
sparse_csc_tensor(ccol_indices, row_indices, values, size=None, *, dtype=None, device=None, requires_grad=False) -> Tensor

Constructs a :ref:`sparse tensor in CSC (Compressed Sparse Column)
<sparse-csr-docs>` with specified values at the given
:attr:`ccol_indices` and :attr:`row_indices`. Sparse matrix
multiplication operations in CSC format are typically faster than that
for sparse tensors in COO format. Make you have a look at :ref:`the
note on the data type of the indices <sparse-csr-docs>`.

Args:
    ccol_indices (array_like): One-dimensional array of size size[1] + 1.
        The last element is the number of non-zeros. This tensor
        encodes the index in values and row_indices depending on where
        the given column starts. Each successive number in the tensor
        subtracted by the number before it denotes the number of
        elements in a given column.
    row_indices (array_like): Row co-ordinates of each element in
        values. Strictly one dimensional tensor with the same length
        as values.
    values (array_list): Initial values for the tensor. Can be a list,
        tuple, NumPy ``ndarray``, scalar, and other types.
    size (list, tuple, :class:`torch.Size`, optional): Size of the
        sparse tensor. If not provided, the size will be inferred as
        the minimum size big enough to hold all non-zero elements.

Keyword args:
    dtype (:class:`torch.dtype`, optional): the desired data type of
        returned tensor.  Default: if None, infers data type from
        :attr:`values`.
    device (:class:`torch.device`, optional): the desired device of
        returned tensor.  Default: if None, uses the current device
        for the default tensor type (see
        :func:`torch.set_default_tensor_type`). :attr:`device` will be
        the CPU for CPU tensor types and the current CUDA device for
        CUDA tensor types.
    {requires_grad}

Example::
    >>> ccol_indices = [0, 2, 4]
    >>> row_indices = [0, 1, 0, 1]
    >>> values = [1, 2, 3, 4]
    >>> torch.sparse_csc_tensor(torch.tensor(ccol_indices, dtype=torch.int64),
    ...                         torch.tensor(row_indices, dtype=torch.int64),
    ...                         torch.tensor(values), dtype=torch.double)
    tensor(ccol_indices=tensor([0, 2, 4]),
           row_indices=tensor([0, 1, 0, 1]),
           values=tensor([1., 2., 3., 4.]), size=(2, 2), nnz=4,
           dtype=torch.float64, layout=torch.sparse_csc)
""".format(
        **factory_common_args
    ),
)

add_docstr(
    torch.sparse_bsr_tensor,
    r"""
sparse_bsr_tensor(crow_indices, col_indices, values, size=None, *, dtype=None, device=None, requires_grad=False) -> Tensor

Constructs a :ref:`sparse tensor in BSR (Block Compressed Sparse Row))
<sparse-csr-docs>` with specified 2-dimensional blocks at the given
:attr:`crow_indices` and :attr:`col_indices`. Sparse matrix
multiplication operations in BSR format are typically faster than that
for sparse tensors in COO format. Make you have a look at :ref:`the
note on the data type of the indices <sparse-csr-docs>`.

Args:
    crow_indices (array_like): One-dimensional array of size size[0] +
        1. The last element is the number of non-zeros. This tensor
        encodes the index in values and col_indices depending on where
        the given row starts. Each successive number in the tensor
        subtracted by the number before it denotes the number of
        blocks in a given row.
    col_indices (array_like): Column co-ordinates of each block in
        values. Strictly one dimensional tensor with the same length
        as values.
    values (array_list): Initial values for the tensor. Can be a list,
        tuple, NumPy ``ndarray``, scalar, and other types. The
        dimensionality of values must be two plus the dimensionality
        of col_indices.
    size (list, tuple, :class:`torch.Size`, optional): Size of the
        sparse tensor. If not provided, the size will be inferred as
        the minimum size big enough to hold all non-zero blocks.

Keyword args:
    dtype (:class:`torch.dtype`, optional): the desired data type of
        returned tensor.  Default: if None, infers data type from
        :attr:`values`.
    device (:class:`torch.device`, optional): the desired device of
        returned tensor.  Default: if None, uses the current device
        for the default tensor type (see
        :func:`torch.set_default_tensor_type`). :attr:`device` will be
        the CPU for CPU tensor types and the current CUDA device for
        CUDA tensor types.
    {requires_grad}

Example::
    >>> crow_indices = [0, 1, 2]
    >>> col_indices = [0, 1]
    >>> values = [[[1, 2], [3, 4]], [[5, 6], [7, 8]]]
    >>> torch.sparse_bsr_tensor(torch.tensor(crow_indices, dtype=torch.int64),
    ...                         torch.tensor(col_indices, dtype=torch.int64),
    ...                         torch.tensor(values), dtype=torch.double)
    tensor(crow_indices=tensor([0, 1, 2]),
           col_indices=tensor([0, 1]),
           values=tensor([[[1., 2.],
                           [3., 4.]],

                          [[5., 6.],
                           [7., 8.]]]), size=(2, 2), nnz=2, dtype=torch.float64,
           layout=torch.sparse_bsr)
""".format(
        **factory_common_args
    ),
)

add_docstr(
    torch.sparse_bsc_tensor,
    r"""
sparse_bsc_tensor(ccol_indices, row_indices, values, size=None, *, dtype=None, device=None, requires_grad=False) -> Tensor

Constructs a :ref:`sparse tensor in BSC (Block Compressed Sparse
Column)) <sparse-csr-docs>` with specified 2-dimensional blocks at the
given :attr:`ccol_indices` and :attr:`row_indices`. Sparse matrix
multiplication operations in BSC format are typically faster than that
for sparse tensors in COO format. Make you have a look at :ref:`the
note on the data type of the indices <sparse-csr-docs>`.

Args:
    ccol_indices (array_like): One-dimensional array of size size[1] +
        1. The last element is the number of non-zeros. This tensor
        encodes the index in values and row_indices depending on where
        the given column starts. Each successive number in the tensor
        subtracted by the number before it denotes the number of
        elements in a given column.
    row_indices (array_like): Row co-ordinates of each element in
        values. Strictly one dimensional tensor with the same length
        as values.
    values (array_list): Initial blocks for the tensor. Can be a list,
        tuple, NumPy ``ndarray``, and other types. The dimensionality
        of values must be two plus the dimensionality of row_indices.
    size (list, tuple, :class:`torch.Size`, optional): Size of the
        sparse tensor. If not provided, the size will be inferred as
        the minimum size big enough to hold all non-zero blocks.

Keyword args:
    dtype (:class:`torch.dtype`, optional): the desired data type of
        returned tensor.  Default: if None, infers data type from
        :attr:`values`.
    device (:class:`torch.device`, optional): the desired device of
        returned tensor.  Default: if None, uses the current device
        for the default tensor type (see
        :func:`torch.set_default_tensor_type`). :attr:`device` will be
        the CPU for CPU tensor types and the current CUDA device for
        CUDA tensor types.
    {requires_grad}

Example::
    >>> ccol_indices = [0, 1, 2]
    >>> row_indices = [0, 1]
    >>> values = [[[1, 2], [3, 4]], [[5, 6], [7, 8]]]
    >>> torch.sparse_bsc_tensor(torch.tensor(ccol_indices, dtype=torch.int64),
    ...                         torch.tensor(row_indices, dtype=torch.int64),
    ...                         torch.tensor(values), dtype=torch.double)
    tensor(ccol_indices=tensor([0, 1, 2]),
           row_indices=tensor([0, 1]),
           values=tensor([[[1., 2.],
                           [3., 4.]],

                          [[5., 6.],
                           [7., 8.]]]), size=(2, 2), nnz=2, dtype=torch.float64,
           layout=torch.sparse_bsc)
""".format(
        **factory_common_args
    ),
)

add_docstr(
    torch.sparse_coo_tensor,
    r"""
sparse_coo_tensor(indices, values, size=None, *, dtype=None, device=None, requires_grad=False) -> Tensor

Constructs a :ref:`sparse tensor in COO(rdinate) format
<sparse-coo-docs>` with specified values at the given
:attr:`indices`.

.. note::

   This function returns an :ref:`uncoalesced tensor <sparse-uncoalesced-coo-docs>`.

Args:
    indices (array_like): Initial data for the tensor. Can be a list, tuple,
        NumPy ``ndarray``, scalar, and other types. Will be cast to a :class:`torch.LongTensor`
        internally. The indices are the coordinates of the non-zero values in the matrix, and thus
        should be two-dimensional where the first dimension is the number of tensor dimensions and
        the second dimension is the number of non-zero values.
    values (array_like): Initial values for the tensor. Can be a list, tuple,
        NumPy ``ndarray``, scalar, and other types.
    size (list, tuple, or :class:`torch.Size`, optional): Size of the sparse tensor. If not
        provided the size will be inferred as the minimum size big enough to hold all non-zero
        elements.

Keyword args:
    dtype (:class:`torch.dtype`, optional): the desired data type of returned tensor.
        Default: if None, infers data type from :attr:`values`.
    device (:class:`torch.device`, optional): the desired device of returned tensor.
        Default: if None, uses the current device for the default tensor type
        (see :func:`torch.set_default_tensor_type`). :attr:`device` will be the CPU
        for CPU tensor types and the current CUDA device for CUDA tensor types.
    {requires_grad}


Example::

    >>> i = torch.tensor([[0, 1, 1],
    ...                   [2, 0, 2]])
    >>> v = torch.tensor([3, 4, 5], dtype=torch.float32)
    >>> torch.sparse_coo_tensor(i, v, [2, 4])
    tensor(indices=tensor([[0, 1, 1],
                           [2, 0, 2]]),
           values=tensor([3., 4., 5.]),
           size=(2, 4), nnz=3, layout=torch.sparse_coo)

    >>> torch.sparse_coo_tensor(i, v)  # Shape inference
    tensor(indices=tensor([[0, 1, 1],
                           [2, 0, 2]]),
           values=tensor([3., 4., 5.]),
           size=(2, 3), nnz=3, layout=torch.sparse_coo)

    >>> torch.sparse_coo_tensor(i, v, [2, 4],
    ...                         dtype=torch.float64,
    ...                         device=torch.device('cuda:0'))
    tensor(indices=tensor([[0, 1, 1],
                           [2, 0, 2]]),
           values=tensor([3., 4., 5.]),
           device='cuda:0', size=(2, 4), nnz=3, dtype=torch.float64,
           layout=torch.sparse_coo)

    # Create an empty sparse tensor with the following invariants:
    #   1. sparse_dim + dense_dim = len(SparseTensor.shape)
    #   2. SparseTensor._indices().shape = (sparse_dim, nnz)
    #   3. SparseTensor._values().shape = (nnz, SparseTensor.shape[sparse_dim:])
    #
    # For instance, to create an empty sparse tensor with nnz = 0, dense_dim = 0 and
    # sparse_dim = 1 (hence indices is a 2D tensor of shape = (1, 0))
    >>> S = torch.sparse_coo_tensor(torch.empty([1, 0]), [], [1])
    tensor(indices=tensor([], size=(1, 0)),
           values=tensor([], size=(0,)),
           size=(1,), nnz=0, layout=torch.sparse_coo)

    # and to create an empty sparse tensor with nnz = 0, dense_dim = 1 and
    # sparse_dim = 1
    >>> S = torch.sparse_coo_tensor(torch.empty([1, 0]), torch.empty([0, 2]), [1, 2])
    tensor(indices=tensor([], size=(1, 0)),
           values=tensor([], size=(0, 2)),
           size=(1, 2), nnz=0, layout=torch.sparse_coo)

.. _torch.sparse: https://pytorch.org/docs/stable/sparse.html
""".format(
        **factory_common_args
    ),
)

add_docstr(
    torch.sqrt,
    r"""
sqrt(input, *, out=None) -> Tensor

Returns a new tensor with the square-root of the elements of :attr:`input`.

.. math::
    \text{out}_{i} = \sqrt{\text{input}_{i}}
"""
    + r"""
Args:
    {input}

Keyword args:
    {out}

Example::

    >>> a = torch.randn(4)
    >>> a
    tensor([-2.0755,  1.0226,  0.0831,  0.4806])
    >>> torch.sqrt(a)
    tensor([    nan,  1.0112,  0.2883,  0.6933])
""".format(
        **common_args
    ),
)

add_docstr(
    torch.square,
    r"""
square(input, *, out=None) -> Tensor

Returns a new tensor with the square of the elements of :attr:`input`.

Args:
    {input}

Keyword args:
    {out}

Example::

    >>> a = torch.randn(4)
    >>> a
    tensor([-2.0755,  1.0226,  0.0831,  0.4806])
    >>> torch.square(a)
    tensor([ 4.3077,  1.0457,  0.0069,  0.2310])
""".format(
        **common_args
    ),
)

add_docstr(
    torch.squeeze,
    r"""
squeeze(input, dim=None, *, out=None) -> Tensor

Returns a tensor with all the dimensions of :attr:`input` of size `1` removed.

For example, if `input` is of shape:
:math:`(A \times 1 \times B \times C \times 1 \times D)` then the `out` tensor
will be of shape: :math:`(A \times B \times C \times D)`.

When :attr:`dim` is given, a squeeze operation is done only in the given
dimension. If `input` is of shape: :math:`(A \times 1 \times B)`,
``squeeze(input, 0)`` leaves the tensor unchanged, but ``squeeze(input, 1)``
will squeeze the tensor to the shape :math:`(A \times B)`.

.. note:: The returned tensor shares the storage with the input tensor,
          so changing the contents of one will change the contents of the other.

.. warning:: If the tensor has a batch dimension of size 1, then `squeeze(input)`
          will also remove the batch dimension, which can lead to unexpected
          errors.

Args:
    {input}
    dim (int, optional): if given, the input will be squeezed only in
           this dimension

Keyword args:
    {out}

Example::

    >>> x = torch.zeros(2, 1, 2, 1, 2)
    >>> x.size()
    torch.Size([2, 1, 2, 1, 2])
    >>> y = torch.squeeze(x)
    >>> y.size()
    torch.Size([2, 2, 2])
    >>> y = torch.squeeze(x, 0)
    >>> y.size()
    torch.Size([2, 1, 2, 1, 2])
    >>> y = torch.squeeze(x, 1)
    >>> y.size()
    torch.Size([2, 2, 1, 2])
""".format(
        **common_args
    ),
)

add_docstr(
    torch.std,
    r"""
std(input, dim, unbiased, keepdim=False, *, out=None) -> Tensor

If :attr:`unbiased` is ``True``, Bessel's correction will be used.
Otherwise, the sample deviation is calculated, without any correction.

Args:
    {input}
    {dim}

Keyword args:
    unbiased (bool): whether to use Bessel's correction (:math:`\delta N = 1`).
    {keepdim}
    {out}


.. function:: std(input, unbiased) -> Tensor
   :noindex:

Calculates the standard deviation of all elements in the :attr:`input` tensor.

If :attr:`unbiased` is ``True``, Bessel's correction will be used.
Otherwise, the sample deviation is calculated, without any correction.

Args:
    {input}
    unbiased (bool): whether to use Bessel's correction (:math:`\delta N = 1`).

Example::

    >>> a = torch.tensor([[-0.8166, -1.3802, -0.3560]])
    >>> torch.std(a, unbiased=False)
    tensor(0.4188)
""".format(
        **multi_dim_common
    ),
)

add_docstr(
    torch.std_mean,
    r"""
std_mean(input, dim, unbiased, keepdim=False, *, out=None) -> (Tensor, Tensor)

If :attr:`unbiased` is ``True``, Bessel's correction will be used to calculate
the standard deviation. Otherwise, the sample deviation is calculated, without
any correction.

Args:
    {input}
    {dim}

Keyword args:
    unbiased (bool): whether to use Bessel's correction (:math:`\delta N = 1`).
    {keepdim}
    {out}

Returns:
    A tuple (std, mean) containing the standard deviation and mean.

.. function:: std_mean(input, unbiased) -> (Tensor, Tensor)
   :noindex:

Calculates the standard deviation and mean of all elements in the :attr:`input`
tensor.

If :attr:`unbiased` is ``True``, Bessel's correction will be used.
Otherwise, the sample deviation is calculated, without any correction.

Args:
    {input}
    unbiased (bool): whether to use Bessel's correction (:math:`\delta N = 1`).

Returns:
    A tuple (std, mean) containing the standard deviation and mean.

Example::

    >>> a = torch.tensor([[-0.8166, -1.3802, -0.3560]])
    >>> torch.std_mean(a, unbiased=False)
    (tensor(0.4188), tensor(-0.8509))
""".format(
        **multi_dim_common
    ),
)

add_docstr(
    torch.sub,
    r"""
sub(input, other, *, alpha=1, out=None) -> Tensor

Subtracts :attr:`other`, scaled by :attr:`alpha`, from :attr:`input`.

.. math::
    \text{{out}}_i = \text{{input}}_i - \text{{alpha}} \times \text{{other}}_i
"""
    + r"""

Supports :ref:`broadcasting to a common shape <broadcasting-semantics>`,
:ref:`type promotion <type-promotion-doc>`, and integer, float, and complex inputs.

Args:
    {input}
    other (Tensor or Number): the tensor or number to subtract from :attr:`input`.

Keyword args:
    alpha (Number): the multiplier for :attr:`other`.
    {out}

Example::

    >>> a = torch.tensor((1, 2))
    >>> b = torch.tensor((0, 1))
    >>> torch.sub(a, b, alpha=2)
    tensor([1, 0])
""".format(
        **common_args
    ),
)

add_docstr(
    torch.subtract,
    r"""
subtract(input, other, *, alpha=1, out=None) -> Tensor

Alias for :func:`torch.sub`.
""",
)

add_docstr(
    torch.sum,
    r"""
sum(input, *, dtype=None) -> Tensor

Returns the sum of all elements in the :attr:`input` tensor.

Args:
    {input}

Keyword args:
    {dtype}

Example::

    >>> a = torch.randn(1, 3)
    >>> a
    tensor([[ 0.1133, -0.9567,  0.2958]])
    >>> torch.sum(a)
    tensor(-0.5475)

.. function:: sum(input, dim, keepdim=False, *, dtype=None) -> Tensor
   :noindex:

Returns the sum of each row of the :attr:`input` tensor in the given
dimension :attr:`dim`. If :attr:`dim` is a list of dimensions,
reduce over all of them.

{keepdim_details}

Args:
    {input}
    {opt_dim}
    {keepdim}

Keyword args:
    {dtype}

Example::

    >>> a = torch.randn(4, 4)
    >>> a
    tensor([[ 0.0569, -0.2475,  0.0737, -0.3429],
            [-0.2993,  0.9138,  0.9337, -1.6864],
            [ 0.1132,  0.7892, -0.1003,  0.5688],
            [ 0.3637, -0.9906, -0.4752, -1.5197]])
    >>> torch.sum(a, 1)
    tensor([-0.4598, -0.1381,  1.3708, -2.6217])
    >>> b = torch.arange(4 * 5 * 6).view(4, 5, 6)
    >>> torch.sum(b, (2, 1))
    tensor([  435.,  1335.,  2235.,  3135.])
""".format(
        **multi_dim_common
    ),
)

add_docstr(
    torch.nansum,
    r"""
nansum(input, *, dtype=None) -> Tensor

Returns the sum of all elements, treating Not a Numbers (NaNs) as zero.

Args:
    {input}

Keyword args:
    {dtype}

Example::

    >>> a = torch.tensor([1., 2., float('nan'), 4.])
    >>> torch.nansum(a)
    tensor(7.)

.. function:: nansum(input, dim, keepdim=False, *, dtype=None) -> Tensor
   :noindex:

Returns the sum of each row of the :attr:`input` tensor in the given
dimension :attr:`dim`, treating Not a Numbers (NaNs) as zero.
If :attr:`dim` is a list of dimensions, reduce over all of them.

{keepdim_details}

Args:
    {input}
    {dim}
    {keepdim}

Keyword args:
    {dtype}

Example::

    >>> torch.nansum(torch.tensor([1., float("nan")]))
    1.0
    >>> a = torch.tensor([[1, 2], [3., float("nan")]])
    >>> torch.nansum(a)
    tensor(6.)
    >>> torch.nansum(a, dim=0)
    tensor([4., 2.])
    >>> torch.nansum(a, dim=1)
    tensor([3., 3.])
""".format(
        **multi_dim_common
    ),
)

add_docstr(
    torch.svd,
    r"""
svd(input, some=True, compute_uv=True, *, out=None) -> (Tensor, Tensor, Tensor)

Computes the singular value decomposition of either a matrix or batch of
matrices :attr:`input`. The singular value decomposition is represented as a
namedtuple `(U, S, V)`, such that :attr:`input` :math:`= U \text{diag}(S) V^{\text{H}}`.
where :math:`V^{\text{H}}` is the transpose of `V` for real inputs,
and the conjugate transpose of `V` for complex inputs.
If :attr:`input` is a batch of matrices, then `U`, `S`, and `V` are also
batched with the same batch dimensions as :attr:`input`.

If :attr:`some` is `True` (default), the method returns the reduced singular
value decomposition. In this case, if the last two dimensions of :attr:`input` are
`m` and `n`, then the returned `U` and `V` matrices will contain only
`min(n, m)` orthonormal columns.

If :attr:`compute_uv` is `False`, the returned `U` and `V` will be
zero-filled matrices of shape `(m, m)` and `(n, n)`
respectively, and the same device as :attr:`input`. The argument :attr:`some`
has no effect when :attr:`compute_uv` is `False`.

Supports :attr:`input` of float, double, cfloat and cdouble data types.
The dtypes of `U` and `V` are the same as :attr:`input`'s. `S` will
always be real-valued, even if :attr:`input` is complex.

.. warning::

    :func:`torch.svd` is deprecated in favor of :func:`torch.linalg.svd`
    and will be removed in a future PyTorch release.

    ``U, S, V = torch.svd(A, some=some, compute_uv=True)`` (default) should be replaced with

    .. code:: python

        U, S, Vh = torch.linalg.svd(A, full_matrices=not some)
        V = Vh.mH

    ``_, S, _ = torch.svd(A, some=some, compute_uv=False)`` should be replaced with

    .. code:: python

        S = torch.linalg.svdvals(A)

.. note:: Differences with :func:`torch.linalg.svd`:

             * :attr:`some` is the opposite of
               :func:`torch.linalg.svd`'s :attr:`full_matrices`. Note that
               default value for both is `True`, so the default behavior is
               effectively the opposite.
             * :func:`torch.svd` returns `V`, whereas :func:`torch.linalg.svd` returns
               `Vh`, that is, :math:`V^{\text{H}}`.
             * If :attr:`compute_uv` is `False`, :func:`torch.svd` returns zero-filled
               tensors for `U` and `Vh`, whereas :func:`torch.linalg.svd` returns
               empty tensors.

.. note:: The singular values are returned in descending order. If :attr:`input` is a batch of matrices,
          then the singular values of each matrix in the batch are returned in descending order.

.. note:: The `S` tensor can only be used to compute gradients if :attr:`compute_uv` is `True`.

.. note:: When :attr:`some` is `False`, the gradients on `U[..., :, min(m, n):]`
          and `V[..., :, min(m, n):]` will be ignored in the backward pass, as those vectors
          can be arbitrary bases of the corresponding subspaces.

.. note:: The implementation of :func:`torch.linalg.svd` on CPU uses LAPACK's routine `?gesdd`
          (a divide-and-conquer algorithm) instead of `?gesvd` for speed. Analogously,
          on GPU, it uses cuSOLVER's routines `gesvdj` and `gesvdjBatched` on CUDA 10.1.243
          and later, and MAGMA's routine `gesdd` on earlier versions of CUDA.

.. note:: The returned `U` will not be contiguous. The matrix (or batch of matrices) will
          be represented as a column-major matrix (i.e. Fortran-contiguous).

.. warning:: The gradients with respect to `U` and `V` will only be finite when the input does not
             have zero nor repeated singular values.

.. warning:: If the distance between any two singular values is close to zero, the gradients with respect to
             `U` and `V` will be numerically unstable, as they depends on
             :math:`\frac{1}{\min_{i \neq j} \sigma_i^2 - \sigma_j^2}`. The same happens when the matrix
             has small singular values, as these gradients also depend on `S⁻¹`.

.. warning:: For complex-valued :attr:`input` the singular value decomposition is not unique,
             as `U` and `V` may be multiplied by an arbitrary phase factor :math:`e^{i \phi}` on every column.
             The same happens when :attr:`input` has repeated singular values, where one may multiply
             the columns of the spanning subspace in `U` and `V` by a rotation matrix
             and `the resulting vectors will span the same subspace`_.
             Different platforms, like NumPy, or inputs on different device types,
             may produce different `U` and `V` tensors.

Args:
    input (Tensor): the input tensor of size `(*, m, n)` where `*` is zero or more
                    batch dimensions consisting of `(m, n)` matrices.
    some (bool, optional): controls whether to compute the reduced or full decomposition, and
                           consequently, the shape of returned `U` and `V`. Default: `True`.
    compute_uv (bool, optional): controls whether to compute `U` and `V`. Default: `True`.

Keyword args:
    out (tuple, optional): the output tuple of tensors

Example::

    >>> a = torch.randn(5, 3)
    >>> a
    tensor([[ 0.2364, -0.7752,  0.6372],
            [ 1.7201,  0.7394, -0.0504],
            [-0.3371, -1.0584,  0.5296],
            [ 0.3550, -0.4022,  1.5569],
            [ 0.2445, -0.0158,  1.1414]])
    >>> u, s, v = torch.svd(a)
    >>> u
    tensor([[ 0.4027,  0.0287,  0.5434],
            [-0.1946,  0.8833,  0.3679],
            [ 0.4296, -0.2890,  0.5261],
            [ 0.6604,  0.2717, -0.2618],
            [ 0.4234,  0.2481, -0.4733]])
    >>> s
    tensor([2.3289, 2.0315, 0.7806])
    >>> v
    tensor([[-0.0199,  0.8766,  0.4809],
            [-0.5080,  0.4054, -0.7600],
            [ 0.8611,  0.2594, -0.4373]])
    >>> torch.dist(a, torch.mm(torch.mm(u, torch.diag(s)), v.t()))
    tensor(8.6531e-07)
    >>> a_big = torch.randn(7, 5, 3)
    >>> u, s, v = torch.svd(a_big)
    >>> torch.dist(a_big, torch.matmul(torch.matmul(u, torch.diag_embed(s)), v.mT))
    tensor(2.6503e-06)

.. _the resulting vectors will span the same subspace:
       (https://en.wikipedia.org/wiki/Singular_value_decomposition#Singular_values,_singular_vectors,_and_their_relation_to_the_SVD)
""",
)

add_docstr(
    torch.symeig,
    r"""
symeig(input, eigenvectors=False, upper=True, *, out=None) -> (Tensor, Tensor)

This function returns eigenvalues and eigenvectors
of a real symmetric or complex Hermitian matrix :attr:`input` or a batch thereof,
represented by a namedtuple (eigenvalues, eigenvectors).

This function calculates all eigenvalues (and vectors) of :attr:`input`
such that :math:`\text{input} = V \text{diag}(e) V^T`.

The boolean argument :attr:`eigenvectors` defines computation of
both eigenvectors and eigenvalues or eigenvalues only.

If it is ``False``, only eigenvalues are computed. If it is ``True``,
both eigenvalues and eigenvectors are computed.

Since the input matrix :attr:`input` is supposed to be symmetric or Hermitian,
only the upper triangular portion is used by default.

If :attr:`upper` is ``False``, then lower triangular portion is used.

.. warning::

    :func:`torch.symeig` is deprecated in favor of :func:`torch.linalg.eigh`
    and will be removed in a future PyTorch release. The default behavior has changed
    from using the upper triangular portion of the matrix by default to using the
    lower triangular portion.

    ``L, _ = torch.symeig(A, upper=upper)`` should be replaced with

    .. code :: python

        UPLO = "U" if upper else "L"
        L = torch.linalg.eigvalsh(A, UPLO=UPLO)

    ``L, V = torch.symeig(A, eigenvectors=True, upper=upper)`` should be replaced with

    .. code :: python

        UPLO = "U" if upper else "L"
        L, V = torch.linalg.eigh(A, UPLO=UPLO)

.. note:: The eigenvalues are returned in ascending order. If :attr:`input` is a batch of matrices,
          then the eigenvalues of each matrix in the batch is returned in ascending order.

.. note:: Irrespective of the original strides, the returned matrix `V` will
          be transposed, i.e. with strides `V.contiguous().mT.stride()`.

.. warning:: Extra care needs to be taken when backward through outputs. Such
             operation is only stable when all eigenvalues are distinct and becomes
             less stable the smaller :math:`\min_{i \neq j} |\lambda_i - \lambda_j|` is.

Args:
    input (Tensor): the input tensor of size :math:`(*, n, n)` where `*` is zero or more
                    batch dimensions consisting of symmetric or Hermitian matrices.
    eigenvectors(bool, optional): controls whether eigenvectors have to be computed
    upper(boolean, optional): controls whether to consider upper-triangular or lower-triangular region

Keyword args:
    out (tuple, optional): the output tuple of (Tensor, Tensor)

Returns:
    (Tensor, Tensor): A namedtuple (eigenvalues, eigenvectors) containing

        - **eigenvalues** (*Tensor*): Shape :math:`(*, m)`. The eigenvalues in ascending order.
        - **eigenvectors** (*Tensor*): Shape :math:`(*, m, m)`.
          If ``eigenvectors=False``, it's an empty tensor.
          Otherwise, this tensor contains the orthonormal eigenvectors of the ``input``.

Examples::


    >>> a = torch.randn(5, 5)
    >>> a = a + a.t()  # To make a symmetric
    >>> a
    tensor([[-5.7827,  4.4559, -0.2344, -1.7123, -1.8330],
            [ 4.4559,  1.4250, -2.8636, -3.2100, -0.1798],
            [-0.2344, -2.8636,  1.7112, -5.5785,  7.1988],
            [-1.7123, -3.2100, -5.5785, -2.6227,  3.1036],
            [-1.8330, -0.1798,  7.1988,  3.1036, -5.1453]])
    >>> e, v = torch.symeig(a, eigenvectors=True)
    >>> e
    tensor([-13.7012,  -7.7497,  -2.3163,   5.2477,   8.1050])
    >>> v
    tensor([[ 0.1643,  0.9034, -0.0291,  0.3508,  0.1817],
            [-0.2417, -0.3071, -0.5081,  0.6534,  0.4026],
            [-0.5176,  0.1223, -0.0220,  0.3295, -0.7798],
            [-0.4850,  0.2695, -0.5773, -0.5840,  0.1337],
            [ 0.6415, -0.0447, -0.6381, -0.0193, -0.4230]])
    >>> a_big = torch.randn(5, 2, 2)
    >>> a_big = a_big + a_big.mT  # To make a_big symmetric
    >>> e, v = a_big.symeig(eigenvectors=True)
    >>> torch.allclose(torch.matmul(v, torch.matmul(e.diag_embed(), v.mT)), a_big)
    True
""",
)

add_docstr(
    torch.t,
    r"""
t(input) -> Tensor

Expects :attr:`input` to be <= 2-D tensor and transposes dimensions 0
and 1.

0-D and 1-D tensors are returned as is. When input is a 2-D tensor this
is equivalent to ``transpose(input, 0, 1)``.

Args:
    {input}

Example::

    >>> x = torch.randn(())
    >>> x
    tensor(0.1995)
    >>> torch.t(x)
    tensor(0.1995)
    >>> x = torch.randn(3)
    >>> x
    tensor([ 2.4320, -0.4608,  0.7702])
    >>> torch.t(x)
    tensor([ 2.4320, -0.4608,  0.7702])
    >>> x = torch.randn(2, 3)
    >>> x
    tensor([[ 0.4875,  0.9158, -0.5872],
            [ 0.3938, -0.6929,  0.6932]])
    >>> torch.t(x)
    tensor([[ 0.4875,  0.3938],
            [ 0.9158, -0.6929],
            [-0.5872,  0.6932]])

See also :func:`torch.transpose`.
""".format(
        **common_args
    ),
)

add_docstr(
    torch.flip,
    r"""
flip(input, dims) -> Tensor

Reverse the order of a n-D tensor along given axis in dims.

.. note::
    `torch.flip` makes a copy of :attr:`input`'s data. This is different from NumPy's `np.flip`,
    which returns a view in constant time. Since copying a tensor's data is more work than viewing that data,
    `torch.flip` is expected to be slower than `np.flip`.

Args:
    {input}
    dims (a list or tuple): axis to flip on

Example::

    >>> x = torch.arange(8).view(2, 2, 2)
    >>> x
    tensor([[[ 0,  1],
             [ 2,  3]],

            [[ 4,  5],
             [ 6,  7]]])
    >>> torch.flip(x, [0, 1])
    tensor([[[ 6,  7],
             [ 4,  5]],

            [[ 2,  3],
             [ 0,  1]]])
""".format(
        **common_args
    ),
)

add_docstr(
    torch.fliplr,
    r"""
fliplr(input) -> Tensor

Flip tensor in the left/right direction, returning a new tensor.

Flip the entries in each row in the left/right direction.
Columns are preserved, but appear in a different order than before.

Note:
    Requires the tensor to be at least 2-D.

.. note::
    `torch.fliplr` makes a copy of :attr:`input`'s data. This is different from NumPy's `np.fliplr`,
    which returns a view in constant time. Since copying a tensor's data is more work than viewing that data,
    `torch.fliplr` is expected to be slower than `np.fliplr`.

Args:
    input (Tensor): Must be at least 2-dimensional.

Example::

    >>> x = torch.arange(4).view(2, 2)
    >>> x
    tensor([[0, 1],
            [2, 3]])
    >>> torch.fliplr(x)
    tensor([[1, 0],
            [3, 2]])
""".format(
        **common_args
    ),
)

add_docstr(
    torch.flipud,
    r"""
flipud(input) -> Tensor

Flip tensor in the up/down direction, returning a new tensor.

Flip the entries in each column in the up/down direction.
Rows are preserved, but appear in a different order than before.

Note:
    Requires the tensor to be at least 1-D.

.. note::
    `torch.flipud` makes a copy of :attr:`input`'s data. This is different from NumPy's `np.flipud`,
    which returns a view in constant time. Since copying a tensor's data is more work than viewing that data,
    `torch.flipud` is expected to be slower than `np.flipud`.

Args:
    input (Tensor): Must be at least 1-dimensional.

Example::

    >>> x = torch.arange(4).view(2, 2)
    >>> x
    tensor([[0, 1],
            [2, 3]])
    >>> torch.flipud(x)
    tensor([[2, 3],
            [0, 1]])
""".format(
        **common_args
    ),
)

add_docstr(
    torch.roll,
    r"""
roll(input, shifts, dims=None) -> Tensor

Roll the tensor :attr:`input` along the given dimension(s). Elements that are
shifted beyond the last position are re-introduced at the first position. If
:attr:`dims` is `None`, the tensor will be flattened before rolling and then
restored to the original shape.

Args:
    {input}
    shifts (int or tuple of ints): The number of places by which the elements
        of the tensor are shifted. If shifts is a tuple, dims must be a tuple of
        the same size, and each dimension will be rolled by the corresponding
        value
    dims (int or tuple of ints): Axis along which to roll

Example::

    >>> x = torch.tensor([1, 2, 3, 4, 5, 6, 7, 8]).view(4, 2)
    >>> x
    tensor([[1, 2],
            [3, 4],
            [5, 6],
            [7, 8]])
    >>> torch.roll(x, 1)
    tensor([[8, 1],
            [2, 3],
            [4, 5],
            [6, 7]])
    >>> torch.roll(x, 1, 0)
    tensor([[7, 8],
            [1, 2],
            [3, 4],
            [5, 6]])
    >>> torch.roll(x, -1, 0)
    tensor([[3, 4],
            [5, 6],
            [7, 8],
            [1, 2]])
    >>> torch.roll(x, shifts=(2, 1), dims=(0, 1))
    tensor([[6, 5],
            [8, 7],
            [2, 1],
            [4, 3]])
""".format(
        **common_args
    ),
)

add_docstr(
    torch.rot90,
    r"""
rot90(input, k, dims) -> Tensor

Rotate a n-D tensor by 90 degrees in the plane specified by dims axis.
Rotation direction is from the first towards the second axis if k > 0, and from the second towards the first for k < 0.

Args:
    {input}
    k (int): number of times to rotate
    dims (a list or tuple): axis to rotate

Example::

    >>> x = torch.arange(4).view(2, 2)
    >>> x
    tensor([[0, 1],
            [2, 3]])
    >>> torch.rot90(x, 1, [0, 1])
    tensor([[1, 3],
            [0, 2]])

    >>> x = torch.arange(8).view(2, 2, 2)
    >>> x
    tensor([[[0, 1],
             [2, 3]],

            [[4, 5],
             [6, 7]]])
    >>> torch.rot90(x, 1, [1, 2])
    tensor([[[1, 3],
             [0, 2]],

            [[5, 7],
             [4, 6]]])
""".format(
        **common_args
    ),
)

add_docstr(
    torch.take,
    r"""
take(input, index) -> Tensor

Returns a new tensor with the elements of :attr:`input` at the given indices.
The input tensor is treated as if it were viewed as a 1-D tensor. The result
takes the same shape as the indices.

Args:
    {input}
    index (LongTensor): the indices into tensor

Example::

    >>> src = torch.tensor([[4, 3, 5],
    ...                     [6, 7, 8]])
    >>> torch.take(src, torch.tensor([0, 2, 5]))
    tensor([ 4,  5,  8])
""".format(
        **common_args
    ),
)

add_docstr(
    torch.take_along_dim,
    r"""
take_along_dim(input, indices, dim, *, out=None) -> Tensor

Selects values from :attr:`input` at the 1-dimensional indices from :attr:`indices` along the given :attr:`dim`.

Functions that return indices along a dimension, like :func:`torch.argmax` and :func:`torch.argsort`,
are designed to work with this function. See the examples below.

.. note::
    This function is similar to NumPy's `take_along_axis`.
    See also :func:`torch.gather`.

Args:
    {input}
    indices (tensor): the indices into :attr:`input`. Must have long dtype.
    dim (int): dimension to select along.

Keyword args:
    {out}

Example::

    >>> t = torch.tensor([[10, 30, 20], [60, 40, 50]])
    >>> max_idx = torch.argmax(t)
    >>> torch.take_along_dim(t, max_idx)
    tensor([60])
    >>> sorted_idx = torch.argsort(t, dim=1)
    >>> torch.take_along_dim(t, sorted_idx, dim=1)
    tensor([[10, 20, 30],
            [40, 50, 60]])
""".format(
        **common_args
    ),
)

add_docstr(
    torch.tan,
    r"""
tan(input, *, out=None) -> Tensor

Returns a new tensor with the tangent of the elements of :attr:`input`.

.. math::
    \text{out}_{i} = \tan(\text{input}_{i})
"""
    + r"""
Args:
    {input}

Keyword args:
    {out}

Example::

    >>> a = torch.randn(4)
    >>> a
    tensor([-1.2027, -1.7687,  0.4412, -1.3856])
    >>> torch.tan(a)
    tensor([-2.5930,  4.9859,  0.4722, -5.3366])
""".format(
        **common_args
    ),
)

add_docstr(
    torch.tanh,
    r"""
tanh(input, *, out=None) -> Tensor

Returns a new tensor with the hyperbolic tangent of the elements
of :attr:`input`.

.. math::
    \text{out}_{i} = \tanh(\text{input}_{i})
"""
    + r"""
Args:
    {input}

Keyword args:
    {out}

Example::

    >>> a = torch.randn(4)
    >>> a
    tensor([ 0.8986, -0.7279,  1.1745,  0.2611])
    >>> torch.tanh(a)
    tensor([ 0.7156, -0.6218,  0.8257,  0.2553])
""".format(
        **common_args
    ),
)

add_docstr(
    torch.topk,
    r"""
topk(input, k, dim=None, largest=True, sorted=True, *, out=None) -> (Tensor, LongTensor)

Returns the :attr:`k` largest elements of the given :attr:`input` tensor along
a given dimension.

If :attr:`dim` is not given, the last dimension of the `input` is chosen.

If :attr:`largest` is ``False`` then the `k` smallest elements are returned.

A namedtuple of `(values, indices)` is returned with the `values` and
`indices` of the largest `k` elements of each row of the `input` tensor in the
given dimension `dim`.

The boolean option :attr:`sorted` if ``True``, will make sure that the returned
`k` elements are themselves sorted

Args:
    {input}
    k (int): the k in "top-k"
    dim (int, optional): the dimension to sort along
    largest (bool, optional): controls whether to return largest or
           smallest elements
    sorted (bool, optional): controls whether to return the elements
           in sorted order

Keyword args:
    out (tuple, optional): the output tuple of (Tensor, LongTensor) that can be
        optionally given to be used as output buffers

Example::

    >>> x = torch.arange(1., 6.)
    >>> x
    tensor([ 1.,  2.,  3.,  4.,  5.])
    >>> torch.topk(x, 3)
    torch.return_types.topk(values=tensor([5., 4., 3.]), indices=tensor([4, 3, 2]))
""".format(
        **common_args
    ),
)

add_docstr(
    torch.trace,
    r"""
trace(input) -> Tensor

Returns the sum of the elements of the diagonal of the input 2-D matrix.

Example::

    >>> x = torch.arange(1., 10.).view(3, 3)
    >>> x
    tensor([[ 1.,  2.,  3.],
            [ 4.,  5.,  6.],
            [ 7.,  8.,  9.]])
    >>> torch.trace(x)
    tensor(15.)
""",
)

add_docstr(
    torch.transpose,
    r"""
transpose(input, dim0, dim1) -> Tensor

Returns a tensor that is a transposed version of :attr:`input`.
The given dimensions :attr:`dim0` and :attr:`dim1` are swapped.

If :attr:`input` is a strided tensor then the resulting :attr:`out`
tensor shares its underlying storage with the :attr:`input` tensor, so
changing the content of one would change the content of the other.

If :attr:`input` is a :ref:`sparse tensor <sparse-docs>` then the
resulting :attr:`out` tensor *does not* share the underlying storage
with the :attr:`input` tensor.

Args:
    {input}
    dim0 (int): the first dimension to be transposed
    dim1 (int): the second dimension to be transposed

Example::

    >>> x = torch.randn(2, 3)
    >>> x
    tensor([[ 1.0028, -0.9893,  0.5809],
            [-0.1669,  0.7299,  0.4942]])
    >>> torch.transpose(x, 0, 1)
    tensor([[ 1.0028, -0.1669],
            [-0.9893,  0.7299],
            [ 0.5809,  0.4942]])

See also :func:`torch.t`.
""".format(
        **common_args
    ),
)

add_docstr(
    torch.triangular_solve,
    r"""
triangular_solve(b, A, upper=True, transpose=False, unitriangular=False, *, out=None) -> (Tensor, Tensor)

Solves a system of equations with a square upper or lower triangular invertible matrix :math:`A`
and multiple right-hand sides :math:`b`.

In symbols, it solves :math:`AX = b` and assumes :math:`A` is square upper-triangular
(or lower-triangular if :attr:`upper`\ `= False`) and does not have zeros on the diagonal.

`torch.triangular_solve(b, A)` can take in 2D inputs `b, A` or inputs that are
batches of 2D matrices. If the inputs are batches, then returns
batched outputs `X`

If the diagonal of :attr:`A` contains zeros or elements that are very close to zero and
:attr:`unitriangular`\ `= False` (default) or if the input matrix is badly conditioned,
the result may contain `NaN` s.

Supports input of float, double, cfloat and cdouble data types.

.. warning::

    :func:`torch.triangular_solve` is deprecated in favor of :func:`torch.linalg.solve_triangular`
    and will be removed in a future PyTorch release.
    :func:`torch.linalg.solve_triangular` has its arguments reversed and does not return a
    copy of one of the inputs.

    ``X = torch.triangular_solve(B, A).solution`` should be replaced with

    .. code:: python

        X = torch.linalg.solve_triangular(A, B)

Args:
    b (Tensor): multiple right-hand sides of size :math:`(*, m, k)` where
                :math:`*` is zero of more batch dimensions
    A (Tensor): the input triangular coefficient matrix of size :math:`(*, m, m)`
                where :math:`*` is zero or more batch dimensions
    upper (bool, optional): whether :math:`A` is upper or lower triangular. Default: ``True``.
    transpose (bool, optional): solves `op(A)X = b` where `op(A) = A^T` if this flag is ``True``,
                                and `op(A) = A` if it is ``False``. Default: ``False``.
    unitriangular (bool, optional): whether :math:`A` is unit triangular.
        If True, the diagonal elements of :math:`A` are assumed to be
        1 and not referenced from :math:`A`. Default: ``False``.

Keyword args:
    out ((Tensor, Tensor), optional): tuple of two tensors to write
        the output to. Ignored if `None`. Default: `None`.

Returns:
    A namedtuple `(solution, cloned_coefficient)` where `cloned_coefficient`
    is a clone of :math:`A` and `solution` is the solution :math:`X` to :math:`AX = b`
    (or whatever variant of the system of equations, depending on the keyword arguments.)

Examples::

    >>> A = torch.randn(2, 2).triu()
    >>> A
    tensor([[ 1.1527, -1.0753],
            [ 0.0000,  0.7986]])
    >>> b = torch.randn(2, 3)
    >>> b
    tensor([[-0.0210,  2.3513, -1.5492],
            [ 1.5429,  0.7403, -1.0243]])
    >>> torch.triangular_solve(b, A)
    torch.return_types.triangular_solve(
    solution=tensor([[ 1.7841,  2.9046, -2.5405],
            [ 1.9320,  0.9270, -1.2826]]),
    cloned_coefficient=tensor([[ 1.1527, -1.0753],
            [ 0.0000,  0.7986]]))
""",
)

add_docstr(
    torch.tril,
    r"""
tril(input, diagonal=0, *, out=None) -> Tensor

Returns the lower triangular part of the matrix (2-D tensor) or batch of matrices
:attr:`input`, the other elements of the result tensor :attr:`out` are set to 0.

The lower triangular part of the matrix is defined as the elements on and
below the diagonal.

The argument :attr:`diagonal` controls which diagonal to consider. If
:attr:`diagonal` = 0, all elements on and below the main diagonal are
retained. A positive value includes just as many diagonals above the main
diagonal, and similarly a negative value excludes just as many diagonals below
the main diagonal. The main diagonal are the set of indices
:math:`\lbrace (i, i) \rbrace` for :math:`i \in [0, \min\{d_{1}, d_{2}\} - 1]` where
:math:`d_{1}, d_{2}` are the dimensions of the matrix.
"""
    + r"""
Args:
    {input}
    diagonal (int, optional): the diagonal to consider

Keyword args:
    {out}

Example::

    >>> a = torch.randn(3, 3)
    >>> a
    tensor([[-1.0813, -0.8619,  0.7105],
            [ 0.0935,  0.1380,  2.2112],
            [-0.3409, -0.9828,  0.0289]])
    >>> torch.tril(a)
    tensor([[-1.0813,  0.0000,  0.0000],
            [ 0.0935,  0.1380,  0.0000],
            [-0.3409, -0.9828,  0.0289]])

    >>> b = torch.randn(4, 6)
    >>> b
    tensor([[ 1.2219,  0.5653, -0.2521, -0.2345,  1.2544,  0.3461],
            [ 0.4785, -0.4477,  0.6049,  0.6368,  0.8775,  0.7145],
            [ 1.1502,  3.2716, -1.1243, -0.5413,  0.3615,  0.6864],
            [-0.0614, -0.7344, -1.3164, -0.7648, -1.4024,  0.0978]])
    >>> torch.tril(b, diagonal=1)
    tensor([[ 1.2219,  0.5653,  0.0000,  0.0000,  0.0000,  0.0000],
            [ 0.4785, -0.4477,  0.6049,  0.0000,  0.0000,  0.0000],
            [ 1.1502,  3.2716, -1.1243, -0.5413,  0.0000,  0.0000],
            [-0.0614, -0.7344, -1.3164, -0.7648, -1.4024,  0.0000]])
    >>> torch.tril(b, diagonal=-1)
    tensor([[ 0.0000,  0.0000,  0.0000,  0.0000,  0.0000,  0.0000],
            [ 0.4785,  0.0000,  0.0000,  0.0000,  0.0000,  0.0000],
            [ 1.1502,  3.2716,  0.0000,  0.0000,  0.0000,  0.0000],
            [-0.0614, -0.7344, -1.3164,  0.0000,  0.0000,  0.0000]])
""".format(
        **common_args
    ),
)

# docstr is split in two parts to avoid format mis-captureing :math: braces '{}'
# as common args.
add_docstr(
    torch.tril_indices,
    r"""
tril_indices(row, col, offset=0, *, dtype=torch.long, device='cpu', layout=torch.strided) -> Tensor

Returns the indices of the lower triangular part of a :attr:`row`-by-
:attr:`col` matrix in a 2-by-N Tensor, where the first row contains row
coordinates of all indices and the second row contains column coordinates.
Indices are ordered based on rows and then columns.

The lower triangular part of the matrix is defined as the elements on and
below the diagonal.

The argument :attr:`offset` controls which diagonal to consider. If
:attr:`offset` = 0, all elements on and below the main diagonal are
retained. A positive value includes just as many diagonals above the main
diagonal, and similarly a negative value excludes just as many diagonals below
the main diagonal. The main diagonal are the set of indices
:math:`\lbrace (i, i) \rbrace` for :math:`i \in [0, \min\{d_{1}, d_{2}\} - 1]`
where :math:`d_{1}, d_{2}` are the dimensions of the matrix.

.. note::
    When running on CUDA, ``row * col`` must be less than :math:`2^{59}` to
    prevent overflow during calculation.
"""
    + r"""
Args:
    row (``int``): number of rows in the 2-D matrix.
    col (``int``): number of columns in the 2-D matrix.
    offset (``int``): diagonal offset from the main diagonal.
        Default: if not provided, 0.

Keyword args:
    dtype (:class:`torch.dtype`, optional): the desired data type of returned tensor.
        Default: if ``None``, ``torch.long``.
    {device}
    layout (:class:`torch.layout`, optional): currently only support ``torch.strided``.

Example::

    >>> a = torch.tril_indices(3, 3)
    >>> a
    tensor([[0, 1, 1, 2, 2, 2],
            [0, 0, 1, 0, 1, 2]])

    >>> a = torch.tril_indices(4, 3, -1)
    >>> a
    tensor([[1, 2, 2, 3, 3, 3],
            [0, 0, 1, 0, 1, 2]])

    >>> a = torch.tril_indices(4, 3, 1)
    >>> a
    tensor([[0, 0, 1, 1, 1, 2, 2, 2, 3, 3, 3],
            [0, 1, 0, 1, 2, 0, 1, 2, 0, 1, 2]])
""".format(
        **factory_common_args
    ),
)

add_docstr(
    torch.triu,
    r"""
triu(input, diagonal=0, *, out=None) -> Tensor

Returns the upper triangular part of a matrix (2-D tensor) or batch of matrices
:attr:`input`, the other elements of the result tensor :attr:`out` are set to 0.

The upper triangular part of the matrix is defined as the elements on and
above the diagonal.

The argument :attr:`diagonal` controls which diagonal to consider. If
:attr:`diagonal` = 0, all elements on and above the main diagonal are
retained. A positive value excludes just as many diagonals above the main
diagonal, and similarly a negative value includes just as many diagonals below
the main diagonal. The main diagonal are the set of indices
:math:`\lbrace (i, i) \rbrace` for :math:`i \in [0, \min\{d_{1}, d_{2}\} - 1]` where
:math:`d_{1}, d_{2}` are the dimensions of the matrix.
"""
    + r"""
Args:
    {input}
    diagonal (int, optional): the diagonal to consider

Keyword args:
    {out}

Example::

    >>> a = torch.randn(3, 3)
    >>> a
    tensor([[ 0.2309,  0.5207,  2.0049],
            [ 0.2072, -1.0680,  0.6602],
            [ 0.3480, -0.5211, -0.4573]])
    >>> torch.triu(a)
    tensor([[ 0.2309,  0.5207,  2.0049],
            [ 0.0000, -1.0680,  0.6602],
            [ 0.0000,  0.0000, -0.4573]])
    >>> torch.triu(a, diagonal=1)
    tensor([[ 0.0000,  0.5207,  2.0049],
            [ 0.0000,  0.0000,  0.6602],
            [ 0.0000,  0.0000,  0.0000]])
    >>> torch.triu(a, diagonal=-1)
    tensor([[ 0.2309,  0.5207,  2.0049],
            [ 0.2072, -1.0680,  0.6602],
            [ 0.0000, -0.5211, -0.4573]])

    >>> b = torch.randn(4, 6)
    >>> b
    tensor([[ 0.5876, -0.0794, -1.8373,  0.6654,  0.2604,  1.5235],
            [-0.2447,  0.9556, -1.2919,  1.3378, -0.1768, -1.0857],
            [ 0.4333,  0.3146,  0.6576, -1.0432,  0.9348, -0.4410],
            [-0.9888,  1.0679, -1.3337, -1.6556,  0.4798,  0.2830]])
    >>> torch.triu(b, diagonal=1)
    tensor([[ 0.0000, -0.0794, -1.8373,  0.6654,  0.2604,  1.5235],
            [ 0.0000,  0.0000, -1.2919,  1.3378, -0.1768, -1.0857],
            [ 0.0000,  0.0000,  0.0000, -1.0432,  0.9348, -0.4410],
            [ 0.0000,  0.0000,  0.0000,  0.0000,  0.4798,  0.2830]])
    >>> torch.triu(b, diagonal=-1)
    tensor([[ 0.5876, -0.0794, -1.8373,  0.6654,  0.2604,  1.5235],
            [-0.2447,  0.9556, -1.2919,  1.3378, -0.1768, -1.0857],
            [ 0.0000,  0.3146,  0.6576, -1.0432,  0.9348, -0.4410],
            [ 0.0000,  0.0000, -1.3337, -1.6556,  0.4798,  0.2830]])
""".format(
        **common_args
    ),
)

# docstr is split in two parts to avoid format mis-capturing :math: braces '{}'
# as common args.
add_docstr(
    torch.triu_indices,
    r"""
triu_indices(row, col, offset=0, *, dtype=torch.long, device='cpu', layout=torch.strided) -> Tensor

Returns the indices of the upper triangular part of a :attr:`row` by
:attr:`col` matrix in a 2-by-N Tensor, where the first row contains row
coordinates of all indices and the second row contains column coordinates.
Indices are ordered based on rows and then columns.

The upper triangular part of the matrix is defined as the elements on and
above the diagonal.

The argument :attr:`offset` controls which diagonal to consider. If
:attr:`offset` = 0, all elements on and above the main diagonal are
retained. A positive value excludes just as many diagonals above the main
diagonal, and similarly a negative value includes just as many diagonals below
the main diagonal. The main diagonal are the set of indices
:math:`\lbrace (i, i) \rbrace` for :math:`i \in [0, \min\{d_{1}, d_{2}\} - 1]`
where :math:`d_{1}, d_{2}` are the dimensions of the matrix.

.. note::
    When running on CUDA, ``row * col`` must be less than :math:`2^{59}` to
    prevent overflow during calculation.
"""
    + r"""
Args:
    row (``int``): number of rows in the 2-D matrix.
    col (``int``): number of columns in the 2-D matrix.
    offset (``int``): diagonal offset from the main diagonal.
        Default: if not provided, 0.

Keyword args:
    dtype (:class:`torch.dtype`, optional): the desired data type of returned tensor.
        Default: if ``None``, ``torch.long``.
    {device}
    layout (:class:`torch.layout`, optional): currently only support ``torch.strided``.

Example::

    >>> a = torch.triu_indices(3, 3)
    >>> a
    tensor([[0, 0, 0, 1, 1, 2],
            [0, 1, 2, 1, 2, 2]])

    >>> a = torch.triu_indices(4, 3, -1)
    >>> a
    tensor([[0, 0, 0, 1, 1, 1, 2, 2, 3],
            [0, 1, 2, 0, 1, 2, 1, 2, 2]])

    >>> a = torch.triu_indices(4, 3, 1)
    >>> a
    tensor([[0, 0, 1],
            [1, 2, 2]])
""".format(
        **factory_common_args
    ),
)

add_docstr(
    torch.true_divide,
    r"""
true_divide(dividend, divisor, *, out) -> Tensor

Alias for :func:`torch.div` with ``rounding_mode=None``.
""",
)

add_docstr(
    torch.trunc,
    r"""
trunc(input, *, out=None) -> Tensor

Returns a new tensor with the truncated integer values of
the elements of :attr:`input`.

Args:
    {input}

Keyword args:
    {out}

Example::

    >>> a = torch.randn(4)
    >>> a
    tensor([ 3.4742,  0.5466, -0.8008, -0.9079])
    >>> torch.trunc(a)
    tensor([ 3.,  0., -0., -0.])
""".format(
        **common_args
    ),
)

add_docstr(
    torch.fake_quantize_per_tensor_affine,
    r"""
fake_quantize_per_tensor_affine(input, scale, zero_point, quant_min, quant_max) -> Tensor

Returns a new tensor with the data in :attr:`input` fake quantized using :attr:`scale`,
:attr:`zero_point`, :attr:`quant_min` and :attr:`quant_max`.

.. math::
    \text{output} = min(
        \text{quant\_max},
        max(
            \text{quant\_min},
            \text{std::nearby\_int}(\text{input} / \text{scale}) + \text{zero\_point}
        )
    )

Args:
    input (Tensor): the input value(s), in ``torch.float32``.
    scale (double or Tensor): quantization scale
    zero_point (int64 or Tensor): quantization zero_point
    quant_min (int64): lower bound of the quantized domain
    quant_max (int64): upper bound of the quantized domain

Returns:
    Tensor: A newly fake_quantized tensor

Example::

    >>> x = torch.randn(4)
    >>> x
    tensor([ 0.0552,  0.9730,  0.3973, -1.0780])
    >>> torch.fake_quantize_per_tensor_affine(x, 0.1, 0, 0, 255)
    tensor([0.1000, 1.0000, 0.4000, 0.0000])
    >>> torch.fake_quantize_per_tensor_affine(x, torch.tensor(0.1), torch.tensor(0), 0, 255)
    tensor([0.6000, 0.4000, 0.0000, 0.0000])
""",
)

add_docstr(
    torch.fake_quantize_per_channel_affine,
    r"""
fake_quantize_per_channel_affine(input, scale, zero_point, quant_min, quant_max) -> Tensor

Returns a new tensor with the data in :attr:`input` fake quantized per channel using :attr:`scale`,
:attr:`zero_point`, :attr:`quant_min` and :attr:`quant_max`, across the channel specified by :attr:`axis`.

.. math::
    \text{output} = min(
        \text{quant\_max},
        max(
            \text{quant\_min},
            \text{std::nearby\_int}(\text{input} / \text{scale}) + \text{zero\_point}
        )
    )

Args:
    input (Tensor): the input value(s), in ``torch.float32``.
    scale (Tensor): quantization scale, per channel
    zero_point (Tensor): quantization zero_point, per channel
    axis (int32): channel axis
    quant_min (int64): lower bound of the quantized domain
    quant_max (int64): upper bound of the quantized domain

Returns:
    Tensor: A newly fake_quantized per channel tensor

Example::

    >>> x = torch.randn(2, 2, 2)
    >>> x
    tensor([[[-0.2525, -0.0466],
             [ 0.3491, -0.2168]],

            [[-0.5906,  1.6258],
             [ 0.6444, -0.0542]]])
    >>> scales = (torch.randn(2) + 1) * 0.05
    >>> scales
    tensor([0.0475, 0.0486])
    >>> zero_points = torch.zeros(2).to(torch.long)
    >>> zero_points
    tensor([0, 0])
    >>> torch.fake_quantize_per_channel_affine(x, scales, zero_points, 1, 0, 255)
    tensor([[[0.0000, 0.0000],
             [0.3405, 0.0000]],

            [[0.0000, 1.6134],
            [0.6323, 0.0000]]])
""",
)

add_docstr(
    torch.fix,
    r"""
fix(input, *, out=None) -> Tensor

Alias for :func:`torch.trunc`
""",
)

add_docstr(
    torch.unsqueeze,
    r"""
unsqueeze(input, dim) -> Tensor

Returns a new tensor with a dimension of size one inserted at the
specified position.

The returned tensor shares the same underlying data with this tensor.

A :attr:`dim` value within the range ``[-input.dim() - 1, input.dim() + 1)``
can be used. Negative :attr:`dim` will correspond to :meth:`unsqueeze`
applied at :attr:`dim` = ``dim + input.dim() + 1``.

Args:
    {input}
    dim (int): the index at which to insert the singleton dimension

Example::

    >>> x = torch.tensor([1, 2, 3, 4])
    >>> torch.unsqueeze(x, 0)
    tensor([[ 1,  2,  3,  4]])
    >>> torch.unsqueeze(x, 1)
    tensor([[ 1],
            [ 2],
            [ 3],
            [ 4]])
""".format(
        **common_args
    ),
)

add_docstr(
    torch.var,
    r"""
var(input, dim, unbiased, keepdim=False, *, out=None) -> Tensor

If :attr:`unbiased` is ``True``, Bessel's correction will be used.
Otherwise, the sample variance is calculated, without any correction.

Args:
    {input}
    {dim}

Keyword args:
    unbiased (bool): whether to use Bessel's correction (:math:`\delta N = 1`).
    {keepdim}
    {out}

.. function:: var(input, unbiased) -> Tensor
   :noindex:

Calculates the variance of all elements in the :attr:`input` tensor.

If :attr:`unbiased` is ``True``, Bessel's correction will be used.
Otherwise, the sample deviation is calculated, without any correction.

Args:
    {input}
    unbiased (bool): whether to use Bessel's correction (:math:`\delta N = 1`).

Example::

    >>> a = torch.tensor([[-0.8166, -1.3802, -0.3560]])
    >>> torch.var(a, unbiased=False)
    tensor(0.1754)
""".format(
        **multi_dim_common
    ),
)

add_docstr(
    torch.var_mean,
    r"""
var_mean(input, dim, unbiased, keepdim=False, *, out=None) -> (Tensor, Tensor)

If :attr:`unbiased` is ``True``, Bessel's correction will be used to calculate
the variance. Otherwise, the sample variance is calculated, without any
correction.

Args:
    {input}
    {dim}

Keyword args:
    unbiased (bool): whether to use Bessel's correction (:math:`\delta N = 1`).
    {keepdim}
    {out}

Returns:
    A tuple (var, mean) containing the variance and mean.

.. function:: var_mean(input, unbiased) -> (Tensor, Tensor)
   :noindex:

Calculates the variance and mean of all elements in the :attr:`input`
tensor.

If :attr:`unbiased` is ``True``, Bessel's correction will be used.
Otherwise, the sample deviation is calculated, without any correction.

Args:
    {input}
    unbiased (bool): whether to use Bessel's correction (:math:`\delta N = 1`).

Returns:
    A tuple (var, mean) containing the variance and mean.

Example::

    >>> a = torch.tensor([[-0.8166, -1.3802, -0.3560]])
    >>> torch.var_mean(a, unbiased=False)
    (tensor(0.1754), tensor(-0.8509))
""".format(
        **multi_dim_common
    ),
)

add_docstr(
    torch.zeros,
    r"""
zeros(*size, *, out=None, dtype=None, layout=torch.strided, device=None, requires_grad=False) -> Tensor

Returns a tensor filled with the scalar value `0`, with the shape defined
by the variable argument :attr:`size`.

Args:
    size (int...): a sequence of integers defining the shape of the output tensor.
        Can be a variable number of arguments or a collection like a list or tuple.

Keyword args:
    {out}
    {dtype}
    {layout}
    {device}
    {requires_grad}

Example::

    >>> torch.zeros(2, 3)
    tensor([[ 0.,  0.,  0.],
            [ 0.,  0.,  0.]])

    >>> torch.zeros(5)
    tensor([ 0.,  0.,  0.,  0.,  0.])
""".format(
        **factory_common_args
    ),
)

add_docstr(
    torch.zeros_like,
    r"""
zeros_like(input, *, dtype=None, layout=None, device=None, requires_grad=False, memory_format=torch.preserve_format) -> Tensor

Returns a tensor filled with the scalar value `0`, with the same size as
:attr:`input`. ``torch.zeros_like(input)`` is equivalent to
``torch.zeros(input.size(), dtype=input.dtype, layout=input.layout, device=input.device)``.

.. warning::
    As of 0.4, this function does not support an :attr:`out` keyword. As an alternative,
    the old ``torch.zeros_like(input, out=output)`` is equivalent to
    ``torch.zeros(input.size(), out=output)``.

Args:
    {input}

Keyword args:
    {dtype}
    {layout}
    {device}
    {requires_grad}
    {memory_format}

Example::

    >>> input = torch.empty(2, 3)
    >>> torch.zeros_like(input)
    tensor([[ 0.,  0.,  0.],
            [ 0.,  0.,  0.]])
""".format(
        **factory_like_common_args
    ),
)

add_docstr(
    torch.empty,
    """
empty(*size, *, out=None, dtype=None, layout=torch.strided, device=None, requires_grad=False, pin_memory=False, \
memory_format=torch.contiguous_format) -> Tensor

Returns a tensor filled with uninitialized data. The shape of the tensor is
defined by the variable argument :attr:`size`.

Args:
    size (int...): a sequence of integers defining the shape of the output tensor.
        Can be a variable number of arguments or a collection like a list or tuple.

Keyword args:
    {out}
    {dtype}
    {layout}
    {device}
    {requires_grad}
    {pin_memory}
    {memory_format}

Example::

    >>> torch.empty((2,3), dtype=torch.int64)
    tensor([[ 9.4064e+13,  2.8000e+01,  9.3493e+13],
            [ 7.5751e+18,  7.1428e+18,  7.5955e+18]])
""".format(
        **factory_common_args
    ),
)

add_docstr(
    torch.empty_like,
    r"""
empty_like(input, *, dtype=None, layout=None, device=None, requires_grad=False, memory_format=torch.preserve_format) -> Tensor

Returns an uninitialized tensor with the same size as :attr:`input`.
``torch.empty_like(input)`` is equivalent to
``torch.empty(input.size(), dtype=input.dtype, layout=input.layout, device=input.device)``.

Args:
    {input}

Keyword args:
    {dtype}
    {layout}
    {device}
    {requires_grad}
    {memory_format}

Example::

    >>> a=torch.empty((2,3), dtype=torch.int32, device = 'cuda')
    >>> torch.empty_like(a)
    tensor([[0, 0, 0],
            [0, 0, 0]], device='cuda:0', dtype=torch.int32)
""".format(
        **factory_like_common_args
    ),
)

add_docstr(
    torch.empty_strided,
    r"""
empty_strided(size, stride, *, dtype=None, layout=None, device=None, requires_grad=False, pin_memory=False) -> Tensor

Creates a tensor with the specified :attr:`size` and :attr:`stride` and filled with undefined data.

.. warning::
    If the constructed tensor is "overlapped" (with multiple indices referring to the same element
    in memory) its behavior is undefined.

Args:
    size (tuple of ints): the shape of the output tensor
    stride (tuple of ints): the strides of the output tensor

Keyword args:
    {dtype}
    {layout}
    {device}
    {requires_grad}
    {pin_memory}

Example::

    >>> a = torch.empty_strided((2, 3), (1, 2))
    >>> a
    tensor([[8.9683e-44, 4.4842e-44, 5.1239e+07],
            [0.0000e+00, 0.0000e+00, 3.0705e-41]])
    >>> a.stride()
    (1, 2)
    >>> a.size()
    torch.Size([2, 3])
""".format(
        **factory_common_args
    ),
)

add_docstr(
    torch.full,
    r"""
full(size, fill_value, *, out=None, dtype=None, layout=torch.strided, device=None, requires_grad=False) -> Tensor

Creates a tensor of size :attr:`size` filled with :attr:`fill_value`. The
tensor's dtype is inferred from :attr:`fill_value`.

Args:
    size (int...): a list, tuple, or :class:`torch.Size` of integers defining the
        shape of the output tensor.
    fill_value (Scalar): the value to fill the output tensor with.

Keyword args:
    {out}
    {dtype}
    {layout}
    {device}
    {requires_grad}

Example::

    >>> torch.full((2, 3), 3.141592)
    tensor([[ 3.1416,  3.1416,  3.1416],
            [ 3.1416,  3.1416,  3.1416]])
""".format(
        **factory_common_args
    ),
)

add_docstr(
    torch.full_like,
    """
full_like(input, fill_value, \\*, dtype=None, layout=torch.strided, device=None, requires_grad=False, \
memory_format=torch.preserve_format) -> Tensor

Returns a tensor with the same size as :attr:`input` filled with :attr:`fill_value`.
``torch.full_like(input, fill_value)`` is equivalent to
``torch.full(input.size(), fill_value, dtype=input.dtype, layout=input.layout, device=input.device)``.

Args:
    {input}
    fill_value: the number to fill the output tensor with.

Keyword args:
    {dtype}
    {layout}
    {device}
    {requires_grad}
    {memory_format}
""".format(
        **factory_like_common_args
    ),
)

add_docstr(
    torch.det,
    r"""
det(input) -> Tensor

Alias for :func:`torch.linalg.det`
""",
)

add_docstr(
    torch.where,
    r"""
where(condition, x, y) -> Tensor

Return a tensor of elements selected from either :attr:`x` or :attr:`y`, depending on :attr:`condition`.

The operation is defined as:

.. math::
    \text{out}_i = \begin{cases}
        \text{x}_i & \text{if } \text{condition}_i \\
        \text{y}_i & \text{otherwise} \\
    \end{cases}

.. note::
    The tensors :attr:`condition`, :attr:`x`, :attr:`y` must be :ref:`broadcastable <broadcasting-semantics>`.

Arguments:
    condition (BoolTensor): When True (nonzero), yield x, otherwise yield y
    x (Tensor or Scalar): value (if :attr:`x` is a scalar) or values selected at indices
                          where :attr:`condition` is ``True``
    y (Tensor or Scalar): value (if :attr:`y` is a scalar) or values selected at indices
                          where :attr:`condition` is ``False``

Returns:
    Tensor: A tensor of shape equal to the broadcasted shape of :attr:`condition`, :attr:`x`, :attr:`y`

Example::

    >>> x = torch.randn(3, 2)
    >>> y = torch.ones(3, 2)
    >>> x
    tensor([[-0.4620,  0.3139],
            [ 0.3898, -0.7197],
            [ 0.0478, -0.1657]])
    >>> torch.where(x > 0, x, y)
    tensor([[ 1.0000,  0.3139],
            [ 0.3898,  1.0000],
            [ 0.0478,  1.0000]])
    >>> x = torch.randn(2, 2, dtype=torch.double)
    >>> x
    tensor([[ 1.0779,  0.0383],
            [-0.8785, -1.1089]], dtype=torch.float64)
    >>> torch.where(x > 0, x, 0.)
    tensor([[1.0779, 0.0383],
            [0.0000, 0.0000]], dtype=torch.float64)

.. function:: where(condition) -> tuple of LongTensor
   :noindex:

``torch.where(condition)`` is identical to
``torch.nonzero(condition, as_tuple=True)``.

.. note::
    See also :func:`torch.nonzero`.
""",
)

add_docstr(
    torch.logdet,
    r"""
logdet(input) -> Tensor

Calculates log determinant of a square matrix or batches of square matrices.

It returns ``-inf`` if the input has a determinant of zero, and ``NaN`` if it has
a negative determinant.

.. note::
    Backward through :meth:`logdet` internally uses SVD results when :attr:`input`
    is not invertible. In this case, double backward through :meth:`logdet` will
    be unstable in when :attr:`input` doesn't have distinct singular values. See
    :func:`torch.linalg.svd` for details.

.. seealso::

        :func:`torch.linalg.slogdet` computes the sign (resp. angle) and natural logarithm of the
        absolute value of the determinant of real-valued (resp. complex) square matrices.

Arguments:
    input (Tensor): the input tensor of size ``(*, n, n)`` where ``*`` is zero or more
                batch dimensions.

Example::

    >>> A = torch.randn(3, 3)
    >>> torch.det(A)
    tensor(0.2611)
    >>> torch.logdet(A)
    tensor(-1.3430)
    >>> A
    tensor([[[ 0.9254, -0.6213],
             [-0.5787,  1.6843]],

            [[ 0.3242, -0.9665],
             [ 0.4539, -0.0887]],

            [[ 1.1336, -0.4025],
             [-0.7089,  0.9032]]])
    >>> A.det()
    tensor([1.1990, 0.4099, 0.7386])
    >>> A.det().log()
    tensor([ 0.1815, -0.8917, -0.3031])
""",
)

add_docstr(
    torch.slogdet,
    r"""
slogdet(input) -> (Tensor, Tensor)

Alias for :func:`torch.linalg.slogdet`
""",
)

add_docstr(
    torch.pinverse,
    r"""
pinverse(input, rcond=1e-15) -> Tensor

Alias for :func:`torch.linalg.pinv`
""",
)

add_docstr(
    torch.hann_window,
    """
hann_window(window_length, periodic=True, *, dtype=None, \
layout=torch.strided, device=None, requires_grad=False) -> Tensor
"""
    + r"""
Hann window function.

.. math::
    w[n] = \frac{1}{2}\ \left[1 - \cos \left( \frac{2 \pi n}{N - 1} \right)\right] =
            \sin^2 \left( \frac{\pi n}{N - 1} \right),

where :math:`N` is the full window size.

The input :attr:`window_length` is a positive integer controlling the
returned window size. :attr:`periodic` flag determines whether the returned
window trims off the last duplicate value from the symmetric window and is
ready to be used as a periodic window with functions like
:meth:`torch.stft`. Therefore, if :attr:`periodic` is true, the :math:`N` in
above formula is in fact :math:`\text{window\_length} + 1`. Also, we always have
``torch.hann_window(L, periodic=True)`` equal to
``torch.hann_window(L + 1, periodic=False)[:-1])``.

.. note::
    If :attr:`window_length` :math:`=1`, the returned window contains a single value 1.
"""
    + r"""
Arguments:
    window_length (int): the size of returned window
    periodic (bool, optional): If True, returns a window to be used as periodic
        function. If False, return a symmetric window.

Keyword args:
    {dtype} Only floating point types are supported.
    layout (:class:`torch.layout`, optional): the desired layout of returned window tensor. Only
          ``torch.strided`` (dense layout) is supported.
    {device}
    {requires_grad}

Returns:
    Tensor: A 1-D tensor of size :math:`(\text{{window\_length}},)` containing the window

""".format(
        **factory_common_args
    ),
)


add_docstr(
    torch.hamming_window,
    """
hamming_window(window_length, periodic=True, alpha=0.54, beta=0.46, *, dtype=None, \
layout=torch.strided, device=None, requires_grad=False) -> Tensor
"""
    + r"""
Hamming window function.

.. math::
    w[n] = \alpha - \beta\ \cos \left( \frac{2 \pi n}{N - 1} \right),

where :math:`N` is the full window size.

The input :attr:`window_length` is a positive integer controlling the
returned window size. :attr:`periodic` flag determines whether the returned
window trims off the last duplicate value from the symmetric window and is
ready to be used as a periodic window with functions like
:meth:`torch.stft`. Therefore, if :attr:`periodic` is true, the :math:`N` in
above formula is in fact :math:`\text{window\_length} + 1`. Also, we always have
``torch.hamming_window(L, periodic=True)`` equal to
``torch.hamming_window(L + 1, periodic=False)[:-1])``.

.. note::
    If :attr:`window_length` :math:`=1`, the returned window contains a single value 1.

.. note::
    This is a generalized version of :meth:`torch.hann_window`.
"""
    + r"""
Arguments:
    window_length (int): the size of returned window
    periodic (bool, optional): If True, returns a window to be used as periodic
        function. If False, return a symmetric window.
    alpha (float, optional): The coefficient :math:`\alpha` in the equation above
    beta (float, optional): The coefficient :math:`\beta` in the equation above

Keyword args:
    {dtype} Only floating point types are supported.
    layout (:class:`torch.layout`, optional): the desired layout of returned window tensor. Only
          ``torch.strided`` (dense layout) is supported.
    {device}
    {requires_grad}

Returns:
    Tensor: A 1-D tensor of size :math:`(\text{{window\_length}},)` containing the window

""".format(
        **factory_common_args
    ),
)


add_docstr(
    torch.bartlett_window,
    """
bartlett_window(window_length, periodic=True, *, dtype=None, \
layout=torch.strided, device=None, requires_grad=False) -> Tensor
"""
    + r"""
Bartlett window function.

.. math::
    w[n] = 1 - \left| \frac{2n}{N-1} - 1 \right| = \begin{cases}
        \frac{2n}{N - 1} & \text{if } 0 \leq n \leq \frac{N - 1}{2} \\
        2 - \frac{2n}{N - 1} & \text{if } \frac{N - 1}{2} < n < N \\
    \end{cases},

where :math:`N` is the full window size.

The input :attr:`window_length` is a positive integer controlling the
returned window size. :attr:`periodic` flag determines whether the returned
window trims off the last duplicate value from the symmetric window and is
ready to be used as a periodic window with functions like
:meth:`torch.stft`. Therefore, if :attr:`periodic` is true, the :math:`N` in
above formula is in fact :math:`\text{window\_length} + 1`. Also, we always have
``torch.bartlett_window(L, periodic=True)`` equal to
``torch.bartlett_window(L + 1, periodic=False)[:-1])``.

.. note::
    If :attr:`window_length` :math:`=1`, the returned window contains a single value 1.
"""
    + r"""
Arguments:
    window_length (int): the size of returned window
    periodic (bool, optional): If True, returns a window to be used as periodic
        function. If False, return a symmetric window.

Keyword args:
    {dtype} Only floating point types are supported.
    layout (:class:`torch.layout`, optional): the desired layout of returned window tensor. Only
          ``torch.strided`` (dense layout) is supported.
    {device}
    {requires_grad}

Returns:
    Tensor: A 1-D tensor of size :math:`(\text{{window\_length}},)` containing the window

""".format(
        **factory_common_args
    ),
)


add_docstr(
    torch.blackman_window,
    """
blackman_window(window_length, periodic=True, *, dtype=None, \
layout=torch.strided, device=None, requires_grad=False) -> Tensor
"""
    + r"""
Blackman window function.

.. math::
    w[n] = 0.42 - 0.5 \cos \left( \frac{2 \pi n}{N - 1} \right) + 0.08 \cos \left( \frac{4 \pi n}{N - 1} \right)

where :math:`N` is the full window size.

The input :attr:`window_length` is a positive integer controlling the
returned window size. :attr:`periodic` flag determines whether the returned
window trims off the last duplicate value from the symmetric window and is
ready to be used as a periodic window with functions like
:meth:`torch.stft`. Therefore, if :attr:`periodic` is true, the :math:`N` in
above formula is in fact :math:`\text{window\_length} + 1`. Also, we always have
``torch.blackman_window(L, periodic=True)`` equal to
``torch.blackman_window(L + 1, periodic=False)[:-1])``.

.. note::
    If :attr:`window_length` :math:`=1`, the returned window contains a single value 1.
"""
    + r"""
Arguments:
    window_length (int): the size of returned window
    periodic (bool, optional): If True, returns a window to be used as periodic
        function. If False, return a symmetric window.

Keyword args:
    {dtype} Only floating point types are supported.
    layout (:class:`torch.layout`, optional): the desired layout of returned window tensor. Only
          ``torch.strided`` (dense layout) is supported.
    {device}
    {requires_grad}

Returns:
    Tensor: A 1-D tensor of size :math:`(\text{{window\_length}},)` containing the window

""".format(
        **factory_common_args
    ),
)


add_docstr(
    torch.kaiser_window,
    """
kaiser_window(window_length, periodic=True, beta=12.0, *, dtype=None, \
layout=torch.strided, device=None, requires_grad=False) -> Tensor
"""
    + r"""
Computes the Kaiser window with window length :attr:`window_length` and shape parameter :attr:`beta`.

Let I_0 be the zeroth order modified Bessel function of the first kind (see :func:`torch.i0`) and
``N = L - 1`` if :attr:`periodic` is False and ``L`` if :attr:`periodic` is True,
where ``L`` is the :attr:`window_length`. This function computes:

.. math::
    out_i = I_0 \left( \beta \sqrt{1 - \left( {\frac{i - N/2}{N/2}} \right) ^2 } \right) / I_0( \beta )

Calling ``torch.kaiser_window(L, B, periodic=True)`` is equivalent to calling
``torch.kaiser_window(L + 1, B, periodic=False)[:-1])``.
The :attr:`periodic` argument is intended as a helpful shorthand
to produce a periodic window as input to functions like :func:`torch.stft`.

.. note::
    If :attr:`window_length` is one, then the returned window is a single element tensor containing a one.

"""
    + r"""
Args:
    window_length (int): length of the window.
    periodic (bool, optional): If True, returns a periodic window suitable for use in spectral analysis.
        If False, returns a symmetric window suitable for use in filter design.
    beta (float, optional): shape parameter for the window.

Keyword args:
    {dtype}
    layout (:class:`torch.layout`, optional): the desired layout of returned window tensor. Only
          ``torch.strided`` (dense layout) is supported.
    {device}
    {requires_grad}

""".format(
        **factory_common_args
    ),
)


add_docstr(
    torch.vander,
    """
vander(x, N=None, increasing=False) -> Tensor
"""
    + r"""
Generates a Vandermonde matrix.

The columns of the output matrix are elementwise powers of the input vector :math:`x^{{(N-1)}}, x^{{(N-2)}}, ..., x^0`.
If increasing is True, the order of the columns is reversed :math:`x^0, x^1, ..., x^{{(N-1)}}`. Such a
matrix with a geometric progression in each row is named for Alexandre-Theophile Vandermonde.

Arguments:
    x (Tensor): 1-D input tensor.
    N (int, optional): Number of columns in the output. If N is not specified,
        a square array is returned :math:`(N = len(x))`.
    increasing (bool, optional): Order of the powers of the columns. If True,
        the powers increase from left to right, if False (the default) they are reversed.

Returns:
    Tensor: Vandermonde matrix. If increasing is False, the first column is :math:`x^{{(N-1)}}`,
    the second :math:`x^{{(N-2)}}` and so forth. If increasing is True, the columns
    are :math:`x^0, x^1, ..., x^{{(N-1)}}`.

Example::

    >>> x = torch.tensor([1, 2, 3, 5])
    >>> torch.vander(x)
    tensor([[  1,   1,   1,   1],
            [  8,   4,   2,   1],
            [ 27,   9,   3,   1],
            [125,  25,   5,   1]])
    >>> torch.vander(x, N=3)
    tensor([[ 1,  1,  1],
            [ 4,  2,  1],
            [ 9,  3,  1],
            [25,  5,  1]])
    >>> torch.vander(x, N=3, increasing=True)
    tensor([[ 1,  1,  1],
            [ 1,  2,  4],
            [ 1,  3,  9],
            [ 1,  5, 25]])

""".format(
        **factory_common_args
    ),
)


add_docstr(
    torch.unbind,
    r"""
unbind(input, dim=0) -> seq

Removes a tensor dimension.

Returns a tuple of all slices along a given dimension, already without it.

Arguments:
    input (Tensor): the tensor to unbind
    dim (int): dimension to remove

Example::

    >>> torch.unbind(torch.tensor([[1, 2, 3],
    >>>                            [4, 5, 6],
    >>>                            [7, 8, 9]]))
    (tensor([1, 2, 3]), tensor([4, 5, 6]), tensor([7, 8, 9]))
""",
)


add_docstr(
    torch.combinations,
    r"""
combinations(input, r=2, with_replacement=False) -> seq

Compute combinations of length :math:`r` of the given tensor. The behavior is similar to
python's `itertools.combinations` when `with_replacement` is set to `False`, and
`itertools.combinations_with_replacement` when `with_replacement` is set to `True`.

Arguments:
    input (Tensor): 1D vector.
    r (int, optional): number of elements to combine
    with_replacement (boolean, optional): whether to allow duplication in combination

Returns:
    Tensor: A tensor equivalent to converting all the input tensors into lists, do
    `itertools.combinations` or `itertools.combinations_with_replacement` on these
    lists, and finally convert the resulting list into tensor.

Example::

    >>> a = [1, 2, 3]
    >>> list(itertools.combinations(a, r=2))
    [(1, 2), (1, 3), (2, 3)]
    >>> list(itertools.combinations(a, r=3))
    [(1, 2, 3)]
    >>> list(itertools.combinations_with_replacement(a, r=2))
    [(1, 1), (1, 2), (1, 3), (2, 2), (2, 3), (3, 3)]
    >>> tensor_a = torch.tensor(a)
    >>> torch.combinations(tensor_a)
    tensor([[1, 2],
            [1, 3],
            [2, 3]])
    >>> torch.combinations(tensor_a, r=3)
    tensor([[1, 2, 3]])
    >>> torch.combinations(tensor_a, with_replacement=True)
    tensor([[1, 1],
            [1, 2],
            [1, 3],
            [2, 2],
            [2, 3],
            [3, 3]])

""",
)

add_docstr(
    torch.trapezoid,
    r"""
trapezoid(y, x=None, *, dx=None, dim=-1) -> Tensor

Computes the `trapezoidal rule <https://en.wikipedia.org/wiki/Trapezoidal_rule>`_ along
:attr:`dim`. By default the spacing between elements is assumed to be 1, but
:attr:`dx` can be used to specify a different constant spacing, and :attr:`x` can be
used to specify arbitrary spacing along :attr:`dim`.


Assuming :attr:`y` is a one-dimensional tensor with elements :math:`{y_0, y_1, ..., y_n}`,
the default computation is

.. math::
    \begin{aligned}
        \sum_{i = 1}^{n-1} \frac{1}{2} (y_i + y_{i-1})
    \end{aligned}

When :attr:`dx` is specified the computation becomes

.. math::
    \begin{aligned}
        \sum_{i = 1}^{n-1} \frac{\Delta x}{2} (y_i + y_{i-1})
    \end{aligned}

effectively multiplying the result by :attr:`dx`. When :attr:`x` is specified,
assuming :attr:`x` is also a one-dimensional tensor with
elements :math:`{x_0, x_1, ..., x_n}`, the computation becomes

.. math::
    \begin{aligned}
        \sum_{i = 1}^{n-1} \frac{(x_i - x_{i-1})}{2} (y_i + y_{i-1})
    \end{aligned}

When :attr:`x` and :attr:`y` have the same size, the computation is as described above and no broadcasting is needed.
The broadcasting behavior of this function is as follows when their sizes are different. For both :attr:`x`
and :attr:`y`, the function computes the difference between consecutive elements along
dimension :attr:`dim`. This effectively creates two tensors, `x_diff` and `y_diff`, that have
the same shape as the original tensors except their lengths along the dimension :attr:`dim` is reduced by 1.
After that, those two tensors are broadcast together to compute final output as part of the trapezoidal rule.
See the examples below for details.

.. note::
    The trapezoidal rule is a technique for approximating the definite integral of a function
    by averaging its left and right Riemann sums. The approximation becomes more accurate as
    the resolution of the partition increases.

Arguments:
    y (Tensor): Values to use when computing the trapezoidal rule.
    x (Tensor): If specified, defines spacing between values as specified above.

Keyword arguments:
    dx (float): constant spacing between values. If neither :attr:`x` or :attr:`dx`
        are specified then this defaults to 1. Effectively multiplies the result by its value.
    dim (int): The dimension along which to compute the trapezoidal rule.
        The last (inner-most) dimension by default.

Examples::

    >>> # Computes the trapezoidal rule in 1D, spacing is implicitly 1
    >>> y = torch.tensor([1, 5, 10])
    >>> torch.trapezoid(y)
    tensor(10.5)

    >>> # Computes the same trapezoidal rule directly to verify
    >>> (1 + 10 + 10) / 2
    10.5

    >>> # Computes the trapezoidal rule in 1D with constant spacing of 2
    >>> # NOTE: the result is the same as before, but multiplied by 2
    >>> torch.trapezoid(y, dx=2)
    21.0

    >>> # Computes the trapezoidal rule in 1D with arbitrary spacing
    >>> x = torch.tensor([1, 3, 6])
    >>> torch.trapezoid(y, x)
    28.5

    >>> # Computes the same trapezoidal rule directly to verify
    >>> ((3 - 1) * (1 + 5) + (6 - 3) * (5 + 10)) / 2
    28.5

    >>> # Computes the trapezoidal rule for each row of a 3x3 matrix
    >>> y = torch.arange(9).reshape(3, 3)
    tensor([[0, 1, 2],
            [3, 4, 5],
            [6, 7, 8]])
    >>> torch.trapezoid(y)
    tensor([ 2., 8., 14.])

    >>> # Computes the trapezoidal rule for each column of the matrix
    >>> torch.trapezoid(y, dim=0)
    tensor([ 6., 8., 10.])

    >>> # Computes the trapezoidal rule for each row of a 3x3 ones matrix
    >>> #   with the same arbitrary spacing
    >>> y = torch.ones(3, 3)
    >>> x = torch.tensor([1, 3, 6])
    >>> torch.trapezoid(y, x)
    array([5., 5., 5.])

    >>> # Computes the trapezoidal rule for each row of a 3x3 ones matrix
    >>> #   with different arbitrary spacing per row
    >>> y = torch.ones(3, 3)
    >>> x = torch.tensor([[1, 2, 3], [1, 3, 5], [1, 4, 7]])
    >>> torch.trapezoid(y, x)
    array([2., 4., 6.])
""",
)

add_docstr(
    torch.trapz,
    r"""
trapz(y, x, *, dim=-1) -> Tensor

Alias for :func:`torch.trapezoid`.
""",
)

add_docstr(
    torch.cumulative_trapezoid,
    r"""
cumulative_trapezoid(y, x=None, *, dx=None, dim=-1) -> Tensor

Cumulatively computes the `trapezoidal rule <https://en.wikipedia.org/wiki/Trapezoidal_rule>`_
along :attr:`dim`. By default the spacing between elements is assumed to be 1, but
:attr:`dx` can be used to specify a different constant spacing, and :attr:`x` can be
used to specify arbitrary spacing along :attr:`dim`.

For more details, please read :func:`torch.trapezoid`. The difference between :func:`torch.trapezoid`
and this function is that, :func:`torch.trapezoid` returns a value for each integration,
where as this function returns a cumulative value for every spacing within the integration. This
is analogous to how `.sum` returns a value and `.cumsum` returns a cumulative sum.

Arguments:
    y (Tensor): Values to use when computing the trapezoidal rule.
    x (Tensor): If specified, defines spacing between values as specified above.

Keyword arguments:
    dx (float): constant spacing between values. If neither :attr:`x` or :attr:`dx`
        are specified then this defaults to 1. Effectively multiplies the result by its value.
    dim (int): The dimension along which to compute the trapezoidal rule.
        The last (inner-most) dimension by default.

Examples::

    >>> # Cumulatively computes the trapezoidal rule in 1D, spacing is implicitly 1.
    >>> y = torch.tensor([1, 5, 10])
    >>> torch.cumulative_trapezoid(y)
    tensor([3., 10.5])

    >>> # Computes the same trapezoidal rule directly up to each element to verify
    >>> (1 + 5) / 2
    3.0
    >>> (1 + 10 + 10) / 2
    10.5

    >>> # Cumulatively computes the trapezoidal rule in 1D with constant spacing of 2
    >>> # NOTE: the result is the same as before, but multiplied by 2
    >>> torch.cumulative_trapezoid(y, dx=2)
    tensor([6., 21.])

    >>> # Cumulatively computes the trapezoidal rule in 1D with arbitrary spacing
    >>> x = torch.tensor([1, 3, 6])
    >>> torch.cumulative_trapezoid(y, x)
    tensor([6., 28.5])

    >>> # Computes the same trapezoidal rule directly up to each element to verify
    >>> ((3 - 1) * (1 + 5)) / 2
    6.0
    >>> ((3 - 1) * (1 + 5) + (6 - 3) * (5 + 10)) / 2
    28.5

    >>> # Cumulatively computes the trapezoidal rule for each row of a 3x3 matrix
    >>> y = torch.arange(9).reshape(3, 3)
    tensor([[0, 1, 2],
            [3, 4, 5],
            [6, 7, 8]])
    >>> torch.cumulative_trapezoid(y)
    tensor([[ 0.5,  2.],
            [ 3.5,  8.],
            [ 6.5, 14.]])

    >>> # Cumulatively computes the trapezoidal rule for each column of the matrix
    >>> torch.cumulative_trapezoid(y, dim=0)
    tensor([[ 1.5,  2.5,  3.5],
            [ 6.0,  8.0, 10.0]])

    >>> # Cumulatively computes the trapezoidal rule for each row of a 3x3 ones matrix
    >>> #   with the same arbitrary spacing
    >>> y = torch.ones(3, 3)
    >>> x = torch.tensor([1, 3, 6])
    >>> torch.cumulative_trapezoid(y, x)
    tensor([[2., 5.],
            [2., 5.],
            [2., 5.]])

    >>> # Cumulatively computes the trapezoidal rule for each row of a 3x3 ones matrix
    >>> #   with different arbitrary spacing per row
    >>> y = torch.ones(3, 3)
    >>> x = torch.tensor([[1, 2, 3], [1, 3, 5], [1, 4, 7]])
    >>> torch.cumulative_trapezoid(y, x)
    tensor([[1., 2.],
            [2., 4.],
            [3., 6.]])
""",
)

add_docstr(
    torch.repeat_interleave,
    r"""
repeat_interleave(input, repeats, dim=None, *, output_size=None) -> Tensor

Repeat elements of a tensor.

.. warning::

    This is different from :meth:`torch.Tensor.repeat` but similar to ``numpy.repeat``.

Args:
    {input}
    repeats (Tensor or int): The number of repetitions for each element.
        repeats is broadcasted to fit the shape of the given axis.
    dim (int, optional): The dimension along which to repeat values.
        By default, use the flattened input array, and return a flat output
        array.

Keyword args:
    output_size (int, optional): Total output size for the given axis
        ( e.g. sum of repeats). If given, it will avoid stream syncronization
        needed to calculate output shape of the tensor.

Returns:
    Tensor: Repeated tensor which has the same shape as input, except along the given axis.

Example::

    >>> x = torch.tensor([1, 2, 3])
    >>> x.repeat_interleave(2)
    tensor([1, 1, 2, 2, 3, 3])
    >>> y = torch.tensor([[1, 2], [3, 4]])
    >>> torch.repeat_interleave(y, 2)
    tensor([1, 1, 2, 2, 3, 3, 4, 4])
    >>> torch.repeat_interleave(y, 3, dim=1)
    tensor([[1, 1, 1, 2, 2, 2],
            [3, 3, 3, 4, 4, 4]])
    >>> torch.repeat_interleave(y, torch.tensor([1, 2]), dim=0)
    tensor([[1, 2],
            [3, 4],
            [3, 4]])
    >>> torch.repeat_interleave(y, torch.tensor([1, 2]), dim=0, output_size=3)
    tensor([[1, 2],
            [3, 4],
            [3, 4]])

.. function:: repeat_interleave(repeats, *, output_size=None) -> Tensor
   :noindex:

If the `repeats` is `tensor([n1, n2, n3, ...])`, then the output will be
`tensor([0, 0, ..., 1, 1, ..., 2, 2, ..., ...])` where `0` appears `n1` times,
`1` appears `n2` times, `2` appears `n3` times, etc.
""".format(
        **common_args
    ),
)

add_docstr(
    torch.tile,
    r"""
tile(input, dims) -> Tensor

Constructs a tensor by repeating the elements of :attr:`input`.
The :attr:`dims` argument specifies the number of repetitions
in each dimension.

If :attr:`dims` specifies fewer dimensions than :attr:`input` has, then
ones are prepended to :attr:`dims` until all dimensions are specified.
For example, if :attr:`input` has shape (8, 6, 4, 2) and :attr:`dims`
is (2, 2), then :attr:`dims` is treated as (1, 1, 2, 2).

Analogously, if :attr:`input` has fewer dimensions than :attr:`dims`
specifies, then :attr:`input` is treated as if it were unsqueezed at
dimension zero until it has as many dimensions as :attr:`dims` specifies.
For example, if :attr:`input` has shape (4, 2) and :attr:`dims`
is (3, 3, 2, 2), then :attr:`input` is treated as if it had the
shape (1, 1, 4, 2).

.. note::

    This function is similar to NumPy's tile function.

Args:
    input (Tensor): the tensor whose elements to repeat.
    dims (tuple): the number of repetitions per dimension.

Example::

    >>> x = torch.tensor([1, 2, 3])
    >>> x.tile((2,))
    tensor([1, 2, 3, 1, 2, 3])
    >>> y = torch.tensor([[1, 2], [3, 4]])
    >>> torch.tile(y, (2, 2))
    tensor([[1, 2, 1, 2],
            [3, 4, 3, 4],
            [1, 2, 1, 2],
            [3, 4, 3, 4]])
""",
)

add_docstr(
    torch.quantize_per_tensor,
    r"""
quantize_per_tensor(input, scale, zero_point, dtype) -> Tensor

Converts a float tensor to a quantized tensor with given scale and zero point.

Arguments:
    input (Tensor): float tensor or list of tensors to quantize
    scale (float or Tensor): scale to apply in quantization formula
    zero_point (int or Tensor): offset in integer value that maps to float zero
    dtype (:class:`torch.dtype`): the desired data type of returned tensor.
        Has to be one of the quantized dtypes: ``torch.quint8``, ``torch.qint8``, ``torch.qint32``

Returns:
    Tensor: A newly quantized tensor or list of quantized tensors.

Example::

    >>> torch.quantize_per_tensor(torch.tensor([-1.0, 0.0, 1.0, 2.0]), 0.1, 10, torch.quint8)
    tensor([-1.,  0.,  1.,  2.], size=(4,), dtype=torch.quint8,
           quantization_scheme=torch.per_tensor_affine, scale=0.1, zero_point=10)
    >>> torch.quantize_per_tensor(torch.tensor([-1.0, 0.0, 1.0, 2.0]), 0.1, 10, torch.quint8).int_repr()
    tensor([ 0, 10, 20, 30], dtype=torch.uint8)
    >>> torch.quantize_per_tensor([torch.tensor([-1.0, 0.0]), torch.tensor([-2.0, 2.0])],
    >>> torch.tensor([0.1, 0.2]), torch.tensor([10, 20]), torch.quint8)
    (tensor([-1.,  0.], size=(2,), dtype=torch.quint8,
        quantization_scheme=torch.per_tensor_affine, scale=0.1, zero_point=10),
        tensor([-2.,  2.], size=(2,), dtype=torch.quint8,
        quantization_scheme=torch.per_tensor_affine, scale=0.2, zero_point=20))
    >>> torch.quantize_per_tensor(torch.tensor([-1.0, 0.0, 1.0, 2.0]), torch.tensor(0.1), torch.tensor(10), torch.quint8)
    tensor([-1.,  0.,  1.,  2.], size=(4,), dtype=torch.quint8,
       quantization_scheme=torch.per_tensor_affine, scale=0.10, zero_point=10)
""",
)

add_docstr(
    torch.quantize_per_tensor_dynamic,
    r"""
quantize_per_tensor_dynamic(input, dtype, reduce_range) -> Tensor

Converts a float tensor to a quantized tensor with scale and zero_point calculated
dynamically based on the input.

Arguments:
    input (Tensor): float tensor or list of tensors to quantize
    dtype (:class:`torch.dtype`): the desired data type of returned tensor.
        Has to be one of the quantized dtypes: ``torch.quint8``, ``torch.qint8``
    reduce_range (bool): a flag to indicate whether to reduce the range of quantized
    data by 1 bit, it's required to avoid instruction overflow for some hardwares

Returns:
    Tensor: A newly (dynamically) quantized tensor

Example::

    >>> t = torch.quantize_per_tensor_dynamic(torch.tensor([-1.0, 0.0, 1.0, 2.0]), torch.quint8, False)
    >>> print(t)
    tensor([-1.,  0.,  1.,  2.], size=(4,), dtype=torch.quint8,
           quantization_scheme=torch.per_tensor_affine, scale=0.011764705882352941,
           zero_point=85)
    >>> t.int_repr()
    tensor([  0,  85, 170, 255], dtype=torch.uint8)
""",
)

add_docstr(
    torch.quantize_per_channel,
    r"""
quantize_per_channel(input, scales, zero_points, axis, dtype) -> Tensor

Converts a float tensor to a per-channel quantized tensor with given scales and zero points.

Arguments:
    input (Tensor): float tensor to quantize
    scales (Tensor): float 1D tensor of scales to use, size should match ``input.size(axis)``
    zero_points (int): integer 1D tensor of offset to use, size should match ``input.size(axis)``
    axis (int): dimension on which apply per-channel quantization
    dtype (:class:`torch.dtype`): the desired data type of returned tensor.
        Has to be one of the quantized dtypes: ``torch.quint8``, ``torch.qint8``, ``torch.qint32``

Returns:
    Tensor: A newly quantized tensor

Example::

    >>> x = torch.tensor([[-1.0, 0.0], [1.0, 2.0]])
    >>> torch.quantize_per_channel(x, torch.tensor([0.1, 0.01]), torch.tensor([10, 0]), 0, torch.quint8)
    tensor([[-1.,  0.],
            [ 1.,  2.]], size=(2, 2), dtype=torch.quint8,
           quantization_scheme=torch.per_channel_affine,
           scale=tensor([0.1000, 0.0100], dtype=torch.float64),
           zero_point=tensor([10,  0]), axis=0)
    >>> torch.quantize_per_channel(x, torch.tensor([0.1, 0.01]), torch.tensor([10, 0]), 0, torch.quint8).int_repr()
    tensor([[  0,  10],
            [100, 200]], dtype=torch.uint8)
""",
)


add_docstr(
    torch.quantized_batch_norm,
    r"""
quantized_batch_norm(input, weight=None, bias=None, mean, var, eps, output_scale, output_zero_point) -> Tensor

Applies batch normalization on a 4D (NCHW) quantized tensor.

.. math::

        y = \frac{x - \mathrm{E}[x]}{\sqrt{\mathrm{Var}[x] + \epsilon}} * \gamma + \beta

Arguments:
    input (Tensor): quantized tensor
    weight (Tensor): float tensor that corresponds to the gamma, size C
    bias (Tensor):  float tensor that corresponds to the beta, size C
    mean (Tensor): float mean value in batch normalization, size C
    var (Tensor): float tensor for variance, size C
    eps (float): a value added to the denominator for numerical stability.
    output_scale (float): output quantized tensor scale
    output_zero_point (int): output quantized tensor zero_point

Returns:
    Tensor: A quantized tensor with batch normalization applied.

Example::

    >>> qx = torch.quantize_per_tensor(torch.rand(2, 2, 2, 2), 1.5, 3, torch.quint8)
    >>> torch.quantized_batch_norm(qx, torch.ones(2), torch.zeros(2), torch.rand(2), torch.rand(2), 0.00001, 0.2, 2)
    tensor([[[[-0.2000, -0.2000],
          [ 1.6000, -0.2000]],

         [[-0.4000, -0.4000],
          [-0.4000,  0.6000]]],


        [[[-0.2000, -0.2000],
          [-0.2000, -0.2000]],

         [[ 0.6000, -0.4000],
          [ 0.6000, -0.4000]]]], size=(2, 2, 2, 2), dtype=torch.quint8,
       quantization_scheme=torch.per_tensor_affine, scale=0.2, zero_point=2)
""",
)


add_docstr(
    torch.quantized_max_pool1d,
    r"""
quantized_max_pool1d(input, kernel_size, stride=[], padding=0, dilation=1, ceil_mode=False) -> Tensor

Applies a 1D max pooling over an input quantized tensor composed of several input planes.

Arguments:
    input (Tensor): quantized tensor
    kernel_size (list of int): the size of the sliding window
    stride (``list of int``, optional): the stride of the sliding window
    padding (``list of int``, opttional): padding to be added on both sides, must be >= 0 and <= kernel_size / 2
    dilation (``list of int``, optional): The stride between elements within a sliding window, must be > 0. Default 1
    ceil_mode (bool, optional):  If True, will use ceil instead of floor to compute the output shape.
        Defaults to False.


Returns:
    Tensor: A quantized tensor with max_pool1d applied.

Example::

    >>> qx = torch.quantize_per_tensor(torch.rand(2, 2), 1.5, 3, torch.quint8)
    >>> torch.quantized_max_pool1d(qx, [2])
    tensor([[0.0000],
            [1.5000]], size=(2, 1), dtype=torch.quint8,
        quantization_scheme=torch.per_tensor_affine, scale=1.5, zero_point=3)
""",
)


add_docstr(
    torch.quantized_max_pool2d,
    r"""
quantized_max_pool2d(input, kernel_size, stride=[], padding=0, dilation=1, ceil_mode=False) -> Tensor

Applies a 2D max pooling over an input quantized tensor composed of several input planes.

Arguments:
    input (Tensor): quantized tensor
    kernel_size (``list of int``): the size of the sliding window
    stride (``list of int``, optional): the stride of the sliding window
    padding (``list of int``, optional): padding to be added on both sides, must be >= 0 and <= kernel_size / 2
    dilation (``list of int``, optional): The stride between elements within a sliding window, must be > 0. Default 1
    ceil_mode (bool, optional):  If True, will use ceil instead of floor to compute the output shape.
        Defaults to False.


Returns:
    Tensor: A quantized tensor with max_pool2d applied.

Example::

    >>> qx = torch.quantize_per_tensor(torch.rand(2, 2, 2, 2), 1.5, 3, torch.quint8)
    >>> torch.quantized_max_pool2d(qx, [2,2])
    tensor([[[[1.5000]],

            [[1.5000]]],


            [[[0.0000]],

            [[0.0000]]]], size=(2, 2, 1, 1), dtype=torch.quint8,
        quantization_scheme=torch.per_tensor_affine, scale=1.5, zero_point=3)
""",
)


add_docstr(
    torch.Generator,
    r"""
Generator(device='cpu') -> Generator

Creates and returns a generator object that manages the state of the algorithm which
produces pseudo random numbers. Used as a keyword argument in many :ref:`inplace-random-sampling`
functions.

Arguments:
    device (:class:`torch.device`, optional): the desired device for the generator.

Returns:
    Generator: An torch.Generator object.

Example::

    >>> g_cpu = torch.Generator()
    >>> g_cuda = torch.Generator(device='cuda')
""",
)


add_docstr(
    torch.Generator.set_state,
    r"""
Generator.set_state(new_state) -> void

Sets the Generator state.

Arguments:
    new_state (torch.ByteTensor): The desired state.

Example::

    >>> g_cpu = torch.Generator()
    >>> g_cpu_other = torch.Generator()
    >>> g_cpu.set_state(g_cpu_other.get_state())
""",
)


add_docstr(
    torch.Generator.get_state,
    r"""
Generator.get_state() -> Tensor

Returns the Generator state as a ``torch.ByteTensor``.

Returns:
    Tensor: A ``torch.ByteTensor`` which contains all the necessary bits
    to restore a Generator to a specific point in time.

Example::

    >>> g_cpu = torch.Generator()
    >>> g_cpu.get_state()
""",
)


add_docstr(
    torch.Generator.manual_seed,
    r"""
Generator.manual_seed(seed) -> Generator

Sets the seed for generating random numbers. Returns a `torch.Generator` object.
It is recommended to set a large seed, i.e. a number that has a good balance of 0
and 1 bits. Avoid having many 0 bits in the seed.

Arguments:
    seed (int): The desired seed. Value must be within the inclusive range
        `[-0x8000_0000_0000_0000, 0xffff_ffff_ffff_ffff]`. Otherwise, a RuntimeError
        is raised. Negative inputs are remapped to positive values with the formula
        `0xffff_ffff_ffff_ffff + seed`.

Returns:
    Generator: An torch.Generator object.

Example::

    >>> g_cpu = torch.Generator()
    >>> g_cpu.manual_seed(2147483647)
""",
)


add_docstr(
    torch.Generator.initial_seed,
    r"""
Generator.initial_seed() -> int

Returns the initial seed for generating random numbers.

Example::

    >>> g_cpu = torch.Generator()
    >>> g_cpu.initial_seed()
    2147483647
""",
)


add_docstr(
    torch.Generator.seed,
    r"""
Generator.seed() -> int

Gets a non-deterministic random number from std::random_device or the current
time and uses it to seed a Generator.

Example::

    >>> g_cpu = torch.Generator()
    >>> g_cpu.seed()
    1516516984916
""",
)


add_docstr(
    torch.Generator.device,
    r"""
Generator.device -> device

Gets the current device of the generator.

Example::

    >>> g_cpu = torch.Generator()
    >>> g_cpu.device
    device(type='cpu')
""",
)

add_docstr(
    torch._assert_async,
    r"""
_assert_async(tensor) -> void

Asynchronously assert that the contents of tensor are nonzero.  For CPU tensors,
this is equivalent to ``assert tensor`` or ``assert tensor.is_nonzero()``; for
CUDA tensors, we DO NOT synchronize and you may only find out the assertion
failed at a later CUDA kernel launch.  Asynchronous assertion can be helpful for
testing invariants in CUDA tensors without giving up performance.  This function
is NOT intended to be used for regular error checking, as it will trash your CUDA
context if the assert fails (forcing you to restart your PyTorch process.)

Args:
    tensor (Tensor): a one element tensor to test to see if it is nonzero.  Zero
        elements (including False for boolean tensors) cause an assertion failure
        to be raised.
""",
)

add_docstr(
    torch.searchsorted,
    r"""
searchsorted(sorted_sequence, values, *, out_int32=False, right=False, side='left', out=None, sorter=None) -> Tensor

Find the indices from the *innermost* dimension of :attr:`sorted_sequence` such that, if the
corresponding values in :attr:`values` were inserted before the indices, when sorted, the order
of the corresponding *innermost* dimension within :attr:`sorted_sequence` would be preserved.
Return a new tensor with the same size as :attr:`values`. If :attr:`right` is False or side is
'left (default), then the left boundary of :attr:`sorted_sequence` is closed. More formally,
the returned index satisfies the following rules:

.. list-table::
   :widths: 12 10 78
   :header-rows: 1

   * - :attr:`sorted_sequence`
     - :attr:`right`
     - *returned index satisfies*
   * - 1-D
     - False
     - ``sorted_sequence[i-1] < values[m][n]...[l][x] <= sorted_sequence[i]``
   * - 1-D
     - True
     - ``sorted_sequence[i-1] <= values[m][n]...[l][x] < sorted_sequence[i]``
   * - N-D
     - False
     - ``sorted_sequence[m][n]...[l][i-1] < values[m][n]...[l][x] <= sorted_sequence[m][n]...[l][i]``
   * - N-D
     - True
     - ``sorted_sequence[m][n]...[l][i-1] <= values[m][n]...[l][x] < sorted_sequence[m][n]...[l][i]``

Args:
    sorted_sequence (Tensor): N-D or 1-D tensor, containing monotonically increasing sequence on the *innermost*
                              dimension unless :attr:`sorter` is provided, in which case the sequence does not
                              need to be sorted
    values (Tensor or Scalar): N-D tensor or a Scalar containing the search value(s).

Keyword args:
    out_int32 (bool, optional): indicate the output data type. torch.int32 if True, torch.int64 otherwise.
                                Default value is False, i.e. default output data type is torch.int64.
    right (bool, optional): if False, return the first suitable location that is found. If True, return the
                            last such index. If no suitable index found, return 0 for non-numerical value
                            (eg. nan, inf) or the size of *innermost* dimension within :attr:`sorted_sequence`
                            (one pass the last index of the *innermost* dimension). In other words, if False,
                            gets the lower bound index for each value in :attr:`values` on the corresponding
                            *innermost* dimension of the :attr:`sorted_sequence`. If True, gets the upper
                            bound index instead. Default value is False. :attr:`side` does the same and is
                            preferred. It will error if :attr:`side` is set to "left" while this is True.
    side (str, optional): the same as :attr:`right` but preferred. "left" corresponds to False for :attr:`right`
                            and "right" corresponds to True for :attr:`right`. It will error if this is set to
                            "left" while :attr:`right` is True.
    out (Tensor, optional): the output tensor, must be the same size as :attr:`values` if provided.
    sorter (LongTensor, optional): if provided, a tensor matching the shape of the unsorted
                            :attr:`sorted_sequence` containing a sequence of indices that sort it in the
                            ascending order on the innermost dimension


Example::

    >>> sorted_sequence = torch.tensor([[1, 3, 5, 7, 9], [2, 4, 6, 8, 10]])
    >>> sorted_sequence
    tensor([[ 1,  3,  5,  7,  9],
            [ 2,  4,  6,  8, 10]])
    >>> values = torch.tensor([[3, 6, 9], [3, 6, 9]])
    >>> values
    tensor([[3, 6, 9],
            [3, 6, 9]])
    >>> torch.searchsorted(sorted_sequence, values)
    tensor([[1, 3, 4],
            [1, 2, 4]])
    >>> torch.searchsorted(sorted_sequence, values, side='right')
    tensor([[2, 3, 5],
            [1, 3, 4]])

    >>> sorted_sequence_1d = torch.tensor([1, 3, 5, 7, 9])
    >>> sorted_sequence_1d
    tensor([1, 3, 5, 7, 9])
    >>> torch.searchsorted(sorted_sequence_1d, values)
    tensor([[1, 3, 4],
            [1, 3, 4]])
""",
)

add_docstr(
    torch.bucketize,
    r"""
bucketize(input, boundaries, *, out_int32=False, right=False, out=None) -> Tensor

Returns the indices of the buckets to which each value in the :attr:`input` belongs, where the
boundaries of the buckets are set by :attr:`boundaries`. Return a new tensor with the same size
as :attr:`input`. If :attr:`right` is False (default), then the left boundary is closed. More
formally, the returned index satisfies the following rules:

.. list-table::
   :widths: 15 85
   :header-rows: 1

   * - :attr:`right`
     - *returned index satisfies*
   * - False
     - ``boundaries[i-1] < input[m][n]...[l][x] <= boundaries[i]``
   * - True
     - ``boundaries[i-1] <= input[m][n]...[l][x] < boundaries[i]``

Args:
    input (Tensor or Scalar): N-D tensor or a Scalar containing the search value(s).
    boundaries (Tensor): 1-D tensor, must contain a monotonically increasing sequence.

Keyword args:
    out_int32 (bool, optional): indicate the output data type. torch.int32 if True, torch.int64 otherwise.
                                Default value is False, i.e. default output data type is torch.int64.
    right (bool, optional): if False, return the first suitable location that is found. If True, return the
                            last such index. If no suitable index found, return 0 for non-numerical value
                            (eg. nan, inf) or the size of :attr:`boundaries` (one pass the last index).
                            In other words, if False, gets the lower bound index for each value in :attr:`input`
                            from :attr:`boundaries`. If True, gets the upper bound index instead.
                            Default value is False.
    out (Tensor, optional): the output tensor, must be the same size as :attr:`input` if provided.


Example::

    >>> boundaries = torch.tensor([1, 3, 5, 7, 9])
    >>> boundaries
    tensor([1, 3, 5, 7, 9])
    >>> v = torch.tensor([[3, 6, 9], [3, 6, 9]])
    >>> v
    tensor([[3, 6, 9],
            [3, 6, 9]])
    >>> torch.bucketize(v, boundaries)
    tensor([[1, 3, 4],
            [1, 3, 4]])
    >>> torch.bucketize(v, boundaries, right=True)
    tensor([[2, 3, 5],
            [2, 3, 5]])
""",
)

add_docstr(
    torch.view_as_real_copy,
    r"""
Performs the same operation as :func:`torch.view_as_real`, but all output tensors
are freshly created instead of aliasing the input.
""",
)

add_docstr(
    torch.view_as_complex_copy,
    r"""
Performs the same operation as :func:`torch.view_as_complex`, but all output tensors
are freshly created instead of aliasing the input.
""",
)

add_docstr(
    torch.as_strided_copy,
    r"""
Performs the same operation as :func:`torch.as_strided`, but all output tensors
are freshly created instead of aliasing the input.
""",
)

add_docstr(
    torch.diagonal_copy,
    r"""
Performs the same operation as :func:`torch.diagonal`, but all output tensors
are freshly created instead of aliasing the input.
""",
)

add_docstr(
    torch.expand_copy,
    r"""
Performs the same operation as :func:`torch.expand`, but all output tensors
are freshly created instead of aliasing the input.
""",
)

add_docstr(
    torch.permute_copy,
    r"""
Performs the same operation as :func:`torch.permute`, but all output tensors
are freshly created instead of aliasing the input.
""",
)

add_docstr(
    torch.select_copy,
    r"""
Performs the same operation as :func:`torch.select`, but all output tensors
are freshly created instead of aliasing the input.
""",
)

add_docstr(
    torch.detach_copy,
    r"""
Performs the same operation as :func:`torch.detach`, but all output tensors
are freshly created instead of aliasing the input.
""",
)

add_docstr(
    torch.slice_copy,
    r"""
Performs the same operation as :func:`torch.slice`, but all output tensors
are freshly created instead of aliasing the input.
""",
)

add_docstr(
    torch.split_copy,
    r"""
Performs the same operation as :func:`torch.split`, but all output tensors
are freshly created instead of aliasing the input.
""",
)

add_docstr(
    torch.split_with_sizes_copy,
    r"""
Performs the same operation as :func:`torch.split_with_sizes`, but all output tensors
are freshly created instead of aliasing the input.
""",
)

add_docstr(
    torch.squeeze_copy,
    r"""
Performs the same operation as :func:`torch.squeeze`, but all output tensors
are freshly created instead of aliasing the input.
""",
)

add_docstr(
    torch.t_copy,
    r"""
Performs the same operation as :func:`torch.t`, but all output tensors
are freshly created instead of aliasing the input.
""",
)

add_docstr(
    torch.transpose_copy,
    r"""
Performs the same operation as :func:`torch.transpose`, but all output tensors
are freshly created instead of aliasing the input.
""",
)

add_docstr(
    torch.unsqueeze_copy,
    r"""
Performs the same operation as :func:`torch.unsqueeze`, but all output tensors
are freshly created instead of aliasing the input.
""",
)

add_docstr(
    torch.indices_copy,
    r"""
Performs the same operation as :func:`torch.indices`, but all output tensors
are freshly created instead of aliasing the input.
""",
)

add_docstr(
    torch.values_copy,
    r"""
Performs the same operation as :func:`torch.values`, but all output tensors
are freshly created instead of aliasing the input.
""",
)

add_docstr(
    torch.crow_indices_copy,
    r"""
Performs the same operation as :func:`torch.crow_indices`, but all output tensors
are freshly created instead of aliasing the input.
""",
)

add_docstr(
    torch.col_indices_copy,
    r"""
Performs the same operation as :func:`torch.col_indices`, but all output tensors
are freshly created instead of aliasing the input.
""",
)

add_docstr(
    torch.unbind_copy,
    r"""
Performs the same operation as :func:`torch.unbind`, but all output tensors
are freshly created instead of aliasing the input.
""",
)

add_docstr(
    torch.view_copy,
    r"""
Performs the same operation as :func:`torch.view`, but all output tensors
are freshly created instead of aliasing the input.
""",
)

add_docstr(
    torch.unfold_copy,
    r"""
Performs the same operation as :func:`torch.unfold`, but all output tensors
are freshly created instead of aliasing the input.
""",
)

add_docstr(
    torch.alias_copy,
    r"""
Performs the same operation as :func:`torch.alias`, but all output tensors
are freshly created instead of aliasing the input.
""",
)<|MERGE_RESOLUTION|>--- conflicted
+++ resolved
@@ -3999,99 +3999,9 @@
 """,
 )
 
-<<<<<<< HEAD
-add_docstr(torch.eq, r"""
-=======
-add_docstr(
-    torch.eig,
-    r"""
-eig(input, eigenvectors=False, *, out=None) -> (Tensor, Tensor)
-
-Computes the eigenvalues and eigenvectors of a real square matrix.
-
-.. note::
-    Since eigenvalues and eigenvectors might be complex, backward pass is supported only
-    if eigenvalues and eigenvectors are all real valued.
-
-    When :attr:`input` is on CUDA, :func:`torch.eig() <torch.eig>` causes
-    host-device synchronization.
-
-.. warning::
-
-    :func:`torch.eig` is deprecated in favor of :func:`torch.linalg.eig`
-    and will be removed in a future PyTorch release.
-    :func:`torch.linalg.eig` returns complex tensors of dtype `cfloat` or `cdouble`
-    rather than real tensors mimicking complex tensors.
-
-    ``L, _ = torch.eig(A)`` should be replaced with
-
-    .. code :: python
-
-        L_complex = torch.linalg.eigvals(A)
-
-    ``L, V = torch.eig(A, eigenvectors=True)`` should be replaced with
-
-    .. code :: python
-
-        L_complex, V_complex = torch.linalg.eig(A)
-
-Args:
-    input (Tensor): the square matrix of shape :math:`(n \times n)` for which the eigenvalues and eigenvectors
-        will be computed
-    eigenvectors (bool): ``True`` to compute both eigenvalues and eigenvectors;
-        otherwise, only eigenvalues will be computed
-
-Keyword args:
-    out (tuple, optional): the output tensors
-
-Returns:
-    (Tensor, Tensor): A namedtuple (eigenvalues, eigenvectors) containing
-
-        - **eigenvalues** (*Tensor*): Shape :math:`(n \times 2)`. Each row is an eigenvalue of ``input``,
-          where the first element is the real part and the second element is the imaginary part.
-          The eigenvalues are not necessarily ordered.
-        - **eigenvectors** (*Tensor*): If ``eigenvectors=False``, it's an empty tensor.
-          Otherwise, this tensor of shape :math:`(n \times n)` can be used to compute normalized (unit length)
-          eigenvectors of corresponding eigenvalues as follows.
-          If the corresponding `eigenvalues[j]` is a real number, column `eigenvectors[:, j]` is the eigenvector
-          corresponding to `eigenvalues[j]`.
-          If the corresponding `eigenvalues[j]` and `eigenvalues[j + 1]` form a complex conjugate pair, then the
-          true eigenvectors can be computed as
-          :math:`\text{true eigenvector}[j] = eigenvectors[:, j] + i \times eigenvectors[:, j + 1]`,
-          :math:`\text{true eigenvector}[j + 1] = eigenvectors[:, j] - i \times eigenvectors[:, j + 1]`.
-
-Example::
-
-    Trivial example with a diagonal matrix. By default, only eigenvalues are computed:
-
-    >>> a = torch.diag(torch.tensor([1, 2, 3], dtype=torch.double))
-    >>> e, v = torch.eig(a)
-    >>> e
-    tensor([[1., 0.],
-            [2., 0.],
-            [3., 0.]], dtype=torch.float64)
-    >>> v
-    tensor([], dtype=torch.float64)
-
-    Compute also the eigenvectors:
-
-    >>> e, v = torch.eig(a, eigenvectors=True)
-    >>> e
-    tensor([[1., 0.],
-            [2., 0.],
-            [3., 0.]], dtype=torch.float64)
-    >>> v
-    tensor([[1., 0., 0.],
-            [0., 1., 0.],
-            [0., 0., 1.]], dtype=torch.float64)
-
-""",
-)
-
 add_docstr(
     torch.eq,
     r"""
->>>>>>> f50a248a
 eq(input, other, *, out=None) -> Tensor
 
 Computes element-wise equality
