//  Copyright © 2022 Apple Inc.

#include <ATen/mps/MPSStream.h>
#include <ATen/native/mps/Copy.h>
#include <ATen/native/mps/OperationUtils.h>
#include <iostream>
#include <cstring>
#include <ATen/ATen.h>
#include <ATen/Tensor.h>
#include <ATen/Utils.h>
#include <torch/library.h>
#include <ATen/native/Resize.h>
#include <c10/util/Optional.h>


namespace at {
namespace native {
namespace mps {

void* pageAlignedBlockPtr(
    const void* ptr,
    NSUInteger size,
    NSUInteger* alignedBlockSize) {
  uintptr_t address = (uintptr_t)ptr;
  uintptr_t alignedAddress = address & ~(PAGE_SIZE - 1);
  uintptr_t alignedEnd = ((address + size) + PAGE_SIZE - 1) & ~(PAGE_SIZE - 1);
  uint64_t alignedLength = alignedEnd - alignedAddress;

  assert(address >= alignedAddress);
  assert(address + size <= alignedAddress + alignedLength);

  *alignedBlockSize = alignedLength;
  return (void*)alignedAddress;
}

// Copy sourceBuffer into destBuffer, casting sourceBuffer to src.scalar_type().
// The shapes and dtypes are taken from dst and src, but their storage pointers are not used.
void copy_cast_mps(at::Tensor& dst, const at::Tensor& src,
                   id<MTLBuffer> destBuffer, id<MTLBuffer> sourceBuffer) {
  using namespace mps;

  struct CachedGraph : public MPSCachedGraph
  {
    CachedGraph(MPSGraph *graph) : MPSCachedGraph(graph) {}
    MPSGraphTensor* inputTensor_ = nil;
    MPSGraphTensor* outputTensor_ = nil;
  };

  MPSStream* stream = getCurrentMPSStream();
  MPSGraphCache* cache_ = MPSGraphCache::getInstance();

  MPSDataType dstDType = getMPSDataType(dst.scalar_type());
  MPSDataType srcDType = getMPSDataType(src.scalar_type());
  MPSShape* dstShape = getMPSShape(dst);
  MPSShape* srcShape = getMPSShape(src);

  @autoreleasepool {
    string key = "copy_cast_mps" + getTensorsStringKey({src, dst});
    CachedGraph* cachedGraph = static_cast<CachedGraph *>(cache_->LookUp(key));

    if (!cachedGraph) {
      MPSCachedGraph *tmpCachedGraph = cache_->CreateCachedGraph(key, ^ MPSCachedGraph * () {
        CachedGraph *newCachedGraph = nil;
        @autoreleasepool {
          MPSGraph* mpsGraph = make_mps_graph();
          newCachedGraph = new CachedGraph(mpsGraph);

          MPSGraphTensor* inputTensor = mpsGraphRankedPlaceHolder(mpsGraph, src);
          MPSGraphTensor* outputTensor = [mpsGraph castTensor:inputTensor toType:dstDType name:@"cast"];

          newCachedGraph->inputTensor_ = inputTensor;
          newCachedGraph->outputTensor_ = outputTensor;
        }
        return newCachedGraph;
      });
      cachedGraph = static_cast<CachedGraph *>(tmpCachedGraph);
    }
    MPSGraphTensorData* srcData = [[[MPSGraphTensorData alloc]
                                    initWithMTLBuffer:sourceBuffer shape:srcShape dataType:srcDType]
                                   autorelease];
    MPSGraphTensorData* dstData = [[[MPSGraphTensorData alloc]
                                    initWithMTLBuffer:destBuffer shape:dstShape dataType:dstDType]
                                   autorelease];
    NSDictionary<MPSGraphTensor*, MPSGraphTensorData*>* feeds = @{cachedGraph->inputTensor_: srcData};
    NSDictionary<MPSGraphTensor*, MPSGraphTensorData*>* results = @{cachedGraph->outputTensor_: dstData};
    runMPSGraph(stream, cachedGraph->graph(), feeds, results);
  }
}

static at::Tensor& copy_from_mps_(at::Tensor& dst_, const at::Tensor& src_, bool non_blocking)
{
  id<MTLDevice> device = MPSDevice::getInstance()->device();
  MPSStream* stream = getCurrentMPSStream();
  Tensor dst;
  Tensor src;
  if (!dst_.is_contiguous()) {
    dst = at::empty_like(dst_, LEGACY_CONTIGUOUS_MEMORY_FORMAT);
  } else {
    dst = dst_;
  }

  auto storage_byte_offset = src_.storage_offset() * src_.itemsize();
  if (!src_.is_contiguous()) {
    Tensor emptyShell = Tensor();
    src = gatherViewTensor(src_, emptyShell);
    if (src.has_storage()) {
      storage_byte_offset = 0;
    } else {
      src = src_.expand_as(dst).contiguous();
      storage_byte_offset = src.storage_offset() * src.itemsize();
    }
  } else {
    src = src_;
  }
  id<MTLBuffer> sourceBuffer = getMTLBufferStorage(src);
  size_t src_total_size = src_.is_view() ? at::detail::computeStorageNbytesContiguous(src.sizes(), src.element_size(), src.storage_offset()) :
                                           src.nbytes();
  size_t size_to_copy = src.nbytes();

  // In case of dtype change, first convert src inplace
  if (src_.dtype() != dst_.dtype()) {
    copy_cast_mps(dst, src, sourceBuffer, sourceBuffer);
    // Use the element size of dst to calculate the total size after casting
    size_to_copy = (size_to_copy / src.element_size()) * dst.element_size();
  }

  // If there's anything wrong with source, we shouldn't return dst_ silently and must error out.
  TORCH_INTERNAL_ASSERT(sourceBuffer && size_to_copy > 0);
  TORCH_INTERNAL_ASSERT(src_total_size >= storage_byte_offset);
  TORCH_INTERNAL_ASSERT(dst.nbytes() >= (dst.storage_offset() * dst.element_size()));

  @autoreleasepool {
    MTLResourceOptions options = MTLResourceOptionCPUCacheModeDefault | MTLResourceStorageModeShared;
    NSUInteger alignedLength = 0;

    void* host_dst = dst.storage().data();
    void* alignedPtr = pageAlignedBlockPtr(host_dst, (NSUInteger)src_total_size, &alignedLength);
    id<MTLBuffer> destBuffer = [device newBufferWithBytesNoCopy:alignedPtr
                                                         length:alignedLength
                                                        options:options
                                                    deallocator:nil];
     NSUInteger destOffset = uintptr_t(host_dst) - uintptr_t(alignedPtr);
    // 4 bytes alignment required on macos for blits.
    TORCH_INTERNAL_ASSERT(destOffset % 4 == 0, "Unaligned blit request");

<<<<<<< HEAD
    dispatch_sync(stream->queue(), ^() {
      @autoreleasepool {
        id<MTLCommandBuffer> commandBuffer = stream->commandBuffer();
        id<MTLBlitCommandEncoder> blitEncoder =
            [commandBuffer blitCommandEncoder];

        [blitEncoder copyFromBuffer:sourceBuffer
                       sourceOffset:(NSUInteger)storage_byte_offset
                           toBuffer:destBuffer
                  destinationOffset:(NSUInteger)destOffset
                               size:(NSUInteger)src_size];
        [blitEncoder endEncoding];

        if (non_blocking) {
          stream->commit(true);
        } else {
          stream->commitAndWait();
        }
        [destBuffer release];
      }
    });
=======
    stream->copy_and_sync(sourceBuffer, destBuffer, size_to_copy, storage_byte_offset, destOffset, non_blocking);
    [destBuffer release];
>>>>>>> f5b460b2
  }
  if (!dst.is_same(dst_)) {
    dst_.copy_(dst, non_blocking);
  }

  return dst_;
}

static at::Tensor& copy_to_mps_(at::Tensor& dst_, const at::Tensor& src_, bool non_blocking)
{
  MPSStream* stream = getCurrentMPSStream();
  Tensor dst;
  Tensor src;

  id<MTLDevice> device = MPSDevice::getInstance()->device();
  auto dst_byte_offset = dst_.storage_offset() * dst_.itemsize();
  id<MTLBuffer> destBuffer = getMTLBufferStorage(dst_);
  uint64_t src_total_size = 0;

  if (src_.is_view()) {
    src = src_.to(dst_.dtype()).expand_as(dst_).contiguous();
    // Get the actual size of a View (takes into account the storage offset)
    // For View tensors, the storage offset can be bigger than what's being reported by nbytes
    src_total_size = at::detail::computeStorageNbytesContiguous(src.sizes(), src.element_size(), src.storage_offset());
  } else {
    src = src_;
    if (src.dtype() != dst_.dtype()) {
      // In case of dtype change, perform conversion on source device
      src = src.to(dst_.dtype());
    }
    src_total_size = src.nbytes();
  }

  const size_t size_to_copy = src.nbytes();
  const void* host_src = src.storage().data();
  TORCH_INTERNAL_ASSERT(src_total_size >= (src.storage_offset() * src.element_size()));
  TORCH_INTERNAL_ASSERT(dst_.nbytes() >= dst_byte_offset);

  NSUInteger sourceOffset = 0;
  @autoreleasepool {
    MTLResourceOptions options = MTLResourceOptionCPUCacheModeDefault | MTLResourceStorageModeShared;
    NSUInteger alignedLength = 0;

    void* alignedPtr = pageAlignedBlockPtr(host_src, (NSUInteger)src_total_size, &alignedLength);
    id<MTLBuffer> sourceBuffer = [device newBufferWithBytesNoCopy:alignedPtr
                                          length:alignedLength
                                         options:options
                                     deallocator:nil];
    sourceOffset = uintptr_t(host_src) - uintptr_t(alignedPtr);
    if (src_.is_view() || !src_.is_contiguous())
      sourceOffset += src_.storage_offset() * src_.itemsize();

<<<<<<< HEAD
    dispatch_sync(stream->queue(), ^() {
      @autoreleasepool {
        id<MTLCommandBuffer> commandBuffer = stream->commandBuffer();
        id<MTLBlitCommandEncoder> blitEncoder =
            [commandBuffer blitCommandEncoder];

        [blitEncoder copyFromBuffer:sourceBuffer
                       sourceOffset:(NSUInteger)sourceOffset
                           toBuffer:destBuffer
                  destinationOffset:(NSUInteger)dst_byte_offset
                               size:(NSUInteger)size];
        [blitEncoder endEncoding];
        if (non_blocking) {
          stream->commit(true);
        } else {
          stream->commitAndWait();
        }
      }
    });
=======
    stream->copy_and_sync(sourceBuffer, destBuffer, size_to_copy, sourceOffset, dst_byte_offset, non_blocking);
>>>>>>> f5b460b2
    [sourceBuffer release];
  }

  return dst_;
}

void copy_blit_mps(void* dst, const void* src, size_t size) {
  MPSStream* stream = getCurrentMPSStream();
  id<MTLBuffer> sourceBuffer = (id<MTLBuffer>)(src);
  id<MTLBuffer> destBuffer = (id<MTLBuffer>)(dst);
  dispatch_sync(stream->queue(), ^() {
    @autoreleasepool {
      id<MTLCommandBuffer> commandBuffer = stream->commandBuffer();
      id<MTLBlitCommandEncoder> blitEncoder =
          [commandBuffer blitCommandEncoder];

      [blitEncoder copyFromBuffer:sourceBuffer
                     sourceOffset:0
                         toBuffer:destBuffer
                destinationOffset:0
                             size:size];
      [blitEncoder endEncoding];
      stream->commitAndWait();
    }
  });
}

static at::Tensor& copy_kernel_mps(at::Tensor& dst_, const at::Tensor& src_, bool non_blocking)
{
  auto src_byte_offset = src_.storage_offset() * src_.itemsize();
  auto dst_byte_offset = dst_.storage_offset() * dst_.itemsize();

  // If dst is contiguous and there is no byte offset, we can save directly the result of
  // gather into dst. This reduces the overhead of doing an additional blit for most cases
  bool returnGatherOutput = (dst_.is_contiguous() && !dst_byte_offset);
  Tensor src;

  if (!src_.is_contiguous()) {
    Tensor emptyShell = Tensor();
    src = gatherViewTensor(src_, returnGatherOutput ? dst_ : emptyShell);

    if (src.has_storage()) {
      if (returnGatherOutput)
        return dst_;

      src_byte_offset = 0;
    } else {
      src = src_.expand_as(dst_).contiguous();
      src_byte_offset = src.storage_offset() * src.itemsize();
    }
  } else {
    src = src_;
  }
  // Scatter to `dst` if the memory is not contiguous
  // If the memory is not contiguous, it means that the tensor has strides and we would not be
  // able to do the copy using a single blit
  if (!dst_.is_contiguous()) {
    return scatterViewTensor(src, dst_);
  }
  src._set_conj(src_.is_conj());
  src._set_neg(src_.is_neg());

  id<MTLBuffer> destBuffer = getMTLBufferStorage(dst_);
  id<MTLBuffer> sourceBuffer = getMTLBufferStorage(src);
  const size_t src_size = src.nbytes();

  if (src.dtype() == dst_.dtype()) {
    MPSStream* stream = getCurrentMPSStream();
    dispatch_sync(stream->queue(), ^() {
      @autoreleasepool {
        id<MTLCommandBuffer> commandBuffer = stream->commandBuffer();
        id<MTLBlitCommandEncoder> blitEncoder = [commandBuffer blitCommandEncoder];
        [blitEncoder copyFromBuffer:sourceBuffer
                       sourceOffset:src_byte_offset
                           toBuffer:destBuffer
                  destinationOffset:dst_byte_offset
                               size:src_size];
        [blitEncoder endEncoding];
        // GPU to GPU copy needs flushing only, and no synchronization with CPU is necessary
        stream->commit(true);
      }
    });
  } else {
    copy_cast_mps(dst_, src, destBuffer, sourceBuffer);
  }
  return dst_;
}

at::Tensor& mps_copy_(at::Tensor& dst, const at::Tensor& src, bool non_blocking)
{
  TORCH_CHECK(dst.defined(), "dst is undefined");
  TORCH_CHECK(src.defined(), "src is undefined");

  if (src.numel() == 0 || dst.is_same(src)) {
    return dst;
  }
  if (dst.numel() == 0) {
    dst.resize_as_(src);
  }

  if (src.device().type() == at::kMPS && dst.device().type() == at::kCPU) {
    return copy_from_mps_(dst, src, non_blocking);
  }
  if (src.device().type() == at::kCPU && dst.device().type() == at::kMPS) {
    return copy_to_mps_(dst, src, non_blocking);
  }

  if (src.device().type() == at::kMPS && dst.device().type() == at::kMPS) {
    return copy_kernel_mps(dst, src, non_blocking);
  }
  TORCH_INTERNAL_ASSERT(
      src.device().type() == DeviceType::MPS,
      "mps_copy_ is implemented only for *->MPS; MPS->*");
  return dst;
}
} // namespace mps

Tensor _copy_from_and_resize_mps(const at::Tensor& self, const at::Tensor& dst)
{
  return mps::mps_copy_(const_cast<Tensor&>(dst), self, false);
}

Tensor _copy_from_mps(const at::Tensor& self, const at::Tensor& dst, bool non_blocking)
{
  return mps::mps_copy_(const_cast<Tensor&>(dst), self, non_blocking);
}
} // namespace native
} // namespace at<|MERGE_RESOLUTION|>--- conflicted
+++ resolved
@@ -143,32 +143,8 @@
     // 4 bytes alignment required on macos for blits.
     TORCH_INTERNAL_ASSERT(destOffset % 4 == 0, "Unaligned blit request");
 
-<<<<<<< HEAD
-    dispatch_sync(stream->queue(), ^() {
-      @autoreleasepool {
-        id<MTLCommandBuffer> commandBuffer = stream->commandBuffer();
-        id<MTLBlitCommandEncoder> blitEncoder =
-            [commandBuffer blitCommandEncoder];
-
-        [blitEncoder copyFromBuffer:sourceBuffer
-                       sourceOffset:(NSUInteger)storage_byte_offset
-                           toBuffer:destBuffer
-                  destinationOffset:(NSUInteger)destOffset
-                               size:(NSUInteger)src_size];
-        [blitEncoder endEncoding];
-
-        if (non_blocking) {
-          stream->commit(true);
-        } else {
-          stream->commitAndWait();
-        }
-        [destBuffer release];
-      }
-    });
-=======
     stream->copy_and_sync(sourceBuffer, destBuffer, size_to_copy, storage_byte_offset, destOffset, non_blocking);
     [destBuffer release];
->>>>>>> f5b460b2
   }
   if (!dst.is_same(dst_)) {
     dst_.copy_(dst, non_blocking);
@@ -221,29 +197,7 @@
     if (src_.is_view() || !src_.is_contiguous())
       sourceOffset += src_.storage_offset() * src_.itemsize();
 
-<<<<<<< HEAD
-    dispatch_sync(stream->queue(), ^() {
-      @autoreleasepool {
-        id<MTLCommandBuffer> commandBuffer = stream->commandBuffer();
-        id<MTLBlitCommandEncoder> blitEncoder =
-            [commandBuffer blitCommandEncoder];
-
-        [blitEncoder copyFromBuffer:sourceBuffer
-                       sourceOffset:(NSUInteger)sourceOffset
-                           toBuffer:destBuffer
-                  destinationOffset:(NSUInteger)dst_byte_offset
-                               size:(NSUInteger)size];
-        [blitEncoder endEncoding];
-        if (non_blocking) {
-          stream->commit(true);
-        } else {
-          stream->commitAndWait();
-        }
-      }
-    });
-=======
     stream->copy_and_sync(sourceBuffer, destBuffer, size_to_copy, sourceOffset, dst_byte_offset, non_blocking);
->>>>>>> f5b460b2
     [sourceBuffer release];
   }
 
@@ -252,23 +206,7 @@
 
 void copy_blit_mps(void* dst, const void* src, size_t size) {
   MPSStream* stream = getCurrentMPSStream();
-  id<MTLBuffer> sourceBuffer = (id<MTLBuffer>)(src);
-  id<MTLBuffer> destBuffer = (id<MTLBuffer>)(dst);
-  dispatch_sync(stream->queue(), ^() {
-    @autoreleasepool {
-      id<MTLCommandBuffer> commandBuffer = stream->commandBuffer();
-      id<MTLBlitCommandEncoder> blitEncoder =
-          [commandBuffer blitCommandEncoder];
-
-      [blitEncoder copyFromBuffer:sourceBuffer
-                     sourceOffset:0
-                         toBuffer:destBuffer
-                destinationOffset:0
-                             size:size];
-      [blitEncoder endEncoding];
-      stream->commitAndWait();
-    }
-  });
+  stream->copy_and_sync((id<MTLBuffer>)(src), (id<MTLBuffer>)(dst), size, 0, 0, true);
 }
 
 static at::Tensor& copy_kernel_mps(at::Tensor& dst_, const at::Tensor& src_, bool non_blocking)
@@ -309,23 +247,10 @@
   id<MTLBuffer> destBuffer = getMTLBufferStorage(dst_);
   id<MTLBuffer> sourceBuffer = getMTLBufferStorage(src);
   const size_t src_size = src.nbytes();
-
   if (src.dtype() == dst_.dtype()) {
     MPSStream* stream = getCurrentMPSStream();
-    dispatch_sync(stream->queue(), ^() {
-      @autoreleasepool {
-        id<MTLCommandBuffer> commandBuffer = stream->commandBuffer();
-        id<MTLBlitCommandEncoder> blitEncoder = [commandBuffer blitCommandEncoder];
-        [blitEncoder copyFromBuffer:sourceBuffer
-                       sourceOffset:src_byte_offset
-                           toBuffer:destBuffer
-                  destinationOffset:dst_byte_offset
-                               size:src_size];
-        [blitEncoder endEncoding];
-        // GPU to GPU copy needs flushing only, and no synchronization with CPU is necessary
-        stream->commit(true);
-      }
-    });
+    // for GPU to GPU copies we only encode to stream's command buffer (no flushing)
+    stream->copy(sourceBuffer, destBuffer, src_size, src_byte_offset, dst_byte_offset);
   } else {
     copy_cast_mps(dst_, src, destBuffer, sourceBuffer);
   }
