--- conflicted
+++ resolved
@@ -21,36 +21,27 @@
   const vTensor& v_self = convert(input);
 
   const struct Block final {
-    uvec3 size;                // output texture size
-    uint32_t fill_0;           // dummy
-    uvec3 isize;               // input texture size
-    uint32_t fill_1;           // dummy
-    uvec4 tensor_size;         // output tensor size
-    uvec4 itensor_size;        // input tensor size
-    uvec4 dims;                // output dims
-  } block {
-    v_output.extents(),
-    0u,
-    v_self.extents(),
-    0u,
-    out_size,
-    in_size,
-    out_dims,
+    uvec3 size; // output texture size
+    uint32_t fill_0; // dummy
+    uvec3 isize; // input texture size
+    uint32_t fill_1; // dummy
+    uvec4 tensor_size; // output tensor size
+    uvec4 itensor_size; // input tensor size
+    uvec4 dims; // output dims
+  } block{
+      v_output.extents(),
+      0u,
+      v_self.extents(),
+      0u,
+      out_size,
+      in_size,
+      out_dims,
   };
 
   api::UniformParamsBuffer params(context, block);
   api::PipelineBarrier pipeline_barrier{};
 
   context->submit_compute_job(
-<<<<<<< HEAD
-      // shader layout signature
-      {
-        VK_DESCRIPTOR_TYPE_STORAGE_IMAGE,
-        VK_DESCRIPTOR_TYPE_COMBINED_IMAGE_SAMPLER,
-        VK_DESCRIPTOR_TYPE_UNIFORM_BUFFER,
-      },
-=======
->>>>>>> f5b460b2
       // shader descriptor
       VK_KERNEL(permute_4d),
       // pipeline barrier
@@ -66,9 +57,7 @@
           pipeline_barrier,
           api::PipelineStage::COMPUTE,
           api::MemoryAccessType::READ | api::MemoryAccessType::WRITE),
-      v_self.image(
-          pipeline_barrier,
-          api::PipelineStage::COMPUTE),
+      v_self.image(pipeline_barrier, api::PipelineStage::COMPUTE),
       // params buffer
       params.buffer());
 
@@ -77,8 +66,8 @@
 
 Tensor permute(const Tensor& self, IntArrayRef dims) {
   auto nDims = safe_downcast<uint32_t>(self.dim());
-  TORCH_CHECK(dims.size() == (size_t)nDims,
-           "number of dims don't match in permute");
+  TORCH_CHECK(
+      dims.size() == (size_t)nDims, "number of dims don't match in permute");
 
   uvec4 in_size{1u, 1u, 1u, 1u}, out_size{1u, 1u, 1u, 1u};
   uvec4 out_dims{0u, 1u, 2u, 3u};
@@ -89,8 +78,7 @@
   std::vector<bool> seen(nDims);
   for (const auto i : c10::irange(nDims)) {
     auto dim = safe_downcast<uint32_t>(maybe_wrap_dim(dims[i], nDims));
-    TORCH_CHECK(!seen[dim],
-             "repeated dim in permute");
+    TORCH_CHECK(!seen[dim], "repeated dim in permute");
     seen[dim] = true;
     newSizes[i] = oldSizes[dim];
     if (dim != i) {
@@ -106,10 +94,7 @@
     return self;
   }
 
-  vTensor v_output{
-    api::context(),
-    newSizes,
-    self.options()};
+  vTensor v_output{api::context(), newSizes, self.options()};
 
   return permute_4d(self, in_size, out_size, out_dims, v_output);
 }
