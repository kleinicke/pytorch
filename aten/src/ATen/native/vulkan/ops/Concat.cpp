#include <ATen/native/vulkan/ops/Common.h>
#include <c10/util/irange.h>
#include <torch/library.h>

namespace at {
namespace native {
namespace vulkan {
namespace ops {
namespace {

using namespace api::utils;

namespace {
inline int64_t normalize_dim(int64_t d, int64_t n) {
  return (d % n + n) % n;
}
} // namespace

Tensor cat_batch(const TensorList tensors, vTensor& v_output) {
  TORCH_CHECK(false, "Vulkan cat not implemented for batch dimension!");
}

Tensor cat_feature(const TensorList tensors, vTensor& v_output) {
  api::Context* const context = api::context();

  int64_t ch_size_allprior = 0;
  int64_t ch_interval = 0;
  for (const auto& tensor : tensors) {
    ch_interval += tensor.sizes()[1];
  }

  for (const auto& tensor : tensors) {
    const Tensor self = tensor.is_vulkan() ? tensor : tensor.vulkan();
    const vTensor& v_self = convert(self);

    const struct Block final {
      uvec3 size;                // output texture size
      uint32_t fill_0;           // dummy
      uvec3 isize;               // input texture size
      uint32_t fill_1;           // dummy
      uint32_t batch_size;       // input tensor's batch size
      uint32_t ch_size;          // input tensor's channel size
      uint32_t ch_interval;      // channel interval (total # of channels for all tensors)
      uint32_t ch_size_allprior; // # of channels for tensor 0 to i-1 at ith tensor
    } block {
      v_output.extents(),
      0u,
      v_self.extents(),
      0u,
      safe_downcast<uint32_t>(v_self.sizes()[0]),
      safe_downcast<uint32_t>(v_self.sizes()[1]),
      safe_downcast<uint32_t>(ch_interval),
      safe_downcast<uint32_t>(ch_size_allprior),
    };

    ch_size_allprior += v_self.sizes()[1];

    api::UniformParamsBuffer params(context, block);
    api::PipelineBarrier pipeline_barrier{};

    context->submit_compute_job(
<<<<<<< HEAD
        // shader layout signature
        {
          VK_DESCRIPTOR_TYPE_STORAGE_IMAGE,
          VK_DESCRIPTOR_TYPE_COMBINED_IMAGE_SAMPLER,
          VK_DESCRIPTOR_TYPE_UNIFORM_BUFFER,
        },
=======
>>>>>>> f5b460b2
        // shader descriptor
        VK_KERNEL(cat_feature),
        // pipeline barrier
        pipeline_barrier,
        // global work group size
        v_self.extents(),
        // local work group size
        adaptive_work_group_size(v_self.extents()),
        // fence handle
        VK_NULL_HANDLE,
        // shader arguments
        v_output.image(
            pipeline_barrier,
            api::PipelineStage::COMPUTE,
            api::MemoryAccessType::READ | api::MemoryAccessType::WRITE),
        v_self.image(
            pipeline_barrier,
            api::PipelineStage::COMPUTE),
        // params buffer
        params.buffer());
  }

  return convert(v_output);
}

Tensor cat_feature_mult4ch(const TensorList tensors, vTensor& v_output) {
  api::Context* const context = api::context();

  int64_t depth_size_allprior = 0;
  int64_t ch_interval = 0;
  for (const auto& tensor : tensors) {
    ch_interval += tensor.sizes()[1];
  }
  const int64_t depth_interval = ch_interval / 4;

  uvec3 src_offset{};
  uvec3 dst_offset{};

  for (const auto& tensor_arg : tensors) {
    const Tensor tensor = tensor_arg.is_vulkan()
                          ? tensor_arg : tensor_arg.vulkan();
    const vTensor& v_self = convert(tensor);

    const uint32_t depth_slice = safe_downcast<uint32_t>(tensor.sizes()[1] / 4);

    uvec3 copy_extents {
      v_self.extents().data[0u],
      v_self.extents().data[1u],
      depth_slice
    };

    for (const auto b : c10::irange(tensor.sizes()[0])) {
      src_offset.data[2u] = safe_downcast<uint32_t>(depth_slice * b);
      dst_offset.data[2u] = depth_size_allprior +
                            safe_downcast<uint32_t>(depth_interval * b);

    api::PipelineBarrier pipeline_barrier{};

    context->submit_texture_copy(
        // pipeline barrier
        pipeline_barrier,
        // images
        v_self.image(
            pipeline_barrier,
            api::PipelineStage::TRANSFER),
        v_output.image(
            pipeline_barrier,
            api::PipelineStage::TRANSFER,
            api::MemoryAccessType::WRITE),
        // copy details
        copy_extents,
        src_offset,
        dst_offset,
        // fence handle
        VK_NULL_HANDLE);
    }

    depth_size_allprior += depth_slice;
  }

  return convert(v_output);
}

Tensor cat_width(const TensorList tensors, vTensor& v_output) {
  TORCH_CHECK(false, "Vulkan cat not implemented for width dimension!");
}

Tensor cat_height(const TensorList tensors, vTensor& v_output) {
  api::Context* const context = api::context();

  uvec3 src_offset{};
  uvec3 dst_offset{};

  for (const auto& tensor : tensors) {
    const vTensor& v_self = convert(tensor);

    api::PipelineBarrier pipeline_barrier{};

    context->submit_texture_copy(
        // pipeline barrier
        pipeline_barrier,
        // images
        v_self.image(
            pipeline_barrier,
            api::PipelineStage::TRANSFER),
        v_output.image(
            pipeline_barrier,
            api::PipelineStage::TRANSFER,
            api::MemoryAccessType::WRITE),
        // copy details
        v_self.extents(),
        src_offset,
        dst_offset,
        // fence handle
        VK_NULL_HANDLE);

    // Increment by height
    dst_offset.data[1u] += v_self.extents().data[1u];
  }

  return convert(v_output);
}

Tensor cat(
  const at::TensorList tensors,
  const int64_t dim) {
  TORCH_CHECK(
    tensors.size() > 0,
    "Vulkan cat expects at least one tensor");

  at::Tensor tensor = tensors[0];
  int64_t cat_dim_size = 0;
  bool is_mult4ch = true;

  for (const auto & t : tensors) {
     TORCH_INTERNAL_ASSERT(
      t.dim() == 4, "Vulkan cat expects 4 dimensional inputs");

    if (t.sizes()[1] % 4 != 0) {
      is_mult4ch = false;
    }

    for (const auto d : c10::irange(4)) {
      if (d == dim) {
        continue;
      }
      TORCH_INTERNAL_ASSERT(
        t.size(d) == tensor.size(d),
        "Vulkan cat inputs must have matching sizes except concatenated dimension");
    }
    cat_dim_size += t.size(dim);
  }

  auto result_size = tensor.sizes().vec();
  result_size[dim] = cat_dim_size;

  vTensor v_output{
    api::context(),
    result_size,
    tensor.options()};

  if (dim == 3) {
    return cat_width(tensors, v_output);
  }
  if (dim == 2) {
    return cat_height(tensors, v_output);
  }
  else if (dim == 1) {
    if (is_mult4ch) {
      return cat_feature_mult4ch(tensors, v_output);
    }
    return cat_feature(tensors, v_output);
  }
  return cat_batch(tensors, v_output);
}

#ifdef USE_VULKAN_API

TORCH_LIBRARY_IMPL(aten, Vulkan, m) {
  m.impl(TORCH_SELECTIVE_NAME("aten::cat"), TORCH_FN(cat));
}

#endif /* USE_VULKAN_API */

} // namespace
} // namespace ops
} // namespace vulkan
} // namespace native
} // namespace at<|MERGE_RESOLUTION|>--- conflicted
+++ resolved
@@ -34,23 +34,25 @@
     const vTensor& v_self = convert(self);
 
     const struct Block final {
-      uvec3 size;                // output texture size
-      uint32_t fill_0;           // dummy
-      uvec3 isize;               // input texture size
-      uint32_t fill_1;           // dummy
-      uint32_t batch_size;       // input tensor's batch size
-      uint32_t ch_size;          // input tensor's channel size
-      uint32_t ch_interval;      // channel interval (total # of channels for all tensors)
-      uint32_t ch_size_allprior; // # of channels for tensor 0 to i-1 at ith tensor
-    } block {
-      v_output.extents(),
-      0u,
-      v_self.extents(),
-      0u,
-      safe_downcast<uint32_t>(v_self.sizes()[0]),
-      safe_downcast<uint32_t>(v_self.sizes()[1]),
-      safe_downcast<uint32_t>(ch_interval),
-      safe_downcast<uint32_t>(ch_size_allprior),
+      uvec3 size; // output texture size
+      uint32_t fill_0; // dummy
+      uvec3 isize; // input texture size
+      uint32_t fill_1; // dummy
+      uint32_t batch_size; // input tensor's batch size
+      uint32_t ch_size; // input tensor's channel size
+      uint32_t
+          ch_interval; // channel interval (total # of channels for all tensors)
+      uint32_t
+          ch_size_allprior; // # of channels for tensor 0 to i-1 at ith tensor
+    } block{
+        v_output.extents(),
+        0u,
+        v_self.extents(),
+        0u,
+        safe_downcast<uint32_t>(v_self.sizes()[0]),
+        safe_downcast<uint32_t>(v_self.sizes()[1]),
+        safe_downcast<uint32_t>(ch_interval),
+        safe_downcast<uint32_t>(ch_size_allprior),
     };
 
     ch_size_allprior += v_self.sizes()[1];
@@ -59,15 +61,6 @@
     api::PipelineBarrier pipeline_barrier{};
 
     context->submit_compute_job(
-<<<<<<< HEAD
-        // shader layout signature
-        {
-          VK_DESCRIPTOR_TYPE_STORAGE_IMAGE,
-          VK_DESCRIPTOR_TYPE_COMBINED_IMAGE_SAMPLER,
-          VK_DESCRIPTOR_TYPE_UNIFORM_BUFFER,
-        },
-=======
->>>>>>> f5b460b2
         // shader descriptor
         VK_KERNEL(cat_feature),
         // pipeline barrier
@@ -83,9 +76,7 @@
             pipeline_barrier,
             api::PipelineStage::COMPUTE,
             api::MemoryAccessType::READ | api::MemoryAccessType::WRITE),
-        v_self.image(
-            pipeline_barrier,
-            api::PipelineStage::COMPUTE),
+        v_self.image(pipeline_barrier, api::PipelineStage::COMPUTE),
         // params buffer
         params.buffer());
   }
@@ -107,22 +98,57 @@
   uvec3 dst_offset{};
 
   for (const auto& tensor_arg : tensors) {
-    const Tensor tensor = tensor_arg.is_vulkan()
-                          ? tensor_arg : tensor_arg.vulkan();
+    const Tensor tensor =
+        tensor_arg.is_vulkan() ? tensor_arg : tensor_arg.vulkan();
     const vTensor& v_self = convert(tensor);
 
     const uint32_t depth_slice = safe_downcast<uint32_t>(tensor.sizes()[1] / 4);
 
-    uvec3 copy_extents {
-      v_self.extents().data[0u],
-      v_self.extents().data[1u],
-      depth_slice
-    };
+    uvec3 copy_extents{
+        v_self.extents().data[0u], v_self.extents().data[1u], depth_slice};
 
     for (const auto b : c10::irange(tensor.sizes()[0])) {
       src_offset.data[2u] = safe_downcast<uint32_t>(depth_slice * b);
-      dst_offset.data[2u] = depth_size_allprior +
-                            safe_downcast<uint32_t>(depth_interval * b);
+      dst_offset.data[2u] =
+          depth_size_allprior + safe_downcast<uint32_t>(depth_interval * b);
+
+      api::PipelineBarrier pipeline_barrier{};
+
+      context->submit_texture_copy(
+          // pipeline barrier
+          pipeline_barrier,
+          // images
+          v_self.image(pipeline_barrier, api::PipelineStage::TRANSFER),
+          v_output.image(
+              pipeline_barrier,
+              api::PipelineStage::TRANSFER,
+              api::MemoryAccessType::WRITE),
+          // copy details
+          copy_extents,
+          src_offset,
+          dst_offset,
+          // fence handle
+          VK_NULL_HANDLE);
+    }
+
+    depth_size_allprior += depth_slice;
+  }
+
+  return convert(v_output);
+}
+
+Tensor cat_width(const TensorList tensors, vTensor& v_output) {
+  TORCH_CHECK(false, "Vulkan cat not implemented for width dimension!");
+}
+
+Tensor cat_height(const TensorList tensors, vTensor& v_output) {
+  api::Context* const context = api::context();
+
+  uvec3 src_offset{};
+  uvec3 dst_offset{};
+
+  for (const auto& tensor : tensors) {
+    const vTensor& v_self = convert(tensor);
 
     api::PipelineBarrier pipeline_barrier{};
 
@@ -130,49 +156,7 @@
         // pipeline barrier
         pipeline_barrier,
         // images
-        v_self.image(
-            pipeline_barrier,
-            api::PipelineStage::TRANSFER),
-        v_output.image(
-            pipeline_barrier,
-            api::PipelineStage::TRANSFER,
-            api::MemoryAccessType::WRITE),
-        // copy details
-        copy_extents,
-        src_offset,
-        dst_offset,
-        // fence handle
-        VK_NULL_HANDLE);
-    }
-
-    depth_size_allprior += depth_slice;
-  }
-
-  return convert(v_output);
-}
-
-Tensor cat_width(const TensorList tensors, vTensor& v_output) {
-  TORCH_CHECK(false, "Vulkan cat not implemented for width dimension!");
-}
-
-Tensor cat_height(const TensorList tensors, vTensor& v_output) {
-  api::Context* const context = api::context();
-
-  uvec3 src_offset{};
-  uvec3 dst_offset{};
-
-  for (const auto& tensor : tensors) {
-    const vTensor& v_self = convert(tensor);
-
-    api::PipelineBarrier pipeline_barrier{};
-
-    context->submit_texture_copy(
-        // pipeline barrier
-        pipeline_barrier,
-        // images
-        v_self.image(
-            pipeline_barrier,
-            api::PipelineStage::TRANSFER),
+        v_self.image(pipeline_barrier, api::PipelineStage::TRANSFER),
         v_output.image(
             pipeline_barrier,
             api::PipelineStage::TRANSFER,
@@ -191,20 +175,16 @@
   return convert(v_output);
 }
 
-Tensor cat(
-  const at::TensorList tensors,
-  const int64_t dim) {
-  TORCH_CHECK(
-    tensors.size() > 0,
-    "Vulkan cat expects at least one tensor");
+Tensor cat(const at::TensorList tensors, const int64_t dim) {
+  TORCH_CHECK(tensors.size() > 0, "Vulkan cat expects at least one tensor");
 
   at::Tensor tensor = tensors[0];
   int64_t cat_dim_size = 0;
   bool is_mult4ch = true;
 
-  for (const auto & t : tensors) {
-     TORCH_INTERNAL_ASSERT(
-      t.dim() == 4, "Vulkan cat expects 4 dimensional inputs");
+  for (const auto& t : tensors) {
+    TORCH_INTERNAL_ASSERT(
+        t.dim() == 4, "Vulkan cat expects 4 dimensional inputs");
 
     if (t.sizes()[1] % 4 != 0) {
       is_mult4ch = false;
@@ -215,8 +195,8 @@
         continue;
       }
       TORCH_INTERNAL_ASSERT(
-        t.size(d) == tensor.size(d),
-        "Vulkan cat inputs must have matching sizes except concatenated dimension");
+          t.size(d) == tensor.size(d),
+          "Vulkan cat inputs must have matching sizes except concatenated dimension");
     }
     cat_dim_size += t.size(dim);
   }
@@ -224,18 +204,14 @@
   auto result_size = tensor.sizes().vec();
   result_size[dim] = cat_dim_size;
 
-  vTensor v_output{
-    api::context(),
-    result_size,
-    tensor.options()};
+  vTensor v_output{api::context(), result_size, tensor.options()};
 
   if (dim == 3) {
     return cat_width(tensors, v_output);
   }
   if (dim == 2) {
     return cat_height(tensors, v_output);
-  }
-  else if (dim == 1) {
+  } else if (dim == 1) {
     if (is_mult4ch) {
       return cat_feature_mult4ch(tensors, v_output);
     }
