#include <ATen/native/UpSample.h>
#include <ATen/native/vulkan/ops/Common.h>
#include <torch/library.h>

namespace at {
namespace native {
namespace vulkan {
namespace ops {
namespace {

using namespace api::utils;

Tensor upsample_nearest2d(
    const Tensor& input_arg,
    const IntArrayRef output_sizes,
    const c10::optional<double> scales_h,
    const c10::optional<double> scales_w) {
  api::Context* const context = api::context();

  TORCH_CHECK(
      (4 == input_arg.sizes().size()) && (2 == output_sizes.size()),
      "Invalid input!");

  const Tensor input = input_arg.is_vulkan() ? input_arg : input_arg.vulkan();
  const vTensor& v_input = convert(input);
  const auto v_input_sizes = v_input.sizes();

  vTensor v_output{
    context,
    {
      v_input_sizes[Layout::Activation4D::batch],
      v_input_sizes[Layout::Activation4D::channels],
      output_sizes[Layout::Parameter::height],
      output_sizes[Layout::Parameter::width],
    },
    input_arg.options(),
  };

  const struct Block final {
    uvec3 extents;
    uint32_t _;
    ivec2 iextents;
    vec2 scale;
  } block {
    v_output.extents(),
    0u,
    {
      safe_downcast<int32_t>(input_arg.size(Layout::Activation4D::width) - 1),
      safe_downcast<int32_t>(input_arg.size(Layout::Activation4D::height) - 1),
    },
    {
      compute_scales_value<float>(
          scales_w,
          v_input_sizes[Layout::Activation4D::width],
          output_sizes[Layout::Parameter::width]),
      compute_scales_value<float>(
          scales_h,
          v_input_sizes[Layout::Activation4D::height],
          output_sizes[Layout::Parameter::height]),
    },
  };

  api::UniformParamsBuffer params(context, block);
  api::PipelineBarrier pipeline_barrier{};

  context->submit_compute_job(
<<<<<<< HEAD
      // shader layout signature
      {
        VK_DESCRIPTOR_TYPE_STORAGE_IMAGE,
        VK_DESCRIPTOR_TYPE_COMBINED_IMAGE_SAMPLER,
        VK_DESCRIPTOR_TYPE_UNIFORM_BUFFER,
      },
=======
>>>>>>> f5b460b2
      // shader descriptor
      VK_KERNEL(upsample_nearest2d),
      // pipeline barrier
      pipeline_barrier,
      // global work group size
      v_output.extents(),
      // local work group size
      adaptive_work_group_size(v_output.extents()),
      // fence handle
      VK_NULL_HANDLE,
      // shader arguments
      v_output.image(
          pipeline_barrier,
          api::PipelineStage::COMPUTE,
          api::MemoryAccessType::WRITE),
      v_input.image(
          pipeline_barrier,
          api::PipelineStage::COMPUTE),
      // params buffer
      params.buffer());

  return convert(v_output);
}

#ifdef USE_VULKAN_API

TORCH_LIBRARY_IMPL(aten, Vulkan, m) {
  m.impl(TORCH_SELECTIVE_NAME("aten::upsample_nearest2d"), TORCH_FN(upsample_nearest2d));
}

#endif /* USE_VULKAN_API */

} // namespace
} // namespace ops
} // namespace vulkan
} // namespace native
} // namespace at<|MERGE_RESOLUTION|>--- conflicted
+++ resolved
@@ -26,14 +26,14 @@
   const auto v_input_sizes = v_input.sizes();
 
   vTensor v_output{
-    context,
-    {
-      v_input_sizes[Layout::Activation4D::batch],
-      v_input_sizes[Layout::Activation4D::channels],
-      output_sizes[Layout::Parameter::height],
-      output_sizes[Layout::Parameter::width],
-    },
-    input_arg.options(),
+      context,
+      {
+          v_input_sizes[Layout::Activation4D::batch],
+          v_input_sizes[Layout::Activation4D::channels],
+          output_sizes[Layout::Parameter::height],
+          output_sizes[Layout::Parameter::width],
+      },
+      input_arg.options(),
   };
 
   const struct Block final {
@@ -41,38 +41,31 @@
     uint32_t _;
     ivec2 iextents;
     vec2 scale;
-  } block {
-    v_output.extents(),
-    0u,
-    {
-      safe_downcast<int32_t>(input_arg.size(Layout::Activation4D::width) - 1),
-      safe_downcast<int32_t>(input_arg.size(Layout::Activation4D::height) - 1),
-    },
-    {
-      compute_scales_value<float>(
-          scales_w,
-          v_input_sizes[Layout::Activation4D::width],
-          output_sizes[Layout::Parameter::width]),
-      compute_scales_value<float>(
-          scales_h,
-          v_input_sizes[Layout::Activation4D::height],
-          output_sizes[Layout::Parameter::height]),
-    },
+  } block{
+      v_output.extents(),
+      0u,
+      {
+          safe_downcast<int32_t>(
+              input_arg.size(Layout::Activation4D::width) - 1),
+          safe_downcast<int32_t>(
+              input_arg.size(Layout::Activation4D::height) - 1),
+      },
+      {
+          compute_scales_value<float>(
+              scales_w,
+              v_input_sizes[Layout::Activation4D::width],
+              output_sizes[Layout::Parameter::width]),
+          compute_scales_value<float>(
+              scales_h,
+              v_input_sizes[Layout::Activation4D::height],
+              output_sizes[Layout::Parameter::height]),
+      },
   };
 
   api::UniformParamsBuffer params(context, block);
   api::PipelineBarrier pipeline_barrier{};
 
   context->submit_compute_job(
-<<<<<<< HEAD
-      // shader layout signature
-      {
-        VK_DESCRIPTOR_TYPE_STORAGE_IMAGE,
-        VK_DESCRIPTOR_TYPE_COMBINED_IMAGE_SAMPLER,
-        VK_DESCRIPTOR_TYPE_UNIFORM_BUFFER,
-      },
-=======
->>>>>>> f5b460b2
       // shader descriptor
       VK_KERNEL(upsample_nearest2d),
       // pipeline barrier
@@ -88,9 +81,7 @@
           pipeline_barrier,
           api::PipelineStage::COMPUTE,
           api::MemoryAccessType::WRITE),
-      v_input.image(
-          pipeline_barrier,
-          api::PipelineStage::COMPUTE),
+      v_input.image(pipeline_barrier, api::PipelineStage::COMPUTE),
       // params buffer
       params.buffer());
 
@@ -100,7 +91,9 @@
 #ifdef USE_VULKAN_API
 
 TORCH_LIBRARY_IMPL(aten, Vulkan, m) {
-  m.impl(TORCH_SELECTIVE_NAME("aten::upsample_nearest2d"), TORCH_FN(upsample_nearest2d));
+  m.impl(
+      TORCH_SELECTIVE_NAME("aten::upsample_nearest2d"),
+      TORCH_FN(upsample_nearest2d));
 }
 
 #endif /* USE_VULKAN_API */
