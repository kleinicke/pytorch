--- conflicted
+++ resolved
@@ -11,32 +11,6 @@
 namespace vulkan {
 namespace api {
 
-<<<<<<< HEAD
-struct ShaderSource final {
-  enum class Type {
-    GLSL,
-    SPIRV
-  } type;
-
-  union {
-    struct {
-      const char* src; // Null-terminated
-      uint32_t unused; // padding
-    } glsl;
-    struct {
-      const uint32_t* bin;
-      uint32_t size;
-    } spirv;
-  } src_code;
-
-  std::string kernel_name;
-  explicit ShaderSource(std::string name, const char* glsl);
-  explicit ShaderSource(
-      std::string name, const uint32_t* spirv, uint32_t bytes);
-};
-
-=======
->>>>>>> f5b460b2
 class ShaderLayout final {
  public:
   using Signature = c10::SmallVector<VkDescriptorType, 6u>;
@@ -138,9 +112,7 @@
       size_t hashed = 0u;
 
       for (const VkDescriptorType type : signature) {
-        hashed = c10::hash_combine(
-            hashed,
-            c10::get_hash(type));
+        hashed = c10::hash_combine(hashed, c10::get_hash(type));
       }
 
       return hashed;
@@ -158,7 +130,6 @@
  public:
   VkDescriptorSetLayout retrieve(const Key&);
   void purge();
-
 };
 
 class ShaderCache final {
@@ -179,12 +150,9 @@
   struct Hasher {
     inline size_t operator()(const ShaderSource& source) const {
       return c10::get_hash(
-          source.type,
-          source.src_code.spirv.bin,
-          source.src_code.spirv.size);
+          source.type, source.src_code.spirv.bin, source.src_code.spirv.size);
     }
   };
-
 
  private:
   // Multiple threads could potentially be adding entries into the cache, so use
@@ -207,12 +175,11 @@
 inline bool operator==(
     const VkDescriptorSetLayoutBinding& _1,
     const VkDescriptorSetLayoutBinding& _2) {
-
-  return (_1.binding == _2.binding && \
-          _1.descriptorType == _2.descriptorType && \
-          _1.descriptorCount == _2.descriptorCount && \
-          _1.stageFlags == _2.stageFlags && \
-          _1.pImmutableSamplers == _2.pImmutableSamplers);
+  return (
+      _1.binding == _2.binding && _1.descriptorType == _2.descriptorType &&
+      _1.descriptorCount == _2.descriptorCount &&
+      _1.stageFlags == _2.stageFlags &&
+      _1.pImmutableSamplers == _2.pImmutableSamplers);
 }
 
 #endif /* USE_VULKAN_API */