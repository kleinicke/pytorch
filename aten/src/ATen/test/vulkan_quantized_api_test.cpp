#ifdef USE_VULKAN_API

#include <ATen/ATen.h>
#include <ATen/core/dispatch/Dispatcher.h>
#include <ATen/native/vulkan/api/api.h>
#include <gtest/gtest.h>

#include <ATen/native/vulkan/ops/Common.h>
#include <ATen/native/vulkan/ops/Copy.h>
#include <ATen/native/vulkan/ops/Factory.h>
#include <ATen/native/vulkan/ops/QuantizedFunctions.h>

#include <c10/util/irange.h>

namespace {

bool checkRtol(const at::Tensor& diff, const std::vector<at::Tensor>& inputs) {
  float maxValue = 0.0f;

  for (const auto& tensor : inputs) {
    maxValue = fmax(tensor.abs().max().item<float>(), maxValue);
  }

#ifdef USE_VULKAN_FP16_INFERENCE
  constexpr float tolerance = 1e-2;
#else
  constexpr float tolerance = 1e-5;
#endif

  return diff.abs().max().item<float>() <= (tolerance * maxValue);
}

bool almostEqual(const at::Tensor& a, const at::Tensor& b) {
  return checkRtol(a - b, {a, b});
}

bool exactlyEqual(const at::Tensor& a, const at::Tensor& b) {
  return (a - b).abs().max().item<float>() == 0.0f;
}

void showRtol(const at::Tensor& a, const at::Tensor& b) {
  const auto diff = (a - b).abs();

  float maxValue = a.abs().max().item<float>();
  maxValue = fmax(b.abs().max().item<float>(), maxValue);

#ifdef USE_VULKAN_FP16_INFERENCE
  constexpr float tolerance = 1e-2;
#else
  constexpr float tolerance = 1e-5;
#endif

  const float maxDiff = maxValue * tolerance;
  std::cout << "Max Diff allowed: " << maxDiff << std::endl;
  if (diff.sizes().size() == 2) {
    for (const auto y : c10::irange(diff.sizes()[0])) {
      std::cout << y << ":";
      for (const auto x : c10::irange(diff.sizes()[1])) {
        float diff_xy = diff[y][x].item<float>();
        if (diff_xy > maxDiff) {
          std::cout << std::setw(5) << x;
        } else {
          std::cout << std::setw(5) << " ";
        }
      }
      std::cout << std::endl;
    }
  }
}

template <class... Inputs>
inline std::vector<c10::IValue> makeStack(Inputs&&... inputs) {
  return {std::forward<Inputs>(inputs)...};
}

template <class... Args>
inline std::vector<c10::IValue> callOpByHandle(
    const c10::OperatorHandle& op,
    Args... args) {
  auto stack = makeStack(std::forward<Args>(args)...);
  c10::Dispatcher::singleton().callBoxed(op, &stack);
  return stack;
}

template <class... Args>
inline std::vector<c10::IValue> callOpByName(
    const char* func_name,
    const char* overload_name,
    Args... args) {
  const c10::optional<c10::OperatorHandle> op_handle =
      c10::Dispatcher::singleton().findSchema({func_name, overload_name});
  assert(op_handle.has_value());
  return callOpByHandle(op_handle.value(), std::forward<Args>(args)...);
}

} // namespace

namespace {

class VulkanAPITest : public ::testing::Test {
 public:
#if defined(__ANDROID__) // to avoid `Undefined symbols for architecture arm64`
                         // error
  static void SetUpTestSuite() {
    at::native::vulkan::api::context()->querypool().enable();
  }

  static void TearDownTestSuite() {
    at::native::vulkan::api::context()->querypool().disable(false);
  }
#endif
};

at::Tensor cpu_to_vulkan(at::Tensor in_cpu) {
  auto options = in_cpu.options();
  if (options.dtype().toScalarType() == c10::ScalarType::QUInt8) {
    auto ret = at::native::vulkan::ops::_empty_affine_quantized(
        in_cpu.sizes(),
        c10::ScalarType::QUInt8,
        options.layout(),
        options.device(),
        options.pinned_memory(),
        in_cpu.q_scale(),
        in_cpu.q_zero_point(),
        c10::MemoryFormat::Contiguous);
    at::native::vulkan::ops::copy_(ret, in_cpu);
    return ret;
  } else {
    auto ret = at::empty(in_cpu.sizes(), options);
    at::native::vulkan::ops::copy_(ret, in_cpu);
    return ret;
  }
}

at::Tensor vulkan_to_cpu(at::Tensor vulkan, at::Tensor in_cpu) {
  auto q_options = in_cpu.options();
  if (q_options.dtype().toScalarType() == c10::ScalarType::QUInt8) {
    auto output = at::native::empty_affine_quantized(
        in_cpu.sizes(),
        q_options.dtype().toScalarType(),
        q_options.layout(),
        q_options.device(),
        q_options.pinned_memory(),
        in_cpu.q_scale(),
        in_cpu.q_zero_point());
    at::native::vulkan::ops::copy_(output, vulkan);
    return output;
  } else {
    auto output = at::empty(in_cpu.sizes(), q_options);
    at::native::vulkan::ops::copy_(output, vulkan);
    return output;
  }
}

TEST_F(VulkanAPITest, support_vulkan) {
  if (!at::is_vulkan_available()) {
    return;
  }

  const double scale = 0.1;
  const int64_t zero_point = 10;

  auto in_cpu =
      at::rand({2, 13, 32, 27}, at::device(at::kCPU).dtype(at::kFloat)) * 12 -
      6;
  auto in_cpu_quantized = at::quantize_per_tensor(
      in_cpu, scale, zero_point, c10::ScalarType::QUInt8);

  auto in_vulkan_quantized = cpu_to_vulkan(in_cpu_quantized);
  at::native::vulkan::api::PipelineBarrier pipeline_barrier{};
  at::native::vulkan::ops::vTensor& v_self =
      at::native::vulkan::ops::convert(in_vulkan_quantized);
  if (in_cpu.dtype() == c10::kQUInt8) {
    v_self.image(
        pipeline_barrier,
        at::native::vulkan::api::PipelineStage::COMPUTE,
        at::native::vulkan::api::MemoryAccessType::READ);
    v_self.image(
        pipeline_barrier,
        at::native::vulkan::api::PipelineStage::COMPUTE,
        at::native::vulkan::api::MemoryAccessType::WRITE);
  }
  auto output = vulkan_to_cpu(in_vulkan_quantized, in_cpu_quantized);
  const auto check = almostEqual(
      at::native::int_repr_quantized_cpu(in_cpu_quantized),
      at::native::int_repr_quantized_cpu(output));

  if (!check) {
    showRtol(
        at::native::int_repr_quantized_cpu(in_cpu_quantized),
        at::native::int_repr_quantized_cpu(output));
  }

  ASSERT_TRUE(check);
}

TEST_F(VulkanAPITest, quantize_per_tensor) {
  if (!at::is_vulkan_available()) {
    return;
  }

  const auto in_cpu =
      at::rand({2, 13, 32, 27}, at::device(at::kCPU).dtype(at::kFloat)) * 6;
  const auto in_vulkan = in_cpu.vulkan();

  const double scale = 0.1;
  const int zero_point = 10;

  const auto out_cpu = at::quantize_per_tensor(
      in_cpu, scale, zero_point, c10::ScalarType::QUInt8);
  const auto out_vulkan = at::native::vulkan::ops::quantize_per_tensor(
      in_vulkan, scale, zero_point, c10::ScalarType::QUInt8);

  auto output_for_quantized_vulkan = vulkan_to_cpu(out_vulkan, out_cpu);

  int rtol = 1;
  const auto check = at::allclose(
      at::native::int_repr_quantized_cpu(out_cpu),
      at::native::int_repr_quantized_cpu(output_for_quantized_vulkan),
      rtol);

  if (!check) {
    std::cout << "Max Diff allowed: " << rtol << std::endl;
  }

  ASSERT_TRUE(check);
}

TEST_F(VulkanAPITest, quantize_dequantize) {
  if (!at::is_vulkan_available()) {
    return;
  }

  const auto in_cpu =
      at::rand({2, 13, 32, 27}, at::device(at::kCPU).dtype(at::kFloat)) * 6;
  const auto in_vulkan = in_cpu.vulkan();

  const double scale = 0.1;
  const int zero_point = 10;
  // quantize tensors
  const auto out_cpu = at::quantize_per_tensor(
      in_cpu, scale, zero_point, c10::ScalarType::QUInt8);
  const auto out_vulkan = at::native::vulkan::ops::quantize_per_tensor(
      in_vulkan, scale, zero_point, c10::ScalarType::QUInt8);
  // dequantize tensors
  const auto out_cpu_deq = at::dequantize(out_cpu);
  const auto out_vulkan_deq = at::native::vulkan::ops::dequantize(out_vulkan);
  auto output_for_dequantized_vulkan = vulkan_to_cpu(out_vulkan_deq, in_cpu);

  float rtol = 1;
  float atol = 0.5;
  const auto check =
      at::allclose(in_cpu, output_for_dequantized_vulkan, rtol, atol);

  if (!check) {
    std::cout << "Max Diff allowed: " << rtol << std::endl;
  }

  ASSERT_TRUE(check);

  const auto check_two =
      at::allclose(out_cpu_deq, output_for_dequantized_vulkan, rtol, atol);

  if (!check_two) {
    std::cout << "Max Diff allowed: " << rtol << std::endl;
  }

  ASSERT_TRUE(check_two);
}

TEST_F(VulkanAPITest, quantized_add) {
  if (!at::is_vulkan_available()) {
    return;
  }

  const auto in_cpu =
      at::rand({2, 13, 32, 27}, at::device(at::kCPU).dtype(at::kFloat)) * 6;
  const auto in_vulkan = in_cpu.vulkan();
  const auto in_cpu2 =
      at::rand({2, 13, 32, 27}, at::device(at::kCPU).dtype(at::kFloat)) * 6;
  const auto in_vulkan2 = in_cpu2.vulkan();

  const double scale = 0.1;
  const int zero_point = 10;

  const auto out_cpu = at::quantize_per_tensor(
      in_cpu, scale, zero_point, c10::ScalarType::QUInt8);
  const auto out_cpu2 = at::quantize_per_tensor(
      in_cpu2, scale, zero_point, c10::ScalarType::QUInt8);
  const auto out_vulkan = at::native::vulkan::ops::quantize_per_tensor(
      in_vulkan, scale, zero_point, c10::ScalarType::QUInt8);
  const auto out_vulkan2 = at::native::vulkan::ops::quantize_per_tensor(
      in_vulkan2, scale, zero_point, c10::ScalarType::QUInt8);


  const double scale3 = 0.15;
  const int zero_point3 = 15;
  const auto reg_added_tensors = callOpByName(
      "quantized::add",
      "",
      out_cpu, out_cpu2, scale3, zero_point3);
  const auto vulk_added_tensors = at::native::vulkan::ops::quantized_add(
      out_vulkan, out_vulkan2, scale3, zero_point3);

  const auto out_vulkan_deq =
      at::native::vulkan::ops::dequantize(vulk_added_tensors);
  auto output_for_dequantized_vulkan = vulkan_to_cpu(out_vulkan_deq, in_cpu2);

  float rtol = 0;
  float atol = 0.5;
  const auto check = at::allclose(
      at::dequantize(reg_added_tensors[0].toTensor()), output_for_dequantized_vulkan, rtol, atol);

  if (!check) {
    std::cout << "Max Diff allowed: " << rtol << std::endl;
  }

  ASSERT_TRUE(check);
}

TEST_F(VulkanAPITest, quantized_add_broadcast) {
  if (!at::is_vulkan_available()) {
    return;
  }

  const auto in_cpu =
<<<<<<< HEAD
      at::rand({2, 13, 1, 27}, at::device(at::kCPU).dtype(at::kFloat)) * 6;
  const auto in_vulkan = in_cpu.vulkan();
  const auto in_cpu2 =
      at::rand({2, 13, 32, 1}, at::device(at::kCPU).dtype(at::kFloat)) * 6;
=======
      at::rand({2, 13, 1, 1}, at::device(at::kCPU).dtype(at::kFloat)) * 6;
  const auto in_vulkan = in_cpu.vulkan();
  const auto in_cpu2 =
      at::rand({2, 13, 32, 27}, at::device(at::kCPU).dtype(at::kFloat)) * 6;
>>>>>>> 76ca5af2
  const auto in_vulkan2 = in_cpu2.vulkan();

  const double scale = 0.1;
  const int zero_point = 10;

  const auto out_cpu = at::quantize_per_tensor(
      in_cpu, scale, zero_point, c10::ScalarType::QUInt8);
  const auto out_cpu2 = at::quantize_per_tensor(
      in_cpu2, scale, zero_point, c10::ScalarType::QUInt8);
  const auto out_vulkan = at::native::vulkan::ops::quantize_per_tensor(
      in_vulkan, scale, zero_point, c10::ScalarType::QUInt8);
  const auto out_vulkan2 = at::native::vulkan::ops::quantize_per_tensor(
      in_vulkan2, scale, zero_point, c10::ScalarType::QUInt8);

  const double scale3 = 0.15;
  const int zero_point3 = 15;
  const auto reg_added_tensors = callOpByName(
      "quantized::add",
      "",
      out_cpu, out_cpu2, scale3, zero_point3);
  const auto vulk_added_tensors = at::native::vulkan::ops::quantized_add(
      out_vulkan, out_vulkan2, scale3, zero_point3);

<<<<<<< HEAD
  const auto in_cpu3 =
      at::rand({2, 13, 32, 27}, at::device(at::kCPU).dtype(at::kFloat)) * 6;
  const auto out_vulkan_deq =
      at::native::vulkan::ops::dequantize(vulk_added_tensors);
  auto output_for_dequantized_vulkan = vulkan_to_cpu(out_vulkan_deq, in_cpu3);
=======
  const auto out_vulkan_deq =
      at::native::vulkan::ops::dequantize(vulk_added_tensors);
  auto output_for_dequantized_vulkan = vulkan_to_cpu(out_vulkan_deq, in_cpu2);
>>>>>>> 76ca5af2

  float rtol = 0;
  float atol = 0.5;
  const auto check = at::allclose(
      at::dequantize(reg_added_tensors[0].toTensor()), output_for_dequantized_vulkan, rtol, atol);

  if (!check) {
    std::cout << "Max Diff allowed: " << rtol << std::endl;
  }

  ASSERT_TRUE(check);
}

TEST_F(VulkanAPITest, quantized_add_dif_params) {
  if (!at::is_vulkan_available()) {
    return;
  }

  const auto in_cpu =
      at::rand({2, 13, 32, 27}, at::device(at::kCPU).dtype(at::kFloat)) * 6;
  const auto in_vulkan = in_cpu.vulkan();
  const auto in_cpu2 =
      at::rand({2, 13, 32, 27}, at::device(at::kCPU).dtype(at::kFloat)) * 6;
  const auto in_vulkan2 = in_cpu2.vulkan();
  const double scale = 0.1;
  const int zero_point = 10;
  const double scale2 = 0.2;
  const int zero_point2 = 20;

  const auto out_cpu = at::quantize_per_tensor(
      in_cpu, scale, zero_point, c10::ScalarType::QUInt8);
  const auto out_cpu2 = at::quantize_per_tensor(
      in_cpu2, scale2, zero_point2, c10::ScalarType::QUInt8);
  const auto out_vulkan = at::native::vulkan::ops::quantize_per_tensor(
      in_vulkan, scale, zero_point, c10::ScalarType::QUInt8);
  const auto out_vulkan2 = at::native::vulkan::ops::quantize_per_tensor(
      in_vulkan2, scale2, zero_point2, c10::ScalarType::QUInt8);

  const double scale3 = 0.15;
  const int zero_point3 = 15;
  const auto reg_added_tensors = callOpByName(
      "quantized::add",
      "",
      out_cpu, out_cpu2, scale3, zero_point3);
  const auto vulk_added_tensors = at::native::vulkan::ops::quantized_add(
      out_vulkan, out_vulkan2, scale3, zero_point3);

  const auto out_vulkan_deq =
      at::native::vulkan::ops::dequantize(vulk_added_tensors);
  auto output_for_dequantized_vulkan = vulkan_to_cpu(out_vulkan_deq, in_cpu2);

  float rtol = 0;
  float atol = 0.5;
  const auto check = at::allclose(
      at::dequantize(reg_added_tensors[0].toTensor()), output_for_dequantized_vulkan, rtol, atol);

  if (!check) {
    std::cout << "Max Diff allowed: " << rtol << std::endl;
  }

  ASSERT_TRUE(check);
}

TEST_F(VulkanAPITest, conv2d) {
  if (!at::is_vulkan_available()) {
    return;
  }

  constexpr int64_t groups = 1;
  constexpr std::array<int64_t, 2u> stride{2, 2};
  constexpr std::array<int64_t, 2u> padding{1, 1};
  // TODO: Support conv2d with dilation != 1
  constexpr std::array<int64_t, 2u> dilation{1, 1};

  constexpr struct {
    uint32_t batches;
    uint32_t channels;
    uint32_t width;
    uint32_t height;

    std::array<int64_t, 4u> size() const {
      return {
          batches,
          channels,
          width,
          height,
      };
    }
  } input{1, 3, 8, 8};

  constexpr struct {
    uint32_t output_channels;
    uint32_t input_channels;
    uint32_t width;
    uint32_t height;

    std::array<int64_t, 4u> size() const {
      return {
          output_channels,
          input_channels,
          width,
          height,
      };
    }
  } weights{1, input.channels, 3, 3};

  float r1 = 0.1;
  float r2 = 0.7;
  const auto input_cpu = (r1 - r2) *
          at::rand(input.size(), at::device(at::kCPU).dtype(at::kFloat)) +
      r2;
  const auto weights_cpu = (r1 - r2) *
          at::rand(weights.size(), at::device(at::kCPU).dtype(at::kFloat)) +
      r2;
  const auto bias_cpu = (r1 - r2) *
          at::rand({weights.output_channels},
                   at::device(at::kCPU).dtype(at::kFloat)) +
      r2;

  const double w_scale = 0.1;
  const int w_zero_point = 10;

  const double b_scale = 0.1;
  const int b_zero_point = 10;

  const auto weight_q = at::quantize_per_tensor(
      weights_cpu, w_scale, w_zero_point, c10::ScalarType::QUInt8);
  const auto bias_q = at::quantize_per_tensor(
      bias_cpu, b_scale, b_zero_point, c10::ScalarType::QUInt8);

  const auto output_cpu = at::conv2d(
      input_cpu, weights_cpu, bias_cpu, stride, padding, dilation, groups);

  const double scale = 0.10;
  const int zero_point = 10;
  const auto shape_match =
      at::rand({1, 1, 4, 4}, at::device(at::kCPU).dtype(at::kFloat)) * 6;
  const auto in_vulkan = input_cpu.vulkan();
  const auto out_vulkan = at::native::vulkan::ops::quantize_per_tensor(
      in_vulkan, scale, zero_point, c10::ScalarType::QUInt8);

  const double scale2 = 0.15;
  const int zero_point2 = 15;
  const auto output_vulkan = at::native::vulkan::ops::conv2d(
      out_vulkan,
      weight_q,
      bias_q,
      stride,
      padding,
      dilation,
      groups,
      scale2,
      zero_point2);

  const auto out_vulkan_deq =
      at::native::vulkan::ops::dequantize(output_vulkan);
  auto output_for_dequantized_vulkan =
      vulkan_to_cpu(out_vulkan_deq, shape_match);

  float rtol = 0;
  float atol = 1.5;
  const auto check =
      at::allclose(output_cpu, output_for_dequantized_vulkan, rtol, atol);

  if (!check) {
    std::cout << "Max Diff allowed: " << rtol << std::endl;
  }

  ASSERT_TRUE(check);
}

TEST_F(VulkanAPITest, conv2d_pw) {
  if (!at::is_vulkan_available()) {
    return;
  }

  constexpr int64_t groups = 1;
  constexpr std::array<int64_t, 2u> stride{1, 1};
  constexpr std::array<int64_t, 2u> padding{0, 0};
  constexpr std::array<int64_t, 2u> dilation{1, 1};

  constexpr struct {
    uint32_t batches;
    uint32_t channels;
    uint32_t width;
    uint32_t height;

    std::array<int64_t, 4u> size() const {
      return {
          batches,
          channels,
          width,
          height,
      };
    }
  } input{1, 17, 127, 397};

  constexpr struct {
    uint32_t output_channels;
    uint32_t input_channels;
    uint32_t width;
    uint32_t height;

    std::array<int64_t, 4u> size() const {
      return {
          output_channels,
          input_channels,
          width,
          height,
      };
    }
  } weights{29, input.channels, 1, 1};

  float r1 = 0.1;
  float r2 = 0.7;
  const auto input_cpu = (r1 - r2) *
          at::rand(input.size(), at::device(at::kCPU).dtype(at::kFloat)) +
      r2;
  const auto weights_cpu = (r1 - r2) *
          at::rand(weights.size(), at::device(at::kCPU).dtype(at::kFloat)) +
      r2;
  const auto bias_cpu = (r1 - r2) *
          at::rand({weights.output_channels},
                   at::device(at::kCPU).dtype(at::kFloat)) +
      r2;

  const double w_scale = 0.1;
  const int w_zero_point = 10;

  const double b_scale = 0.1;
  const int b_zero_point = 10;

  const auto weight_q = at::quantize_per_tensor(
      weights_cpu, w_scale, w_zero_point, c10::ScalarType::QUInt8);
  const auto bias_q = at::quantize_per_tensor(
      bias_cpu, b_scale, b_zero_point, c10::ScalarType::QUInt8);

  const auto output_cpu = at::conv2d(
      input_cpu, weights_cpu, bias_cpu, stride, padding, dilation, groups);

  const double scale = 0.10;
  const int zero_point = 10;
  const auto shape_match =
      at::rand({1, 29, 127, 397}, at::device(at::kCPU).dtype(at::kFloat)) * 6;
  const auto in_vulkan = input_cpu.vulkan();
  const auto out_vulkan = at::native::vulkan::ops::quantize_per_tensor(
      in_vulkan, scale, zero_point, c10::ScalarType::QUInt8);

  const double scale2 = 0.15;
  const int zero_point2 = 15;
  const auto output_vulkan = at::native::vulkan::ops::conv2d(
      out_vulkan,
      weight_q,
      bias_q,
      stride,
      padding,
      dilation,
      groups,
      scale2,
      zero_point2);

  const auto out_vulkan_deq =
      at::native::vulkan::ops::dequantize(output_vulkan);
  auto output_for_dequantized_vulkan =
      vulkan_to_cpu(out_vulkan_deq, shape_match);

  float rtol = 0;
  float atol = 1.5;
  const auto check =
      at::allclose(output_cpu, output_for_dequantized_vulkan, rtol, atol);

  if (!check) {
    std::cout << "Max Diff allowed: " << rtol << std::endl;
  }

  ASSERT_TRUE(check);
}

TEST_F(VulkanAPITest, conv2d_dw) {
  if (!at::is_vulkan_available()) {
    return;
  }

  constexpr int64_t groups = 7;
  constexpr std::array<int64_t, 2u> stride{2, 3};
  constexpr std::array<int64_t, 2u> padding{0, 4};
  constexpr std::array<int64_t, 2u> dilation{3, 1};

  constexpr struct {
    uint32_t batches;
    uint32_t channels;
    uint32_t width;
    uint32_t height;

    std::array<int64_t, 4u> size() const {
      return {
          batches,
          channels,
          width,
          height,
      };
    }
  } input{1, groups, 137, 199};

  constexpr struct {
    uint32_t output_channels;
    uint32_t input_channels;
    uint32_t width;
    uint32_t height;

    std::array<int64_t, 4u> size() const {
      return {
          output_channels,
          input_channels,
          width,
          height,
      };
    }
  } weights{groups, 1, 17, 7};

  float r1 = 0;
  float r2 = 0.2;
  const auto input_cpu = (r1 - r2) *
          at::rand(input.size(), at::device(at::kCPU).dtype(at::kFloat)) +
      r2;
  const auto weights_cpu = (r1 - r2) *
          at::rand(weights.size(), at::device(at::kCPU).dtype(at::kFloat)) +
      r2;
  const auto bias_cpu = (r1 - r2) *
          at::rand({weights.output_channels},
                   at::device(at::kCPU).dtype(at::kFloat)) +
      r2;

  const double w_scale = 0.1;
  const int w_zero_point = 10;

  const double b_scale = 0.1;
  const int b_zero_point = 10;

  const auto weight_q = at::quantize_per_tensor(
      weights_cpu, w_scale, w_zero_point, c10::ScalarType::QUInt8);
  const auto bias_q = at::quantize_per_tensor(
      bias_cpu, b_scale, b_zero_point, c10::ScalarType::QUInt8);

  const auto output_cpu = at::conv2d(
      input_cpu, weights_cpu, bias_cpu, stride, padding, dilation, groups);

  const double scale = 0.10;
  const int zero_point = 10;
  const auto shape_match =
      at::rand({1, 7, 45, 67}, at::device(at::kCPU).dtype(at::kFloat)) * 6;
  const auto in_vulkan = input_cpu.vulkan();
  const auto out_vulkan = at::native::vulkan::ops::quantize_per_tensor(
      in_vulkan, scale, zero_point, c10::ScalarType::QUInt8);

  const double scale2 = 0.15;
  const int zero_point2 = 15;
  const auto output_vulkan = at::native::vulkan::ops::conv2d(
      out_vulkan,
      weight_q,
      bias_q,
      stride,
      padding,
      dilation,
      groups,
      scale2,
      zero_point2);

  const auto out_vulkan_deq =
      at::native::vulkan::ops::dequantize(output_vulkan);
  auto output_for_dequantized_vulkan =
      vulkan_to_cpu(out_vulkan_deq, shape_match);

  float rtol = 0;
  float atol = 1;
  const auto check =
      at::allclose(output_cpu, output_for_dequantized_vulkan, rtol, atol);

  if (!check) {
    std::cout << "Max Diff allowed: " << rtol << std::endl;
  }

  ASSERT_TRUE(check);
}

} // namespace

#endif /* USE_VULKAN_API */<|MERGE_RESOLUTION|>--- conflicted
+++ resolved
@@ -324,17 +324,10 @@
   }
 
   const auto in_cpu =
-<<<<<<< HEAD
       at::rand({2, 13, 1, 27}, at::device(at::kCPU).dtype(at::kFloat)) * 6;
   const auto in_vulkan = in_cpu.vulkan();
   const auto in_cpu2 =
       at::rand({2, 13, 32, 1}, at::device(at::kCPU).dtype(at::kFloat)) * 6;
-=======
-      at::rand({2, 13, 1, 1}, at::device(at::kCPU).dtype(at::kFloat)) * 6;
-  const auto in_vulkan = in_cpu.vulkan();
-  const auto in_cpu2 =
-      at::rand({2, 13, 32, 27}, at::device(at::kCPU).dtype(at::kFloat)) * 6;
->>>>>>> 76ca5af2
   const auto in_vulkan2 = in_cpu2.vulkan();
 
   const double scale = 0.1;
@@ -358,17 +351,165 @@
   const auto vulk_added_tensors = at::native::vulkan::ops::quantized_add(
       out_vulkan, out_vulkan2, scale3, zero_point3);
 
-<<<<<<< HEAD
   const auto in_cpu3 =
       at::rand({2, 13, 32, 27}, at::device(at::kCPU).dtype(at::kFloat)) * 6;
   const auto out_vulkan_deq =
       at::native::vulkan::ops::dequantize(vulk_added_tensors);
   auto output_for_dequantized_vulkan = vulkan_to_cpu(out_vulkan_deq, in_cpu3);
-=======
+
+  float rtol = 0;
+  float atol = 0.5;
+  const auto check = at::allclose(
+      at::dequantize(reg_added_tensors[0].toTensor()), output_for_dequantized_vulkan, rtol, atol);
+
+  if (!check) {
+    std::cout << "Max Diff allowed: " << rtol << std::endl;
+  }
+
+  ASSERT_TRUE(check);
+}
+
+TEST_F(VulkanAPITest, quantized_add_broadcast1) {
+  if (!at::is_vulkan_available()) {
+    return;
+  }
+
+  const auto in_cpu =
+      at::rand({2, 12, 32, 27}, at::device(at::kCPU).dtype(at::kFloat)) * 6;
+  const auto in_vulkan = in_cpu.vulkan();
+  const auto in_cpu2 =
+      at::rand({12, 1, 1}, at::device(at::kCPU).dtype(at::kFloat)) * 6;
+  const auto in_vulkan2 = in_cpu2.vulkan();
+
+  const double scale = 0.1;
+  const int zero_point = 10;
+
+  const auto out_cpu = at::quantize_per_tensor(
+      in_cpu, scale, zero_point, c10::ScalarType::QUInt8);
+  const auto out_cpu2 = at::quantize_per_tensor(
+      in_cpu2, scale, zero_point, c10::ScalarType::QUInt8);
+  const auto out_vulkan = at::native::vulkan::ops::quantize_per_tensor(
+      in_vulkan, scale, zero_point, c10::ScalarType::QUInt8);
+  const auto out_vulkan2 = at::native::vulkan::ops::quantize_per_tensor(
+      in_vulkan2, scale, zero_point, c10::ScalarType::QUInt8);
+
+  const double scale3 = 0.15;
+  const int zero_point3 = 15;
+  const auto reg_added_tensors = callOpByName(
+      "quantized::add",
+      "",
+      out_cpu, out_cpu2, scale3, zero_point3);
+  const auto vulk_added_tensors = at::native::vulkan::ops::quantized_add(
+      out_vulkan, out_vulkan2, scale3, zero_point3);
+
+  const auto in_cpu3 =
+      at::rand({2, 12, 32, 27}, at::device(at::kCPU).dtype(at::kFloat)) * 6;
   const auto out_vulkan_deq =
       at::native::vulkan::ops::dequantize(vulk_added_tensors);
-  auto output_for_dequantized_vulkan = vulkan_to_cpu(out_vulkan_deq, in_cpu2);
->>>>>>> 76ca5af2
+  auto output_for_dequantized_vulkan = vulkan_to_cpu(out_vulkan_deq, in_cpu3);
+
+  float rtol = 0;
+  float atol = 0.5;
+  const auto check = at::allclose(
+      at::dequantize(reg_added_tensors[0].toTensor()), output_for_dequantized_vulkan, rtol, atol);
+
+  if (!check) {
+    std::cout << "Max Diff allowed: " << rtol << std::endl;
+  }
+
+  ASSERT_TRUE(check);
+}
+
+TEST_F(VulkanAPITest, quantized_add_broadcast2) {
+  if (!at::is_vulkan_available()) {
+    return;
+  }
+
+  const auto in_cpu =
+      at::rand({32, 1}, at::device(at::kCPU).dtype(at::kFloat)) * 6;
+  const auto in_vulkan = in_cpu.vulkan();
+  const auto in_cpu2 =
+      at::rand({1, 27}, at::device(at::kCPU).dtype(at::kFloat)) * 6;
+  const auto in_vulkan2 = in_cpu2.vulkan();
+
+  const double scale = 0.1;
+  const int zero_point = 10;
+
+  const auto out_cpu = at::quantize_per_tensor(
+      in_cpu, scale, zero_point, c10::ScalarType::QUInt8);
+  const auto out_cpu2 = at::quantize_per_tensor(
+      in_cpu2, scale, zero_point, c10::ScalarType::QUInt8);
+  const auto out_vulkan = at::native::vulkan::ops::quantize_per_tensor(
+      in_vulkan, scale, zero_point, c10::ScalarType::QUInt8);
+  const auto out_vulkan2 = at::native::vulkan::ops::quantize_per_tensor(
+      in_vulkan2, scale, zero_point, c10::ScalarType::QUInt8);
+
+  const double scale3 = 0.15;
+  const int zero_point3 = 15;
+  const auto reg_added_tensors = callOpByName(
+      "quantized::add",
+      "",
+      out_cpu, out_cpu2, scale3, zero_point3);
+  const auto vulk_added_tensors = at::native::vulkan::ops::quantized_add(
+      out_vulkan, out_vulkan2, scale3, zero_point3);
+
+  const auto in_cpu3 =
+      at::rand({32, 27}, at::device(at::kCPU).dtype(at::kFloat)) * 6;
+  const auto out_vulkan_deq =
+      at::native::vulkan::ops::dequantize(vulk_added_tensors);
+  auto output_for_dequantized_vulkan = vulkan_to_cpu(out_vulkan_deq, in_cpu3);
+
+  float rtol = 0;
+  float atol = 0.5;
+  const auto check = at::allclose(
+      at::dequantize(reg_added_tensors[0].toTensor()), output_for_dequantized_vulkan, rtol, atol);
+
+  if (!check) {
+    std::cout << "Max Diff allowed: " << rtol << std::endl;
+  }
+
+  ASSERT_TRUE(check);
+}
+
+
+TEST_F(VulkanAPITest, quantized_add_broadcast3) {
+  if (!at::is_vulkan_available()) {
+    return;
+  }
+
+  const auto in_cpu =
+      at::rand({32, 24}, at::device(at::kCPU).dtype(at::kFloat)) * 6;
+  const auto in_vulkan = in_cpu.vulkan();
+  const auto in_cpu2 =
+      at::rand({1}, at::device(at::kCPU).dtype(at::kFloat)) * 6;
+  const auto in_vulkan2 = in_cpu2.vulkan();
+
+  const double scale = 0.1;
+  const int zero_point = 10;
+
+  const auto out_cpu = at::quantize_per_tensor(
+      in_cpu, scale, zero_point, c10::ScalarType::QUInt8);
+  const auto out_cpu2 = at::quantize_per_tensor(
+      in_cpu2, scale, zero_point, c10::ScalarType::QUInt8);
+  const auto out_vulkan = at::native::vulkan::ops::quantize_per_tensor(
+      in_vulkan, scale, zero_point, c10::ScalarType::QUInt8);
+  const auto out_vulkan2 = at::native::vulkan::ops::quantize_per_tensor(
+      in_vulkan2, scale, zero_point, c10::ScalarType::QUInt8);
+
+  const double scale3 = 0.15;
+  const int zero_point3 = 15;
+  const auto reg_added_tensors = callOpByName(
+      "quantized::add",
+      "",
+      out_cpu, out_cpu2, scale3, zero_point3);
+  const auto vulk_added_tensors = at::native::vulkan::ops::quantized_add(
+      out_vulkan, out_vulkan2, scale3, zero_point3);
+
+  const auto in_cpu3 =
+      at::rand({32, 24}, at::device(at::kCPU).dtype(at::kFloat)) * 6;
+  const auto out_vulkan_deq =
+      at::native::vulkan::ops::dequantize(vulk_added_tensors);
+  auto output_for_dequantized_vulkan = vulkan_to_cpu(out_vulkan_deq, in_cpu3);
 
   float rtol = 0;
   float atol = 0.5;
