#ifdef USE_VULKAN_API

#include <ATen/ATen.h>
#include <ATen/core/dispatch/Dispatcher.h>
#include <ATen/native/vulkan/api/api.h>
#include <gtest/gtest.h>

#include <ATen/native/vulkan/ops/Common.h>
#include <ATen/native/vulkan/ops/Copy.h>
#include <ATen/native/vulkan/ops/Factory.h>
#include <ATen/native/vulkan/ops/QuantizedFunctions.h>

#include <c10/util/irange.h>

namespace {

bool checkRtol(const at::Tensor& diff, const std::vector<at::Tensor>& inputs) {
  float maxValue = 0.0f;

  for (const auto& tensor : inputs) {
    maxValue = fmax(tensor.abs().max().item<float>(), maxValue);
  }

#ifdef USE_VULKAN_FP16_INFERENCE
  constexpr float tolerance = 1e-2;
#else
  constexpr float tolerance = 1e-5;
#endif

  return diff.abs().max().item<float>() <= (tolerance * maxValue);
}

bool almostEqual(const at::Tensor& a, const at::Tensor& b) {
  return checkRtol(a - b, {a, b});
}

bool exactlyEqual(const at::Tensor& a, const at::Tensor& b) {
  return (a - b).abs().max().item<float>() == 0.0f;
}

void showRtol(const at::Tensor& a, const at::Tensor& b) {
  const auto diff = (a - b).abs();

  float maxValue = a.abs().max().item<float>();
  maxValue = fmax(b.abs().max().item<float>(), maxValue);

#ifdef USE_VULKAN_FP16_INFERENCE
  constexpr float tolerance = 1e-2;
#else
  constexpr float tolerance = 1e-5;
#endif

  const float maxDiff = maxValue * tolerance;
  std::cout << "Max Diff allowed: " << maxDiff << std::endl;
  if (diff.sizes().size() == 2) {
    for (const auto y : c10::irange(diff.sizes()[0])) {
      std::cout << y << ":";
      for (const auto x : c10::irange(diff.sizes()[1])) {
        float diff_xy = diff[y][x].item<float>();
        if (diff_xy > maxDiff) {
          std::cout << std::setw(5) << x;
        } else {
          std::cout << std::setw(5) << " ";
        }
      }
      std::cout << std::endl;
    }
  }
}

template <class... Inputs>
inline std::vector<c10::IValue> makeStack(Inputs&&... inputs) {
  return {std::forward<Inputs>(inputs)...};
}

template <class... Args>
inline std::vector<c10::IValue> callOpByHandle(
    const c10::OperatorHandle& op,
    Args... args) {
  auto stack = makeStack(std::forward<Args>(args)...);
  c10::Dispatcher::singleton().callBoxed(op, &stack);
  return stack;
}

template <class... Args>
inline std::vector<c10::IValue> callOpByName(
    const char* func_name,
    const char* overload_name,
    Args... args) {
  const c10::optional<c10::OperatorHandle> op_handle =
      c10::Dispatcher::singleton().findSchema({func_name, overload_name});
  assert(op_handle.has_value());
  return callOpByHandle(op_handle.value(), std::forward<Args>(args)...);
}

} // namespace

namespace {

class VulkanAPITest : public ::testing::Test {
 public:
#if defined(__ANDROID__) // to avoid `Undefined symbols for architecture arm64`
                         // error
  static void SetUpTestSuite() {
    at::native::vulkan::api::context()->querypool().enable();
  }

  static void TearDownTestSuite() {
    at::native::vulkan::api::context()->querypool().disable(false);
  }
#endif
};

at::Tensor cpu_to_vulkan(at::Tensor in_cpu) {
  auto options = in_cpu.options();
  if (options.dtype().toScalarType() == c10::ScalarType::QUInt8) {
    auto ret = at::native::vulkan::ops::_empty_affine_quantized(
        in_cpu.sizes(),
        c10::ScalarType::QUInt8,
        options.layout(),
        options.device(),
        options.pinned_memory(),
        in_cpu.q_scale(),
        in_cpu.q_zero_point(),
        c10::MemoryFormat::Contiguous);
    at::native::vulkan::ops::copy_(ret, in_cpu);
    return ret;
  } else {
    auto ret = at::empty(in_cpu.sizes(), options);
    at::native::vulkan::ops::copy_(ret, in_cpu);
    return ret;
  }
}

at::Tensor vulkan_to_cpu(at::Tensor vulkan, at::Tensor in_cpu) {
  auto q_options = in_cpu.options();
  if (q_options.dtype().toScalarType() == c10::ScalarType::QUInt8) {
    auto output = at::native::empty_affine_quantized(
        in_cpu.sizes(),
        q_options.dtype().toScalarType(),
        q_options.layout(),
        q_options.device(),
        q_options.pinned_memory(),
        in_cpu.q_scale(),
        in_cpu.q_zero_point());
    at::native::vulkan::ops::copy_(output, vulkan);
    return output;
  } else {
    auto output = at::empty(in_cpu.sizes(), q_options);
    at::native::vulkan::ops::copy_(output, vulkan);
    return output;
  }
}

TEST_F(VulkanAPITest, support_vulkan) {
  if (!at::is_vulkan_available()) {
    return;
  }

  const double scale = 0.1;
  const int64_t zero_point = 10;

  auto in_cpu =
      at::rand({2, 13, 32, 27}, at::device(at::kCPU).dtype(at::kFloat)) * 12 -
      6;
  auto in_cpu_quantized = at::quantize_per_tensor(
      in_cpu, scale, zero_point, c10::ScalarType::QUInt8);

  auto in_vulkan_quantized = cpu_to_vulkan(in_cpu_quantized);
  at::native::vulkan::api::PipelineBarrier pipeline_barrier{};
  at::native::vulkan::ops::vTensor& v_self =
      at::native::vulkan::ops::convert(in_vulkan_quantized);
  if (in_cpu.dtype() == c10::kQUInt8) {
    v_self.image(
        pipeline_barrier,
        at::native::vulkan::api::PipelineStage::COMPUTE,
        at::native::vulkan::api::MemoryAccessType::READ);
    v_self.image(
        pipeline_barrier,
        at::native::vulkan::api::PipelineStage::COMPUTE,
        at::native::vulkan::api::MemoryAccessType::WRITE);
  }
  auto output = vulkan_to_cpu(in_vulkan_quantized, in_cpu_quantized);
  const auto check = almostEqual(
      at::native::int_repr_quantized_cpu(in_cpu_quantized),
      at::native::int_repr_quantized_cpu(output));

  if (!check) {
    showRtol(
        at::native::int_repr_quantized_cpu(in_cpu_quantized),
        at::native::int_repr_quantized_cpu(output));
  }

  ASSERT_TRUE(check);
}

TEST_F(VulkanAPITest, quantize_per_tensor) {
  if (!at::is_vulkan_available()) {
    return;
  }

  const auto in_cpu =
      at::rand({2, 13, 32, 27}, at::device(at::kCPU).dtype(at::kFloat)) * 6;
  const auto in_vulkan = in_cpu.vulkan();

  const double scale = 0.1;
  const int zero_point = 10;

  const auto out_cpu = at::quantize_per_tensor(
      in_cpu, scale, zero_point, c10::ScalarType::QUInt8);
  const auto out_vulkan = at::native::vulkan::ops::quantize_per_tensor(
      in_vulkan, scale, zero_point, c10::ScalarType::QUInt8);

  auto output_for_quantized_vulkan = vulkan_to_cpu(out_vulkan, out_cpu);

  int rtol = 1;
  const auto check = at::allclose(
      at::native::int_repr_quantized_cpu(out_cpu),
      at::native::int_repr_quantized_cpu(output_for_quantized_vulkan),
      rtol);

  if (!check) {
    std::cout << "Max Diff allowed: " << rtol << std::endl;
  }

  ASSERT_TRUE(check);
}

TEST_F(VulkanAPITest, quantize_dequantize) {
  if (!at::is_vulkan_available()) {
    return;
  }

  const auto in_cpu =
      at::rand({2, 13, 32, 27}, at::device(at::kCPU).dtype(at::kFloat)) * 6;
  const auto in_vulkan = in_cpu.vulkan();

  const double scale = 0.1;
  const int zero_point = 10;
  // quantize tensors
  const auto out_cpu = at::quantize_per_tensor(
      in_cpu, scale, zero_point, c10::ScalarType::QUInt8);
  const auto out_vulkan = at::native::vulkan::ops::quantize_per_tensor(
      in_vulkan, scale, zero_point, c10::ScalarType::QUInt8);
  // dequantize tensors
  const auto out_cpu_deq = at::dequantize(out_cpu);
  const auto out_vulkan_deq = at::native::vulkan::ops::dequantize(out_vulkan);
  auto output_for_dequantized_vulkan = vulkan_to_cpu(out_vulkan_deq, in_cpu);

  float rtol = 1;
  float atol = 0.5;
  const auto check =
      at::allclose(in_cpu, output_for_dequantized_vulkan, rtol, atol);

  if (!check) {
    std::cout << "Max Diff allowed: " << rtol << std::endl;
  }

  ASSERT_TRUE(check);

  const auto check_two =
      at::allclose(out_cpu_deq, output_for_dequantized_vulkan, rtol, atol);

  if (!check_two) {
    std::cout << "Max Diff allowed: " << rtol << std::endl;
  }

  ASSERT_TRUE(check_two);
}

TEST_F(VulkanAPITest, quantized_add) {
  if (!at::is_vulkan_available()) {
    return;
  }

  const auto in_cpu =
      at::rand({2, 13, 32, 27}, at::device(at::kCPU).dtype(at::kFloat)) * 6;
  const auto in_vulkan = in_cpu.vulkan();
  const auto in_cpu2 =
      at::rand({2, 13, 32, 27}, at::device(at::kCPU).dtype(at::kFloat)) * 6;
  const auto in_vulkan2 = in_cpu2.vulkan();

  const double scale = 0.1;
  const int zero_point = 10;

  const auto out_cpu = at::quantize_per_tensor(
      in_cpu, scale, zero_point, c10::ScalarType::QUInt8);
  const auto out_cpu2 = at::quantize_per_tensor(
      in_cpu2, scale, zero_point, c10::ScalarType::QUInt8);
  const auto out_vulkan = at::native::vulkan::ops::quantize_per_tensor(
      in_vulkan, scale, zero_point, c10::ScalarType::QUInt8);
  const auto out_vulkan2 = at::native::vulkan::ops::quantize_per_tensor(
      in_vulkan2, scale, zero_point, c10::ScalarType::QUInt8);


  const double scale3 = 0.15;
  const int zero_point3 = 15;
  const auto reg_added_tensors = callOpByName(
      "quantized::add",
      "",
      out_cpu, out_cpu2, scale3, zero_point3);
  const auto vulk_added_tensors = at::native::vulkan::ops::quantized_add(
      out_vulkan, out_vulkan2, scale3, zero_point3);

  const auto out_vulkan_deq =
      at::native::vulkan::ops::dequantize(vulk_added_tensors);
  auto output_for_dequantized_vulkan = vulkan_to_cpu(out_vulkan_deq, in_cpu2);

  float rtol = 0;
  float atol = 0.5;
  const auto check = at::allclose(
      at::dequantize(reg_added_tensors[0].toTensor()), output_for_dequantized_vulkan, rtol, atol);

  if (!check) {
    std::cout << "Max Diff allowed: " << rtol << std::endl;
  }

  ASSERT_TRUE(check);
}

TEST_F(VulkanAPITest, quantized_add_broadcast) {
  if (!at::is_vulkan_available()) {
    return;
  }

  const auto in_cpu =
      at::rand({2, 13, 1, 1}, at::device(at::kCPU).dtype(at::kFloat)) * 6;
  const auto in_vulkan = in_cpu.vulkan();
  const auto in_cpu2 =
      at::rand({2, 13, 32, 27}, at::device(at::kCPU).dtype(at::kFloat)) * 6;
  const auto in_vulkan2 = in_cpu2.vulkan();

  const double scale = 0.1;
  const int zero_point = 10;

  const auto out_cpu = at::quantize_per_tensor(
      in_cpu, scale, zero_point, c10::ScalarType::QUInt8);
  const auto out_cpu2 = at::quantize_per_tensor(
      in_cpu2, scale, zero_point, c10::ScalarType::QUInt8);
  const auto out_vulkan = at::native::vulkan::ops::quantize_per_tensor(
      in_vulkan, scale, zero_point, c10::ScalarType::QUInt8);
  const auto out_vulkan2 = at::native::vulkan::ops::quantize_per_tensor(
      in_vulkan2, scale, zero_point, c10::ScalarType::QUInt8);

  const double scale3 = 0.15;
  const int zero_point3 = 15;
  const auto reg_added_tensors = callOpByName(
      "quantized::add",
      "",
      out_cpu, out_cpu2, scale3, zero_point3);
  const auto vulk_added_tensors = at::native::vulkan::ops::quantized_add(
      out_vulkan, out_vulkan2, scale3, zero_point3);

  const auto out_vulkan_deq =
      at::native::vulkan::ops::dequantize(vulk_added_tensors);
  auto output_for_dequantized_vulkan = vulkan_to_cpu(out_vulkan_deq, in_cpu2);

  float rtol = 0;
  float atol = 0.5;
  const auto check = at::allclose(
      at::dequantize(reg_added_tensors[0].toTensor()), output_for_dequantized_vulkan, rtol, atol);

  if (!check) {
    std::cout << "Max Diff allowed: " << rtol << std::endl;
  }

  ASSERT_TRUE(check);
}

TEST_F(VulkanAPITest, quantized_add_dif_params) {
  if (!at::is_vulkan_available()) {
    return;
  }

  const auto in_cpu =
      at::rand({2, 13, 32, 27}, at::device(at::kCPU).dtype(at::kFloat)) * 6;
  const auto in_vulkan = in_cpu.vulkan();
  const auto in_cpu2 =
      at::rand({2, 13, 32, 27}, at::device(at::kCPU).dtype(at::kFloat)) * 6;
  const auto in_vulkan2 = in_cpu2.vulkan();
  const double scale = 0.1;
  const int zero_point = 10;
  const double scale2 = 0.2;
  const int zero_point2 = 20;

  const auto out_cpu = at::quantize_per_tensor(
      in_cpu, scale, zero_point, c10::ScalarType::QUInt8);
  const auto out_cpu2 = at::quantize_per_tensor(
      in_cpu2, scale2, zero_point2, c10::ScalarType::QUInt8);
  const auto out_vulkan = at::native::vulkan::ops::quantize_per_tensor(
      in_vulkan, scale, zero_point, c10::ScalarType::QUInt8);
  const auto out_vulkan2 = at::native::vulkan::ops::quantize_per_tensor(
      in_vulkan2, scale2, zero_point2, c10::ScalarType::QUInt8);

  const double scale3 = 0.15;
  const int zero_point3 = 15;
  const auto reg_added_tensors = callOpByName(
      "quantized::add",
      "",
      out_cpu, out_cpu2, scale3, zero_point3);
  const auto vulk_added_tensors = at::native::vulkan::ops::quantized_add(
      out_vulkan, out_vulkan2, scale3, zero_point3);

  const auto out_vulkan_deq =
      at::native::vulkan::ops::dequantize(vulk_added_tensors);
  auto output_for_dequantized_vulkan = vulkan_to_cpu(out_vulkan_deq, in_cpu2);

  float rtol = 0;
  float atol = 0.5;
  const auto check = at::allclose(
      at::dequantize(reg_added_tensors[0].toTensor()), output_for_dequantized_vulkan, rtol, atol);

  if (!check) {
    std::cout << "Max Diff allowed: " << rtol << std::endl;
  }

  ASSERT_TRUE(check);
}

<<<<<<< HEAD
TEST_F(VulkanAPITest, conv2d) {
  if (!at::is_vulkan_available()) {
    return;
  }

  constexpr int64_t groups = 1;
  constexpr std::array<int64_t, 2u> stride{2, 2};
  constexpr std::array<int64_t, 2u> padding{1, 1};
  // TODO: Support conv2d with dilation != 1
  constexpr std::array<int64_t, 2u> dilation{1, 1};

  constexpr struct {
    uint32_t batches;
    uint32_t channels;
    uint32_t width;
    uint32_t height;

    std::array<int64_t, 4u> size() const {
      return {
          batches,
          channels,
          width,
          height,
      };
    }
  } input{1, 3, 8, 8};

  constexpr struct {
    uint32_t output_channels;
    uint32_t input_channels;
    uint32_t width;
    uint32_t height;

    std::array<int64_t, 4u> size() const {
      return {
          output_channels,
          input_channels,
          width,
          height,
      };
    }
  } weights{1, input.channels, 3, 3};

  float r1 = 0.1;
  float r2 = 0.7;
  const auto input_cpu = (r1 - r2) *
          at::rand(input.size(), at::device(at::kCPU).dtype(at::kFloat)) +
      r2;
  const auto weights_cpu = (r1 - r2) *
          at::rand(weights.size(), at::device(at::kCPU).dtype(at::kFloat)) +
      r2;
  const auto bias_cpu = (r1 - r2) *
          at::rand({weights.output_channels},
                   at::device(at::kCPU).dtype(at::kFloat)) +
      r2;

  const double w_scale = 0.1;
  const int w_zero_point = 10;

  const double b_scale = 0.1;
  const int b_zero_point = 10;

  const auto weight_q = at::quantize_per_tensor(
      weights_cpu, w_scale, w_zero_point, c10::ScalarType::QUInt8);
  const auto bias_q = at::quantize_per_tensor(
      bias_cpu, b_scale, b_zero_point, c10::ScalarType::QUInt8);

  const auto output_cpu = at::conv2d(
      input_cpu, weights_cpu, bias_cpu, stride, padding, dilation, groups);

  const double scale = 0.10;
  const int zero_point = 10;
  const auto shape_match =
      at::rand({1, 1, 4, 4}, at::device(at::kCPU).dtype(at::kFloat)) * 6;
  const auto in_vulkan = input_cpu.vulkan();
  const auto out_vulkan = at::native::vulkan::ops::quantize_per_tensor(
      in_vulkan, scale, zero_point, c10::ScalarType::QUInt8);

  const double scale2 = 0.15;
  const int zero_point2 = 15;
  const auto output_vulkan = at::native::vulkan::ops::conv2d(
      out_vulkan,
      weight_q,
      bias_q,
      stride,
      padding,
      dilation,
      groups,
      scale2,
      zero_point2);

  const auto out_vulkan_deq =
      at::native::vulkan::ops::dequantize(output_vulkan);
  auto output_for_dequantized_vulkan =
      vulkan_to_cpu(out_vulkan_deq, shape_match);

  float rtol = 0;
  float atol = 1;
  const auto check =
      at::allclose(output_cpu, output_for_dequantized_vulkan, rtol, atol);

  if (!check) {
    std::cout << "Max Diff allowed: " << rtol << std::endl;
  }

  ASSERT_TRUE(check);
}

=======
>>>>>>> d211c4ef
} // namespace

#endif /* USE_VULKAN_API */<|MERGE_RESOLUTION|>--- conflicted
+++ resolved
@@ -417,7 +417,6 @@
   ASSERT_TRUE(check);
 }
 
-<<<<<<< HEAD
 TEST_F(VulkanAPITest, conv2d) {
   if (!at::is_vulkan_available()) {
     return;
@@ -526,8 +525,6 @@
   ASSERT_TRUE(check);
 }
 
-=======
->>>>>>> d211c4ef
 } // namespace
 
 #endif /* USE_VULKAN_API */